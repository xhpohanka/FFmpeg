Never assume the API of libav* to be stable unless at least 1 month has passed
since the last major version increase or the API was added.

The last version increases were:
libavcodec:    2013-03-xx
libavdevice:   2013-03-xx
libavfilter:   2012-06-22
libavformat:   2013-03-xx
libavresample: 2012-10-05
libpostproc:   2011-04-18
libswresample: 2011-09-19
libswscale:    2011-06-20
libavutil:     2012-10-22


API changes, most recent first:

<<<<<<< HEAD
2013-04-19 - xxxxxxx - lavc 55.4.100
  Add AV_CODEC_PROP_TEXT_SUB property for text based subtitles codec.

2013-04-18 - xxxxxxx - lavf 55.3.100
  The matroska demuxer can now output proper verbatim ASS packets. It will
  become the default starting lavf 56.0.100.

2013-04-10 - xxxxxxx - lavu 25.26.100 - avutil.h,opt.h
  Add av_int_list_length()
  and av_opt_set_int_list().

2013-03-30 - xxxxxxx - lavu 52.24.100 - samplefmt.h
  Add av_samples_alloc_array_and_samples().

2013-03-29 - xxxxxxx - lavf 55.1.100 - avformat.h
  Add av_guess_frame_rate()

2013-03-20 - xxxxxxx - lavu 52.22.100 - opt.h
  Add AV_OPT_TYPE_DURATION value to AVOptionType enum.

2013-03-17 - xxxxxx - lavu 52.20.100 - opt.h
  Add AV_OPT_TYPE_VIDEO_RATE value to AVOptionType enum.

2013-03-07 - xxxxxx - lavu 52.18.100 - avstring.h,bprint.h
  Add av_escape() and av_bprint_escape() API.

2013-02-24 - xxxxxx - lavfi 3.41.100 - buffersink.h
  Add sample_rates field to AVABufferSinkParams.

2013-01-17 - a1a707f - lavf 54.61.100
  Add av_codec_get_tag2().

2013-01-01 - 2eb2e17 - lavfi 3.34.100
  Add avfilter_get_audio_buffer_ref_from_arrays_channels.

2012-12-20 - 34de47aa - lavfi 3.29.100 - avfilter.h
  Add AVFilterLink.channels, avfilter_link_get_channels()
  and avfilter_ref_get_channels().

2012-12-15 - 2ada584d - lavc 54.80.100 - avcodec.h
  Add pkt_size field to AVFrame.

2012-11-25 - c70ec631 - lavu 52.9.100 - opt.h
  Add the following convenience functions to opt.h:
   av_opt_get_image_size
   av_opt_get_pixel_fmt
   av_opt_get_sample_fmt
   av_opt_set_image_size
   av_opt_set_pixel_fmt
   av_opt_set_sample_fmt

2012-11-17 - 4cd74c81 - lavu 52.8.100 - bprint.h
  Add av_bprint_strftime().

2012-11-15 - 92648107 - lavu 52.7.100 - opt.h
  Add av_opt_get_key_value().

2012-11-13 - 79456652 - lavfi 3.23.100 - avfilter.h
  Add channels field to AVFilterBufferRefAudioProps.

2012-11-03 - 481fdeee - lavu 52.3.100 - opt.h
  Add AV_OPT_TYPE_SAMPLE_FMT value to AVOptionType enum.

2012-10-21 - 6fb2fd8 - lavc  54.68.100 - avcodec.h
                       lavfi  3.20.100 - avfilter.h
  Add AV_PKT_DATA_STRINGS_METADATA side data type, used to transmit key/value
  strings between AVPacket and AVFrame, and add metadata field to
  AVCodecContext (which shall not be accessed by users; see AVFrame metadata
  instead).

2012-09-27 - a70b493 - lavd 54.3.100 - version.h
  Add LIBAVDEVICE_IDENT symbol.

2012-09-27 - a70b493 - lavfi 3.18.100 - version.h
  Add LIBAVFILTER_IDENT symbol.

2012-09-27 - a70b493 - libswr 0.16.100 - version.h
  Add LIBSWRESAMPLE_VERSION, LIBSWRESAMPLE_BUILD
  and LIBSWRESAMPLE_IDENT symbols.

2012-09-06 - 29e972f - lavu 51.72.100 - parseutils.h
  Add av_small_strptime() time parsing function.

  Can be used as a stripped-down replacement for strptime(), on
  systems which do not support it.

2012-08-25 - 2626cc4 - lavf 54.28.100
  Matroska demuxer now identifies SRT subtitles as AV_CODEC_ID_SUBRIP instead
  of AV_CODEC_ID_TEXT.

2012-08-13 - 5c0d8bc - lavfi 3.8.100 - avfilter.h
  Add avfilter_get_class() function, and priv_class field to AVFilter
  struct.

2012-08-12 - a25346e - lavu 51.69.100 - opt.h
  Add AV_OPT_FLAG_FILTERING_PARAM symbol in opt.h.

2012-07-31 - 23fc4dd - lavc 54.46.100
  Add channels field to AVFrame.

2012-07-30 - f893904 - lavu 51.66.100
  Add av_get_channel_description()
  and av_get_standard_channel_layout() functions.

2012-07-21 - 016a472 - lavc 54.43.100
  Add decode_error_flags field to AVFrame.

2012-07-20 - b062936 - lavf 54.18.100
  Add avformat_match_stream_specifier() function.

2012-07-14 - f49ec1b - lavc 54.38.100 - avcodec.h
  Add metadata to AVFrame, and the accessor functions
  av_frame_get_metadata() and av_frame_set_metadata().

2012-07-10 - 0e003d8 - lavc 54.33.100
  Add av_fast_padded_mallocz().

2012-07-10 - 21d5609 - lavfi 3.2.0 - avfilter.h
  Add init_opaque() callback to AVFilter struct.

2012-06-26 - e6674e4 - lavu 51.63.100 - imgutils.h
  Add functions to libavutil/imgutils.h:
  av_image_get_buffer_size()
  av_image_fill_arrays()
  av_image_copy_to_buffer()

2012-06-24 - c41899a - lavu 51.62.100 - version.h
  version moved from avutil.h to version.h

2012-04-11 - 359abb1 - lavu 51.58.100 - error.h
  Add av_make_error_string() and av_err2str() utilities to
  libavutil/error.h.

2012-06-05 - 62b39d4 - lavc 54.24.100
  Add pkt_duration field to AVFrame.

2012-05-24 - f2ee065 - lavu 51.54.100
  Move AVPALETTE_SIZE and AVPALETTE_COUNT macros from
  libavcodec/avcodec.h to libavutil/pixfmt.h.

2012-05-14 - 94a9ac1 - lavf 54.5.100
  Add av_guess_sample_aspect_ratio() function.

2012-04-20 - 65fa7bc - lavfi 2.70.100
  Add avfilter_unref_bufferp() to avfilter.h.

2012-04-13 - 162e400 - lavfi 2.68.100
  Install libavfilter/asrc_abuffer.h public header.

2012-03-26 - a67d9cf - lavfi 2.66.100
  Add avfilter_fill_frame_from_{audio_,}buffer_ref() functions.
=======
2013-03-xx - xxxxxxx - lavc 55.2.0 - avcodec.h
  Add CODEC_FLAG_UNALIGNED to allow decoders to produce unaligned output.
>>>>>>> 5e83d9ac

2013-xx-xx - lavfi 3.8.0
  Move all content from avfiltergraph.h to avfilter.h. Deprecate
  avfilterhraph.h, user applications should include just avfilter.h
  Add avfilter_graph_alloc_filter(), deprecate avfilter_open() and
  avfilter_graph_add_filter().
  Add AVFilterContext.graph pointing to the AVFilterGraph that contains the
  filter.
  Add avfilter_init_str(), deprecate avfilter_init_filter().
  Add avfilter_init_dict().
  Add AVFilter.flags field and AVFILTER_FLAG_DYNAMIC_{INPUTS,OUTPUTS} flags.
  Add avfilter_pad_count() for counting filter inputs/outputs.
  Add avfilter_next(), deprecate av_filter_next().
  Deprecate avfilter_uninit().

2013-xx-xx - lavfi 3.7.0 - avfilter.h
  Add AVFilter.priv_class for exporting filter options through the AVOptions API
  in the similar way private options work in lavc and lavf.
  Add avfilter_get_class().
  Switch all filters to use AVOptions.

2013-xx-xx - lavu 52.9.0 - pixdesc.h
  Add av_pix_fmt_count_planes() function for counting planes in a pixel format.

2013-xx-xx - lavfi 3.6.0
  Add AVFilterGraph.nb_filters, deprecate AVFilterGraph.filter_count.

2013-03-xx - Reference counted buffers - lavu 52.8.0, lavc 55.0.0, lavf 55.0.0,
lavd 54.0.0, lavfi 3.5.0
  xxxxxxx, xxxxxxx - add a new API for reference counted buffers and buffer
                     pools (new header libavutil/buffer.h).
  xxxxxxx - add AVPacket.buf to allow reference counting for the AVPacket data.
            Add av_packet_from_data() function for constructing packets from
            av_malloc()ed data.
  xxxxxxx - move AVFrame from lavc to lavu (new header libavutil/frame.h), add
            AVFrame.buf/extended_buf to allow reference counting for the AVFrame
            data. Add new API for working with reference-counted AVFrames.
  xxxxxxx - add the refcounted_frames field to AVCodecContext to make audio and
            video decoders return reference-counted frames. Add get_buffer2()
            callback to AVCodecContext which allocates reference-counted frames.
            Add avcodec_default_get_buffer2() as the default get_buffer2()
            implementation.
            Deprecate AVCodecContext.get_buffer() / release_buffer() /
            reget_buffer(), avcodec_default_get_buffer(),
            avcodec_default_reget_buffer(), avcodec_default_release_buffer().
            Remove avcodec_default_free_buffers(), which should not have ever
            been called from outside of lavc.
            Deprecate the following AVFrame fields:
                * base -- is now stored in AVBufferRef
                * reference, type, buffer_hints -- are unnecessary in the new API
                * hwaccel_picture_private, owner, thread_opaque -- should not
                  have been acessed from outside of lavc
                * qscale_table, qstride, qscale_type, mbskip_table, motion_val,
                  mb_type, dct_coeff, ref_index -- mpegvideo-specific tables,
                  which are not exported anymore.
  xxxxxxx - switch libavfilter to use AVFrame instead of AVFilterBufferRef. Add
            av_buffersrc_add_frame(), deprecate av_buffersrc_buffer().
            Add av_buffersink_get_frame() and av_buffersink_get_samples(),
            deprecate av_buffersink_read() and av_buffersink_read_samples().
            Deprecate AVFilterBufferRef and all functions for working with it.

2013-xx-xx - xxxxxxx - lavu 52.8.0 - avstring.h
  Add av_isdigit, av_isgraph, av_isspace, av_isxdigit.

2013-xx-xx - xxxxxxx - lavfi 3.4.0 - avfiltergraph.h
  Add resample_lavr_opts to AVFilterGraph for setting libavresample options
  for auto-inserted resample filters.

2013-xx-xx - xxxxxxx - lavu 52.7.0 - dict.h
  Add av_dict_parse_string() to set multiple key/value pairs at once from a
  string.

2013-01-xx - xxxxxxx - lavu 52.6.0 - avstring.h
  Add av_strnstr()

2013-01-xx - xxxxxxx - lavu 52.5.0 - hmac.h
  Add AVHMAC.

2013-01-13 - xxxxxxx - lavc 54.87.100 / 54.36.0 - vdpau.h
  Add AVVDPAUContext struct for VDPAU hardware-accelerated decoding.

2013-01-12 - dae382b / 169fb94 - lavu 52.14.100 / 52.4.0 - pixdesc.h
  Add AV_PIX_FMT_VDPAU flag.

2013-01-07 - 249fca3 / 074a00d - lavr 1.1.0
  Add avresample_set_channel_mapping() for input channel reordering,
  duplication, and silencing.

2012-12-29 - 2ce43b3 / d8fd06c - lavu 52.13.100 / 52.3.0 - avstring.h
  Add av_basename() and av_dirname().

2012-11-11 - 03b0787 / 5980f5d - lavu 52.6.100 / 52.2.0 - audioconvert.h
  Rename audioconvert.h to channel_layout.h. audioconvert.h is now deprecated.

2012-11-05 - 7d26be6 / dfde8a3 - lavu 52.5.100 / 52.1.0 - intmath.h
  Add av_ctz() for trailing zero bit count

2012-10-21 - e3a91c5 / a893655 - lavu 51.77.100 / 51.45.0 - error.h
  Add AVERROR_EXPERIMENTAL

2012-10-12 - a33ed6b / d2fcb35 - lavu 51.76.100 / 51.44.0 - pixdesc.h
  Add functions for accessing pixel format descriptors.
  Accessing the av_pix_fmt_descriptors array directly is now
  deprecated.

2012-10-11 - f391e40 / 9a92aea - lavu 51.75.100 / 51.43.0 - aes.h, md5.h, sha.h, tree.h
  Add functions for allocating the opaque contexts for the algorithms,

2012-10-10 - de31814 / b522000 - lavf 54.32.100 / 54.18.0 - avio.h
  Add avio_closep to complement avio_close.

2012-10-08 - ae77266 / 78071a1 - lavu 51.74.100 / 51.42.0 - pixfmt.h
  Rename PixelFormat to AVPixelFormat and all PIX_FMT_* to AV_PIX_FMT_*.
  To provide backwards compatibility, PixelFormat is now #defined as
  AVPixelFormat.
  Note that this can break user code that includes pixfmt.h and uses the
  'PixelFormat' identifier. Such code should either #undef PixelFormat
  or stop using the PixelFormat name.

2012-10-05 - 55c49af / e7ba5b1 - lavr 1.0.0 - avresample.h
  Data planes parameters to avresample_convert() and
  avresample_read() are now uint8_t** instead of void**.
  Libavresample is now stable.

2012-09-24 - 46a3595 / a42aada - lavc 54.59.100 / 54.28.0 - avcodec.h
  Add avcodec_free_frame(). This function must now
  be used for freeing an AVFrame.

2012-09-12 - e3e09f2 / 8919fee - lavu 51.73.100 / 51.41.0 - audioconvert.h
  Added AV_CH_LOW_FREQUENCY_2 channel mask value.

2012-09-04 - b21b5b0 / 686a329 - lavu 51.71.100 / 51.40.0 - opt.h
  Reordered the fields in default_val in AVOption, changed which
  default_val field is used for which AVOptionType.

2012-08-30 - 98298eb / a231832 - lavc 54.54.101 / 54.26.1 - avcodec.h
  Add codec descriptor properties AV_CODEC_PROP_LOSSY and
  AV_CODEC_PROP_LOSSLESS.

2012-08-18 - lavc 54.26 - avcodec.h
  Add codec descriptors for accessing codec properties without having
  to refer to a specific decoder or encoder.

  f5f3684 / c223d79 - Add an AVCodecDescriptor struct and functions
            avcodec_descriptor_get() and avcodec_descriptor_next().
  f5f3684 / 51efed1 - Add AVCodecDescriptor.props and AV_CODEC_PROP_INTRA_ONLY.
  6c180b3 / 91e59fe - Add avcodec_descriptor_get_by_name().

2012-08-08 - f5f3684 / 987170c - lavu 51.68.100 / 51.38.0 - dict.h
  Add av_dict_count().

2012-08-07 - 7a72695 / 104e10f - lavc 54.51.100 / 54.25.0 - avcodec.h
  Rename CodecID to AVCodecID and all CODEC_ID_* to AV_CODEC_ID_*.
  To provide backwards compatibility, CodecID is now #defined as AVCodecID.
  Note that this can break user code that includes avcodec.h and uses the
  'CodecID' identifier. Such code should either #undef CodecID or stop using the
  CodecID name.

2012-08-03 - e776ee8 / 239fdf1 - lavu 51.66.101 / 51.37.1 - cpu.h
                       lsws 2.1.1   - swscale.h
  Rename AV_CPU_FLAG_MMX2  ---> AV_CPU_FLAG_MMXEXT.
  Rename SWS_CPU_CAPS_MMX2 ---> SWS_CPU_CAPS_MMXEXT.

2012-07-29 - 7c26761 / 681ed00 - lavf 54.22.100 / 54.13.0 - avformat.h
  Add AVFMT_FLAG_NOBUFFER for low latency use cases.

2012-07-10 - 5fade8a - lavu 51.37.0
  Add av_malloc_array() and av_mallocz_array()

2012-06-22 - e847f41 / d3d3a32 - lavu 51.61.100 / 51.34.0
  Add av_usleep()

2012-06-20 - 4da42eb / ae0a301 - lavu 51.60.100 / 51.33.0
  Move av_gettime() to libavutil, add libavutil/time.h

2012-06-09 - 82edf67 / 3971be0 - lavr 0.0.3
  Add a parameter to avresample_build_matrix() for Dolby/DPLII downmixing.

2012-06-12 - c7b9eab / 9baeff9 - lavfi 2.79.100 / 2.23.0 - avfilter.h
  Add AVFilterContext.nb_inputs/outputs. Deprecate
  AVFilterContext.input/output_count.

2012-06-12 - c7b9eab / 84b9fbe - lavfi 2.79.100 / 2.22.0 - avfilter.h
  Add avfilter_pad_get_type() and avfilter_pad_get_name(). Those
  should now be used instead of accessing AVFilterPad members
  directly.

2012-06-12 - 3630a07 / b0f0dfc - lavu 51.57.100 / 51.32.0 - audioconvert.h
  Add av_get_channel_layout_channel_index(), av_get_channel_name()
  and av_channel_layout_extract_channel().

2012-05-25 - 53ce990 / 154486f - lavu 51.55.100 / 51.31.0 - opt.h
  Add av_opt_set_bin()

2012-05-15 - lavfi 2.74.100 / 2.17.0
  Add support for audio filters
  61930bd / ac71230, 1cbf7fb / a2cd9be - add video/audio buffer sink in a new installed
                    header buffersink.h
  1cbf7fb / 720c6b7 - add av_buffersrc_write_frame(), deprecate
            av_vsrc_buffer_add_frame()
  61930bd / ab16504 - add avfilter_copy_buf_props()
  61930bd / 9453c9e - add extended_data to AVFilterBuffer
  61930bd / 1b8c927 - add avfilter_get_audio_buffer_ref_from_arrays()

2012-05-09 - lavu 51.53.100 / 51.30.0 - samplefmt.h
  61930bd / 142e740 - add av_samples_copy()
  61930bd / 6d7f617 - add av_samples_set_silence()

2012-05-09 - 61930bd / a5117a2 - lavc 54.21.101 / 54.13.1
  For audio formats with fixed frame size, the last frame
  no longer needs to be padded with silence, libavcodec
  will handle this internally (effectively all encoders
  behave as if they had CODEC_CAP_SMALL_LAST_FRAME set).

2012-05-07 - 653d117 / 828bd08 - lavc 54.20.100 / 54.13.0 - avcodec.h
  Add sample_rate and channel_layout fields to AVFrame.

2012-05-01 - 2330eb1 / 4010d72 - lavr 0.0.1
  Change AV_MIX_COEFF_TYPE_Q6 to AV_MIX_COEFF_TYPE_Q8.

2012-04-25 - e890b68 / 3527a73 - lavu 51.48.100 / 51.29.0 - cpu.h
  Add av_parse_cpu_flags()

2012-04-24 - 3ead79e / c8af852 - lavr 0.0.0
  Add libavresample audio conversion library

2012-04-20 - 3194ab7 / 0c0d1bc - lavu 51.47.100 / 51.28.0 - audio_fifo.h
  Add audio FIFO functions:
    av_audio_fifo_free()
    av_audio_fifo_alloc()
    av_audio_fifo_realloc()
    av_audio_fifo_write()
    av_audio_fifo_read()
    av_audio_fifo_drain()
    av_audio_fifo_reset()
    av_audio_fifo_size()
    av_audio_fifo_space()

2012-04-14 - lavfi 2.70.100 / 2.16.0 - avfiltergraph.h
  7432bcf / d7bcc71 Add avfilter_graph_parse2().

2012-04-08 - 6bfb304 / 4d693b0 - lavu 51.46.100 / 51.27.0 - samplefmt.h
  Add av_get_packed_sample_fmt() and av_get_planar_sample_fmt()

2012-03-21 - b75c67d - lavu 51.43.100
  Add bprint.h for bprint API.

2012-02-21 - 9cbf17e - lavc 54.4.100
  Add av_get_pcm_codec() function.

2012-02-16 - 560b224 - libswr 0.7.100
  Add swr_set_matrix() function.

2012-02-09 - c28e7af - lavu 51.39.100
  Add a new installed header libavutil/timestamp.h with timestamp
  utilities.

2012-02-06 - 70ffda3 - lavu 51.38.100
  Add av_parse_ratio() function to parseutils.h.

2012-02-06 - 70ffda3 - lavu 51.38.100
  Add AV_LOG_MAX_OFFSET macro to log.h.

2012-02-02 - 0eaa123 - lavu 51.37.100
  Add public timecode helpers.

2012-01-24 - 0c3577b - lavfi 2.60.100
  Add avfilter_graph_dump.

2012-03-20 - 0ebd836 / 3c90cc2 - lavfo 54.2.0
  Deprecate av_read_packet(), use av_read_frame() with
  AVFMT_FLAG_NOPARSE | AVFMT_FLAG_NOFILLIN in AVFormatContext.flags

2012-03-05 - lavc 54.10.100 / 54.8.0
  f095391 / 6699d07 Add av_get_exact_bits_per_sample()
  f095391 / 9524cf7 Add av_get_audio_frame_duration()

2012-03-04 - 2af8f2c / 44fe77b - lavc 54.8.100 / 54.7.0 - avcodec.h
  Add av_codec_is_encoder/decoder().

2012-03-01 - 1eb7f39 / 442c132 - lavc 54.5.100 / 54.3.0 - avcodec.h
  Add av_packet_shrink_side_data.

2012-02-29 - 79ae084 / dd2a4bc - lavf 54.2.100 / 54.2.0 - avformat.h
  Add AVStream.attached_pic and AV_DISPOSITION_ATTACHED_PIC,
  used for dealing with attached pictures/cover art.

2012-02-25 - 305e4b3 / c9bca80 - lavu 51.41.100 / 51.24.0 - error.h
  Add AVERROR_UNKNOWN
  NOTE: this was backported to 0.8

2012-02-20 - eadd426 / e9cda85 - lavc 54.2.100 / 54.2.0
  Add duration field to AVCodecParserContext

2012-02-20 - eadd426 / 0b42a93 - lavu 51.40.100 / 51.23.1 - mathematics.h
  Add av_rescale_q_rnd()

2012-02-08 - f2b20b7 / 38d5533 - lavu 51.38.101 / 51.22.1 - pixdesc.h
  Add PIX_FMT_PSEUDOPAL flag.

2012-02-08 - f2b20b7 / 52f82a1 - lavc 54.2.100 / 54.1.0
  Add avcodec_encode_video2() and deprecate avcodec_encode_video().

2012-02-01 - 4c677df / 316fc74 - lavc 54.1.0
  Add av_fast_padded_malloc() as alternative for av_realloc() when aligned
  memory is required. The buffer will always have FF_INPUT_BUFFER_PADDING_SIZE
  zero-padded bytes at the end.

2012-01-31 - a369a6b / dd6d3b0 - lavf 54.1.0
  Add avformat_get_riff_video_tags() and avformat_get_riff_audio_tags().
  NOTE: this was backported to 0.8

2012-01-31 - a369a6b / af08d9a - lavc 54.1.0
  Add avcodec_is_open() function.
  NOTE: this was backported to 0.8

2012-01-30 - 151ecc2 / 8b93312 - lavu 51.36.100 / 51.22.0 - intfloat.h
  Add a new installed header libavutil/intfloat.h with int/float punning
  functions.
  NOTE: this was backported to 0.8

2012-01-25 - lavf 53.31.100 / 53.22.0
  3c5fe5b / f1caf01 Allow doing av_write_frame(ctx, NULL) for flushing possible
          buffered data within a muxer. Added AVFMT_ALLOW_FLUSH for
          muxers supporting it (av_write_frame makes sure it is called
          only for muxers with this flag).

2012-01-15 - lavc 53.56.105 / 53.34.0
  New audio encoding API:
  67f5650 / b2c75b6 Add CODEC_CAP_VARIABLE_FRAME_SIZE capability for use by audio
          encoders.
  67f5650 / 5ee5fa0 Add avcodec_fill_audio_frame() as a convenience function.
  67f5650 / b2c75b6 Add avcodec_encode_audio2() and deprecate avcodec_encode_audio().
          Add AVCodec.encode2().

2012-01-12 - b18e17e / 3167dc9 - lavfi 2.59.100 / 2.15.0
  Add a new installed header -- libavfilter/version.h -- with version macros.

2011-12-08 - a502939 - lavfi 2.52.0
  Add av_buffersink_poll_frame() to buffersink.h.

2011-12-08 - 26c6fec - lavu 51.31.0
  Add av_log_format_line.

2011-12-03 - 976b095 - lavu 51.30.0
  Add AVERROR_BUG.

2011-11-24 - 573ffbb - lavu 51.28.1
  Add av_get_alt_sample_fmt() to samplefmt.h.

2011-11-03 - 96949da - lavu 51.23.0
  Add av_strcasecmp() and av_strncasecmp() to avstring.h.

2011-10-20 - b35e9e1 - lavu 51.22.0
  Add av_strtok() to avstring.h.

2012-01-03 - ad1c8dd / b73ec05 - lavu 51.34.100 / 51.21.0
  Add av_popcount64

2011-12-18 - 7c29313 / 8400b12 - lavc 53.46.1 / 53.28.1
  Deprecate AVFrame.age. The field is unused.

2011-12-12 - 8bc7fe4 / 5266045 - lavf 53.25.0 / 53.17.0
  Add avformat_close_input().
  Deprecate av_close_input_file() and av_close_input_stream().

2011-12-02 - e4de716 / 0eea212 - lavc 53.40.0 / 53.25.0
  Add nb_samples and extended_data fields to AVFrame.
  Deprecate AVCODEC_MAX_AUDIO_FRAME_SIZE.
  Deprecate avcodec_decode_audio3() in favor of avcodec_decode_audio4().
  avcodec_decode_audio4() writes output samples to an AVFrame, which allows
  audio decoders to use get_buffer().

2011-12-04 - e4de716 / 560f773 - lavc 53.40.0 / 53.24.0
  Change AVFrame.data[4]/base[4]/linesize[4]/error[4] to [8] at next major bump.
  Change AVPicture.data[4]/linesize[4] to [8] at next major bump.
  Change AVCodecContext.error[4] to [8] at next major bump.
  Add AV_NUM_DATA_POINTERS to simplify the bump transition.

2011-11-23 - 8e576d5 / bbb46f3 - lavu 51.27.0 / 51.18.0
  Add av_samples_get_buffer_size(), av_samples_fill_arrays(), and
  av_samples_alloc(), to samplefmt.h.

2011-11-23 - 8e576d5 / 8889cc4 - lavu 51.27.0 / 51.17.0
  Add planar sample formats and av_sample_fmt_is_planar() to samplefmt.h.

2011-11-19 - dbb38bc / f3a29b7 - lavc 53.36.0 / 53.21.0
  Move some AVCodecContext fields to a new private struct, AVCodecInternal,
  which is accessed from a new field, AVCodecContext.internal.
  - fields moved:
      AVCodecContext.internal_buffer       --> AVCodecInternal.buffer
      AVCodecContext.internal_buffer_count --> AVCodecInternal.buffer_count
      AVCodecContext.is_copy               --> AVCodecInternal.is_copy

2011-11-16 - 8709ba9 / 6270671 - lavu 51.26.0 / 51.16.0
  Add av_timegm()

2011-11-13 - lavf 53.21.0 / 53.15.0
  New interrupt callback API, allowing per-AVFormatContext/AVIOContext
  interrupt callbacks.
  5f268ca / 6aa0b98 Add AVIOInterruptCB struct and the interrupt_callback field to
          AVFormatContext.
  5f268ca / 1dee0ac Add avio_open2() with additional parameters. Those are
          an interrupt callback and an options AVDictionary.
          This will allow passing AVOptions to protocols after lavf
          54.0.

2011-11-06 - 13b7781 / ba04ecf - lavu 51.24.0 / 51.14.0
  Add av_strcasecmp() and av_strncasecmp() to avstring.h.

2011-11-06 - 13b7781 / 07b172f - lavu 51.24.0 / 51.13.0
  Add av_toupper()/av_tolower()

2011-11-05 - d8cab5c / b6d08f4 - lavf 53.19.0 / 53.13.0
  Add avformat_network_init()/avformat_network_deinit()

2011-10-27 - 6faf0a2 / 512557b - lavc 53.24.0 / 53.15.0
  Remove avcodec_parse_frame.
  Deprecate AVCodecContext.parse_only and CODEC_CAP_PARSE_ONLY.

2011-10-19 - d049257 / 569129a - lavf 53.17.0 / 53.10.0
  Add avformat_new_stream(). Deprecate av_new_stream().

2011-10-13 - 91eb1b1 / b631fba - lavf 53.16.0 / 53.9.0
  Add AVFMT_NO_BYTE_SEEK AVInputFormat flag.

2011-10-12 - lavu 51.21.0 / 51.12.0
  AVOptions API rewrite.

  - f884ef0 / 145f741 FF_OPT_TYPE* renamed to AV_OPT_TYPE_*
  - new setting/getting functions with slightly different semantics:
        f884ef0 / dac66da av_set_string3 -> av_opt_set
                av_set_double  -> av_opt_set_double
                av_set_q       -> av_opt_set_q
                av_set_int     -> av_opt_set_int

        f884ef0 / 41d9d51 av_get_string  -> av_opt_get
                av_get_double  -> av_opt_get_double
                av_get_q       -> av_opt_get_q
                av_get_int     -> av_opt_get_int

  - f884ef0 / 8c5dcaa trivial rename av_next_option -> av_opt_next
  - f884ef0 / 641c7af new functions - av_opt_child_next, av_opt_child_class_next
    and av_opt_find2()

2011-09-22 - a70e787 - lavu 51.17.0
  Add av_x_if_null().

2011-09-18 - 645cebb - lavc 53.16.0
  Add showall flag2

2011-09-16 - ea8de10 - lavfi 2.42.0
  Add avfilter_all_channel_layouts.

2011-09-16 - 9899037 - lavfi 2.41.0
  Rename avfilter_all_* function names to avfilter_make_all_*.

  In particular, apply the renames:
  avfilter_all_formats         -> avfilter_make_all_formats
  avfilter_all_channel_layouts -> avfilter_make_all_channel_layouts
  avfilter_all_packing_formats -> avfilter_make_all_packing_formats

2011-09-12 - 4381bdd - lavfi 2.40.0
  Change AVFilterBufferRefAudioProps.sample_rate type from uint32_t to int.

2011-09-12 - 2c03174 - lavfi 2.40.0
  Simplify signature for avfilter_get_audio_buffer(), make it
  consistent with avfilter_get_video_buffer().

2011-09-06 - 4f7dfe1 - lavfi 2.39.0
  Rename libavfilter/vsink_buffer.h to libavfilter/buffersink.h.

2011-09-06 - c4415f6 - lavfi 2.38.0
  Unify video and audio sink API.

  In particular, add av_buffersink_get_buffer_ref(), deprecate
  av_vsink_buffer_get_video_buffer_ref() and change the value for the
  opaque field passed to the abuffersink init function.

2011-09-04 - 61e2e29 - lavu 51.16.0
  Add av_asprintf().

2011-08-22 - dacd827 - lavf 53.10.0
  Add av_find_program_from_stream().

2011-08-20 - 69e2c1a - lavu 51.13.0
  Add av_get_media_type_string().

2011-09-03 - 1889c67 / fb4ca26 - lavc 53.13.0
                       lavf 53.11.0
                       lsws  2.1.0
  Add {avcodec,avformat,sws}_get_class().

2011-08-03 - 1889c67 / c11fb82 - lavu 51.15.0
  Add AV_OPT_SEARCH_FAKE_OBJ flag for av_opt_find() function.

2011-08-14 - 323b930 - lavu 51.12.0
  Add av_fifo_peek2(), deprecate av_fifo_peek().

2011-08-26 - lavu 51.14.0 / 51.9.0
  - 976a8b2 / add41de..976a8b2 / abc78a5 Do not include intfloat_readwrite.h,
    mathematics.h, rational.h, pixfmt.h, or log.h from avutil.h.

2011-08-16 - 27fbe31 / 48f9e45 - lavf 53.11.0 / 53.8.0
  Add avformat_query_codec().

2011-08-16 - 27fbe31 / bca06e7 - lavc 53.11.0
  Add avcodec_get_type().

2011-08-06 - 0cb233c / 2f63440 - lavf 53.7.0
  Add error_recognition to AVFormatContext.

2011-08-02 - 1d186e9 / 9d39cbf - lavc 53.9.1
  Add AV_PKT_FLAG_CORRUPT AVPacket flag.

2011-07-16 - b57df29 - lavfi 2.27.0
  Add audio packing negotiation fields and helper functions.

  In particular, add AVFilterPacking enum, planar, in_packings and
  out_packings fields to AVFilterLink, and the functions:
  avfilter_set_common_packing_formats()
  avfilter_all_packing_formats()

2011-07-10 - 3602ad7 / a67c061 - lavf 53.6.0
  Add avformat_find_stream_info(), deprecate av_find_stream_info().
  NOTE: this was backported to 0.7

2011-07-10 - 3602ad7 / 0b950fe - lavc 53.8.0
  Add avcodec_open2(), deprecate avcodec_open().
  NOTE: this was backported to 0.7

  Add avcodec_alloc_context3. Deprecate avcodec_alloc_context() and
  avcodec_alloc_context2().

2011-07-01 - b442ca6 - lavf 53.5.0 - avformat.h
  Add function av_get_output_timestamp().

2011-06-28 - 5129336 - lavu 51.11.0 - avutil.h
  Define the AV_PICTURE_TYPE_NONE value in AVPictureType enum.

2011-06-19 - fd2c0a5 - lavfi 2.23.0 - avfilter.h
  Add layout negotiation fields and helper functions.

  In particular, add in_chlayouts and out_chlayouts to AVFilterLink,
  and the functions:
  avfilter_set_common_sample_formats()
  avfilter_set_common_channel_layouts()
  avfilter_all_channel_layouts()

2011-06-19 - 527ca39 - lavfi 2.22.0 - AVFilterFormats
  Change type of AVFilterFormats.formats from int * to int64_t *,
  and update formats handling API accordingly.

  avfilter_make_format_list() still takes a int32_t array and converts
  it to int64_t. A new function, avfilter_make_format64_list(), that
  takes int64_t arrays has been added.

2011-06-19 - 44f669e - lavfi 2.21.0 - vsink_buffer.h
  Add video sink buffer and vsink_buffer.h public header.

2011-06-12 - 9fdf772 - lavfi 2.18.0 - avcodec.h
  Add avfilter_get_video_buffer_ref_from_frame() function in
  libavfilter/avcodec.h.

2011-06-12 - c535494 - lavfi 2.17.0 - avfiltergraph.h
  Add avfilter_inout_alloc() and avfilter_inout_free() functions.

2011-06-12 - 6119b23 - lavfi 2.16.0 - avfilter_graph_parse()
  Change avfilter_graph_parse() signature.

2011-06-23 - 686959e / 67e9ae1 - lavu 51.10.0 / 51.8.0 - attributes.h
  Add av_printf_format().

2011-06-16 - 2905e3f / 05e84c9, 2905e3f / 25de595 - lavf 53.4.0 / 53.2.0 - avformat.h
  Add avformat_open_input and avformat_write_header().
  Deprecate av_open_input_stream, av_open_input_file,
  AVFormatParameters and av_write_header.

2011-06-16 - 2905e3f / 7e83e1c, 2905e3f / dc59ec5 - lavu 51.9.0 / 51.7.0 - opt.h
  Add av_opt_set_dict() and av_opt_find().
  Deprecate av_find_opt().
  Add AV_DICT_APPEND flag.

2011-06-10 - 45fb647 / cb7c11c - lavu 51.6.0 - opt.h
  Add av_opt_flag_is_set().

2011-06-10 - c381960 - lavfi 2.15.0 - avfilter_get_audio_buffer_ref_from_arrays
  Add avfilter_get_audio_buffer_ref_from_arrays() to avfilter.h.

2011-06-09 - f9ecb84 / d9f80ea - lavu 51.8.0 - AVMetadata
  Move AVMetadata from lavf to lavu and rename it to
  AVDictionary -- new installed header dict.h.
  All av_metadata_* functions renamed to av_dict_*.

2011-06-07 - d552f61 / a6703fa - lavu 51.8.0 - av_get_bytes_per_sample()
  Add av_get_bytes_per_sample() in libavutil/samplefmt.h.
  Deprecate av_get_bits_per_sample_fmt().

2011-06-05 - f956924 / b39b062 - lavu 51.8.0 - opt.h
  Add av_opt_free convenience function.

2011-06-06 - 95a0242 - lavfi 2.14.0 - AVFilterBufferRefAudioProps
  Remove AVFilterBufferRefAudioProps.size, and use nb_samples in
  avfilter_get_audio_buffer() and avfilter_default_get_audio_buffer() in
  place of size.

2011-06-06 - 0bc2cca - lavu 51.6.0 - av_samples_alloc()
  Switch nb_channels and nb_samples parameters order in
  av_samples_alloc().

2011-06-06 - e1c7414 - lavu 51.5.0 - av_samples_*
  Change the data layout created by av_samples_fill_arrays() and
  av_samples_alloc().

2011-06-06 - 27bcf55 - lavfi 2.13.0 - vsrc_buffer.h
  Make av_vsrc_buffer_add_video_buffer_ref() accepts an additional
  flags parameter in input.

2011-06-03 - e977ca2 - lavfi 2.12.0 - avfilter_link_free()
  Add avfilter_link_free() function.

2011-06-02 - 5ad38d9 - lavu 51.4.0 - av_force_cpu_flags()
  Add av_cpu_flags() in libavutil/cpu.h.

2011-05-28 - e71f260 - lavu 51.3.0 - pixdesc.h
  Add av_get_pix_fmt_name() in libavutil/pixdesc.h, and deprecate
  avcodec_get_pix_fmt_name() in libavcodec/avcodec.h in its favor.

2011-05-25 - 39e4206 / 30315a8 - lavf 53.3.0 - avformat.h
  Add fps_probe_size to AVFormatContext.

2011-05-22 - 5ecdfd0 - lavf 53.2.0 - avformat.h
  Introduce avformat_alloc_output_context2() and deprecate
  avformat_alloc_output_context().

2011-05-22 - 83db719 - lavfi 2.10.0 - vsrc_buffer.h
  Make libavfilter/vsrc_buffer.h public.

2011-05-19 - c000a9f - lavfi 2.8.0 - avcodec.h
  Add av_vsrc_buffer_add_frame() to libavfilter/avcodec.h.

2011-05-14 - 9fdf772 - lavfi 2.6.0 - avcodec.h
  Add avfilter_get_video_buffer_ref_from_frame() to libavfilter/avcodec.h.

2011-05-18 - 75a37b5 / 64150ff - lavc 53.7.0 - AVCodecContext.request_sample_fmt
  Add request_sample_fmt field to AVCodecContext.

2011-05-10 - 59eb12f / 188dea1 - lavc 53.6.0 - avcodec.h
  Deprecate AVLPCType and the following fields in
  AVCodecContext: lpc_coeff_precision, prediction_order_method,
  min_partition_order, max_partition_order, lpc_type, lpc_passes.
  Corresponding FLAC encoder options should be used instead.

2011-05-07 - 9fdf772 - lavfi 2.5.0 - avcodec.h
  Add libavfilter/avcodec.h header and avfilter_copy_frame_props()
  function.

2011-05-07 - 18ded93 - lavc 53.5.0 - AVFrame
  Add format field to AVFrame.

2011-05-07 - 22333a6 - lavc 53.4.0 - AVFrame
  Add width and height fields to AVFrame.

2011-05-01 - 35fe66a - lavfi 2.4.0 - avfilter.h
  Rename AVFilterBufferRefVideoProps.pixel_aspect to
  sample_aspect_ratio.

2011-05-01 - 77e9dee - lavc 53.3.0 - AVFrame
  Add a sample_aspect_ratio field to AVFrame.

2011-05-01 - 1ba5727 - lavc 53.2.0 - AVFrame
  Add a pkt_pos field to AVFrame.

2011-04-29 - 35ceaa7 - lavu 51.2.0 - mem.h
  Add av_dynarray_add function for adding
  an element to a dynamic array.

2011-04-26 - d7e5aeb / bebe72f - lavu 51.1.0 - avutil.h
  Add AVPictureType enum and av_get_picture_type_char(), deprecate
  FF_*_TYPE defines and av_get_pict_type_char() defined in
  libavcodec/avcodec.h.

2011-04-26 - d7e5aeb / 10d3940 - lavfi 2.3.0 - avfilter.h
  Add pict_type and key_frame fields to AVFilterBufferRefVideo.

2011-04-26 - d7e5aeb / 7a11c82 - lavfi 2.2.0 - vsrc_buffer
  Add sample_aspect_ratio fields to vsrc_buffer arguments

2011-04-21 - 8772156 / 94f7451 - lavc 53.1.0 - avcodec.h
  Add CODEC_CAP_SLICE_THREADS for codecs supporting sliced threading.

2011-04-15 - lavc 52.120.0 - avcodec.h
  AVPacket structure got additional members for passing side information:
    c407984 / 4de339e introduce side information for AVPacket
    c407984 / 2d8591c make containers pass palette change in AVPacket

2011-04-12 - lavf 52.107.0 - avio.h
  Avio cleanup, part II - deprecate the entire URLContext API:
    c55780d / 175389c add avio_check as a replacement for url_exist
    9891004 / ff1ec0c add avio_pause and avio_seek_time as replacements
            for _av_url_read_fseek/fpause
    d4d0932 / cdc6a87 deprecate av_protocol_next(), avio_enum_protocols
            should be used instead.
    c88caa5 / 80c6e23 rename url_set_interrupt_cb->avio_set_interrupt_cb.
    c88caa5 / f87b1b3 rename open flags: URL_* -> AVIO_*
    d4d0932 / f8270bb add avio_enum_protocols.
    d4d0932 / 5593f03 deprecate URLProtocol.
    d4d0932 / c486dad deprecate URLContext.
    d4d0932 / 026e175 deprecate the typedef for URLInterruptCB
    c88caa5 / 8e76a19 deprecate av_register_protocol2.
    11d7841 / b840484 deprecate URL_PROTOCOL_FLAG_NESTED_SCHEME
    11d7841 / 1305d93 deprecate av_url_read_seek
    11d7841 / fa104e1 deprecate av_url_read_pause
    434f248 / 727c7aa deprecate url_get_filename().
    434f248 / 5958df3 deprecate url_max_packet_size().
    434f248 / 1869ea0 deprecate url_get_file_handle().
    434f248 / 32a97d4 deprecate url_filesize().
    434f248 / e52a914 deprecate url_close().
    434f248 / 58a48c6 deprecate url_seek().
    434f248 / 925e908 deprecate url_write().
    434f248 / dce3756 deprecate url_read_complete().
    434f248 / bc371ac deprecate url_read().
    434f248 / 0589da0 deprecate url_open().
    434f248 / 62eaaea deprecate url_connect.
    434f248 / 5652bb9 deprecate url_alloc.
    434f248 / 333e894 deprecate url_open_protocol
    434f248 / e230705 deprecate url_poll and URLPollEntry

2011-04-08 - lavf 52.106.0 - avformat.h
  Minor avformat.h cleanup:
    d4d0932 / a9bf9d8 deprecate av_guess_image2_codec
    d4d0932 / c3675df rename avf_sdp_create->av_sdp_create

2011-04-03 - lavf 52.105.0 - avio.h
  Large-scale renaming/deprecating of AVIOContext-related functions:
    2cae980 / 724f6a0 deprecate url_fdopen
    2cae980 / 403ee83 deprecate url_open_dyn_packet_buf
    2cae980 / 6dc7d80 rename url_close_dyn_buf       -> avio_close_dyn_buf
    2cae980 / b92c545 rename url_open_dyn_buf        -> avio_open_dyn_buf
    2cae980 / 8978fed introduce an AVIOContext.seekable field as a replacement for
            AVIOContext.is_streamed and url_is_streamed()
    1caa412 / b64030f deprecate get_checksum()
    1caa412 / 4c4427a deprecate init_checksum()
    2fd41c9 / 4ec153b deprecate udp_set_remote_url/get_local_port
    4fa0e24 / 933e90a deprecate av_url_read_fseek/fpause
    4fa0e24 / 8d9769a deprecate url_fileno
    0fecf26 / b7f2fdd rename put_flush_packet -> avio_flush
    0fecf26 / 35f1023 deprecate url_close_buf
    0fecf26 / 83fddae deprecate url_open_buf
    0fecf26 / d9d86e0 rename url_fprintf -> avio_printf
    0fecf26 / 59f65d9 deprecate url_setbufsize
    6947b0c / 3e68b3b deprecate url_ferror
    e8bb2e2 deprecate url_fget_max_packet_size
    76aa876 rename url_fsize -> avio_size
    e519753 deprecate url_fgetc
    655e45e deprecate url_fgets
    a2704c9 rename url_ftell -> avio_tell
    e16ead0 deprecate get_strz() in favor of avio_get_str
    0300db8,2af07d3 rename url_fskip -> avio_skip
    6b4aa5d rename url_fseek -> avio_seek
    61840b4 deprecate put_tag
    22a3212 rename url_fopen/fclose -> avio_open/close.
    0ac8e2b deprecate put_nbyte
    77eb550 rename put_byte          -> avio_w8
                   put_[b/l]e<type>  -> avio_w[b/l]<type>
                   put_buffer        -> avio_write
    b7effd4 rename get_byte          -> avio_r8,
                   get_[b/l]e<type>  -> avio_r[b/l]<type>
                   get_buffer        -> avio_read
    b3db9ce deprecate get_partial_buffer
    8d9ac96 rename av_alloc_put_byte -> avio_alloc_context

2011-03-25 - 27ef7b1 / 34b47d7 - lavc 52.115.0 - AVCodecContext.audio_service_type
  Add audio_service_type field to AVCodecContext.

2011-03-17 - e309fdc - lavu 50.40.0 - pixfmt.h
  Add PIX_FMT_BGR48LE and PIX_FMT_BGR48BE pixel formats

2011-03-02 - 863c471 - lavf  52.103.0 - av_pkt_dump2, av_pkt_dump_log2
  Add new functions av_pkt_dump2, av_pkt_dump_log2 that uses the
  source stream timebase for outputting timestamps. Deprecate
  av_pkt_dump and av_pkt_dump_log.

2011-02-20 - e731b8d - lavf  52.102.0 - avio.h
  * e731b8d - rename init_put_byte() to ffio_init_context(), deprecating the
              original, and move it to a private header so it is no longer
              part of our public API. Instead, use av_alloc_put_byte().
  * ae628ec - rename ByteIOContext to AVIOContext.

2011-02-16 - 09d171b - lavf  52.101.0 - avformat.h
                       lavu  52.39.0  - parseutils.h
  * 610219a - Add av_ prefix to dump_format().
  * f6c7375 - Replace parse_date() in lavf with av_parse_time() in lavu.
  * ab0287f - Move find_info_tag from lavf to lavu and add av_prefix to it.

2011-02-15 - lavu 52.38.0 - merge libavcore
  libavcore is merged back completely into libavutil

2011-02-10 - 55bad0c - lavc 52.113.0 - vbv_delay
  Add vbv_delay field to AVCodecContext

2011-02-14 - 24a83bd - lavf 52.100.0 - AV_DISPOSITION_CLEAN_EFFECTS
  Add AV_DISPOSITION_CLEAN_EFFECTS disposition flag.

2011-02-14 - 910b5b8 - lavfi 1.76.0 - AVFilterLink sample_aspect_ratio
  Add sample_aspect_ratio field to AVFilterLink.

2011-02-10 - 12c14cd - lavf 52.99.0 - AVStream.disposition
  Add AV_DISPOSITION_HEARING_IMPAIRED and AV_DISPOSITION_VISUAL_IMPAIRED.

2011-02-09 - c0b102c - lavc 52.112.0 - avcodec_thread_init()
  Deprecate avcodec_thread_init()/avcodec_thread_free() use; instead
  set thread_count before calling avcodec_open.

2011-02-09 - 37b00b4 - lavc 52.111.0 - threading API
  Add CODEC_CAP_FRAME_THREADS with new restrictions on get_buffer()/
  release_buffer()/draw_horiz_band() callbacks for appropriate codecs.
  Add thread_type and active_thread_type fields to AVCodecContext.

2011-02-08 - 3940caa - lavf 52.98.0 - av_probe_input_buffer
  Add av_probe_input_buffer() to avformat.h for probing format from a
  ByteIOContext.

2011-02-06 - fe174fc - lavf 52.97.0 - avio.h
  Add flag for non-blocking protocols: URL_FLAG_NONBLOCK

2011-02-04 - f124b08 - lavf 52.96.0 - avformat_free_context()
  Add avformat_free_context() in avformat.h.

2011-02-03 - f5b82f4 - lavc 52.109.0 - add CODEC_ID_PRORES
  Add CODEC_ID_PRORES to avcodec.h.

2011-02-03 - fe9a3fb - lavc 52.109.0 - H.264 profile defines
  Add defines for H.264 * Constrained Baseline and Intra profiles

2011-02-02 - lavf 52.95.0
  * 50196a9 - add a new installed header version.h.
  * 4efd5cf, dccbd97, 93b78d1 - add several variants of public
    avio_{put,get}_str* functions.  Deprecate corresponding semi-public
    {put,get}_str*.

2011-02-02 - dfd2a00 - lavu 50.37.0 - log.h
  Make av_dlog public.

2011-01-31 - 7b3ea55 - lavfi 1.76.0 - vsrc_buffer
  Add sample_aspect_ratio fields to vsrc_buffer arguments

2011-01-31 - 910b5b8 - lavfi 1.75.0 - AVFilterLink sample_aspect_ratio
  Add sample_aspect_ratio field to AVFilterLink.

2011-01-15 - a242ac3 - lavfi 1.74.0 - AVFilterBufferRefAudioProps
  Rename AVFilterBufferRefAudioProps.samples_nb to nb_samples.

2011-01-14 - 7f88a5b - lavf 52.93.0 - av_metadata_copy()
  Add av_metadata_copy() in avformat.h.

2011-01-07 - 81c623f - lavc 52.107.0 - deprecate reordered_opaque
  Deprecate reordered_opaque in favor of pkt_pts/dts.

2011-01-07 - 1919fea - lavc 52.106.0 - pkt_dts
  Add pkt_dts to AVFrame, this will in the future allow multithreading decoders
  to not mess up dts.

2011-01-07 - 393cbb9 - lavc 52.105.0 - pkt_pts
  Add pkt_pts to AVFrame.

2011-01-07 - 060ec0a - lavc 52.104.0 - av_get_profile_name()
  Add av_get_profile_name to libavcodec/avcodec.h.

2010-12-27 - 0ccabee - lavfi 1.71.0 - AV_PERM_NEG_LINESIZES
  Add AV_PERM_NEG_LINESIZES in avfilter.h.

2010-12-27 - 9128ae0 - lavf 52.91.0 - av_find_best_stream()
  Add av_find_best_stream to libavformat/avformat.h.

2010-12-27 - 107a7e3 - lavf 52.90.0
  Add AVFMT_NOSTREAMS flag for formats with no streams,
  like e.g. text metadata.

2010-12-22 - 0328b9e - lavu 50.36.0 - file.h
  Add functions av_file_map() and av_file_unmap() in file.h.

2010-12-19 - 0bc55f5 - lavu 50.35.0 - error.h
  Add "not found" error codes:
  AVERROR_DEMUXER_NOT_FOUND
  AVERROR_MUXER_NOT_FOUND
  AVERROR_DECODER_NOT_FOUND
  AVERROR_ENCODER_NOT_FOUND
  AVERROR_PROTOCOL_NOT_FOUND
  AVERROR_FILTER_NOT_FOUND
  AVERROR_BSF_NOT_FOUND
  AVERROR_STREAM_NOT_FOUND

2010-12-09 - c61cdd0 - lavcore 0.16.0 - avcore.h
  Move AV_NOPTS_VALUE, AV_TIME_BASE, AV_TIME_BASE_Q symbols from
  avcodec.h to avcore.h.

2010-12-04 - 16cfc96 - lavc 52.98.0 - CODEC_CAP_NEG_LINESIZES
  Add CODEC_CAP_NEG_LINESIZES codec capability flag in avcodec.h.

2010-12-04 - bb4afa1 - lavu 50.34.0 - av_get_pix_fmt_string()
  Deprecate avcodec_pix_fmt_string() in favor of
  pixdesc.h/av_get_pix_fmt_string().

2010-12-04 - 4da12e3 - lavcore 0.15.0 - av_image_alloc()
  Add av_image_alloc() to libavcore/imgutils.h.

2010-12-02 - 037be76 - lavfi 1.67.0 - avfilter_graph_create_filter()
  Add function avfilter_graph_create_filter() in avfiltergraph.h.

2010-11-25 - 4723bc2 - lavfi 1.65.0 - avfilter_get_video_buffer_ref_from_arrays()
  Add function avfilter_get_video_buffer_ref_from_arrays() in
  avfilter.h.

2010-11-21 - 176a615 - lavcore 0.14.0 - audioconvert.h
  Add a public audio channel API in audioconvert.h, and deprecate the
  corresponding functions in libavcodec:
  avcodec_get_channel_name()
  avcodec_get_channel_layout()
  avcodec_get_channel_layout_string()
  avcodec_channel_layout_num_channels()
  and the CH_* macros defined in libavcodec/avcodec.h.

2010-11-21 - 6bfc268 - lavf 52.85.0 - avformat.h
  Add av_append_packet().

2010-11-21 - a08d918 - lavc 52.97.0 - avcodec.h
  Add av_grow_packet().

2010-11-17 - 0985e1a - lavcore 0.13.0 - parseutils.h
  Add av_parse_color() declared in libavcore/parseutils.h.

2010-11-13 - cb2c971 - lavc 52.95.0 - AVCodecContext
  Add AVCodecContext.subtitle_header and AVCodecContext.subtitle_header_size
  fields.

2010-11-13 - 5aaea02 - lavfi 1.62.0 - avfiltergraph.h
  Make avfiltergraph.h public.

2010-11-13 - 4fcbb2a - lavfi 1.61.0 - avfiltergraph.h
  Remove declarations from avfiltergraph.h for the functions:
  avfilter_graph_check_validity()
  avfilter_graph_config_links()
  avfilter_graph_config_formats()
  which are now internal.
  Use avfilter_graph_config() instead.

2010-11-08 - d2af720 - lavu 50.33.0 - eval.h
  Deprecate functions:
  av_parse_and_eval_expr(),
  av_parse_expr(),
  av_eval_expr(),
  av_free_expr(),
  in favor of the functions:
  av_expr_parse_and_eval(),
  av_expr_parse(),
  av_expr_eval(),
  av_expr_free().

2010-11-08 - 24de0ed - lavfi 1.59.0 - avfilter_free()
  Rename avfilter_destroy() to avfilter_free().
  This change breaks libavfilter API/ABI.

2010-11-07 - 1e80a0e - lavfi 1.58.0 - avfiltergraph.h
  Remove graphparser.h header, move AVFilterInOut and
  avfilter_graph_parse() declarations to libavfilter/avfiltergraph.h.

2010-11-07 - 7313132 - lavfi 1.57.0 - AVFilterInOut
  Rename field AVFilterInOut.filter to AVFilterInOut.filter_ctx.
  This change breaks libavfilter API.

2010-11-04 - 97dd1e4 - lavfi 1.56.0 - avfilter_graph_free()
  Rename avfilter_graph_destroy() to avfilter_graph_free().
  This change breaks libavfilter API/ABI.

2010-11-04 - e15aeea - lavfi 1.55.0 - avfilter_graph_alloc()
  Add avfilter_graph_alloc() to libavfilter/avfiltergraph.h.

2010-11-02 - 6f84cd1 - lavcore 0.12.0 - av_get_bits_per_sample_fmt()
  Add av_get_bits_per_sample_fmt() to libavcore/samplefmt.h and
  deprecate av_get_bits_per_sample_format().

2010-11-02 - d63e456 - lavcore 0.11.0 - samplefmt.h
  Add sample format functions in libavcore/samplefmt.h:
  av_get_sample_fmt_name(),
  av_get_sample_fmt(),
  av_get_sample_fmt_string(),
  and deprecate the corresponding libavcodec/audioconvert.h functions:
  avcodec_get_sample_fmt_name(),
  avcodec_get_sample_fmt(),
  avcodec_sample_fmt_string().

2010-11-02 - 262d1c5 - lavcore 0.10.0 - samplefmt.h
  Define enum AVSampleFormat in libavcore/samplefmt.h, deprecate enum
  SampleFormat.

2010-10-16 - 2a24df9 - lavfi 1.52.0 - avfilter_graph_config()
  Add the function avfilter_graph_config() in avfiltergraph.h.

2010-10-15 - 03700d3 - lavf 52.83.0 - metadata API
  Change demuxers to export metadata in generic format and
  muxers to accept generic format. Deprecate the public
  conversion API.

2010-10-10 - 867ae7a - lavfi 1.49.0 - AVFilterLink.time_base
  Add time_base field to AVFilterLink.

2010-09-27 - c85eef4 - lavu 50.31.0 - av_set_options_string()
  Move av_set_options_string() from libavfilter/parseutils.h to
  libavutil/opt.h.

2010-09-27 - acc0490 - lavfi 1.47.0 - AVFilterLink
  Make the AVFilterLink fields srcpad and dstpad store the pointers to
  the source and destination pads, rather than their indexes.

2010-09-27 - 372e288 - lavu 50.30.0 - av_get_token()
  Move av_get_token() from libavfilter/parseutils.h to
  libavutil/avstring.h.

2010-09-26 - 635d4ae - lsws 0.12.0 - swscale.h
  Add the functions sws_alloc_context() and sws_init_context().

2010-09-26 - 6ed0404 - lavu 50.29.0 - opt.h
  Move libavcodec/opt.h to libavutil/opt.h.

2010-09-24 - 1c1c80f - lavu 50.28.0 - av_log_set_flags()
  Default of av_log() changed due to many problems to the old no repeat
  detection. Read the docs of AV_LOG_SKIP_REPEATED in log.h before
  enabling it for your app!.

2010-09-24 - f66eb58 - lavc 52.90.0 - av_opt_show2()
  Deprecate av_opt_show() in favor or av_opt_show2().

2010-09-14 - bc6f0af - lavu 50.27.0 - av_popcount()
  Add av_popcount() to libavutil/common.h.

2010-09-08 - c6c98d0 - lavu 50.26.0 - av_get_cpu_flags()
  Add av_get_cpu_flags().

2010-09-07 - 34017fd - lavcore 0.9.0 - av_image_copy()
  Add av_image_copy().

2010-09-07 - 9686abb - lavcore 0.8.0 - av_image_copy_plane()
  Add av_image_copy_plane().

2010-09-07 - 9b7269e - lavcore 0.7.0 - imgutils.h
  Adopt hierarchical scheme for the imgutils.h function names,
  deprecate the old names.

2010-09-04 - 7160bb7 - lavu 50.25.0 - AV_CPU_FLAG_*
  Deprecate the FF_MM_* flags defined in libavcodec/avcodec.h in favor
  of the AV_CPU_FLAG_* flags defined in libavutil/cpu.h.

2010-08-26 - 5da19b5 - lavc 52.87.0 - avcodec_get_channel_layout()
  Add avcodec_get_channel_layout() in audioconvert.h.

2010-08-20 - e344336 - lavcore 0.6.0 - av_fill_image_max_pixsteps()
  Rename av_fill_image_max_pixstep() to av_fill_image_max_pixsteps().

2010-08-18 - a6ddf8b - lavcore 0.5.0 - av_fill_image_max_pixstep()
  Add av_fill_image_max_pixstep() in imgutils.h.

2010-08-17 - 4f2d2e4 - lavu 50.24.0 - AV_NE()
  Add the AV_NE macro.

2010-08-17 - ad2c950 - lavfi 1.36.0 - audio framework
  Implement AVFilterBufferRefAudioProps struct for audio properties,
  get_audio_buffer(), filter_samples() functions and related changes.

2010-08-12 - 81c1eca - lavcore 0.4.0 - av_get_image_linesize()
  Add av_get_image_linesize() in imgutils.h.

2010-08-11 - c1db7bf - lavfi 1.34.0 - AVFilterBufferRef
  Resize data and linesize arrays in AVFilterBufferRef to 8.

  This change breaks libavfilter API/ABI.

2010-08-11 - 9f08d80 - lavc 52.85.0 - av_picture_data_copy()
  Add av_picture_data_copy in avcodec.h.

2010-08-11 - 84c0386 - lavfi 1.33.0 - avfilter_open()
  Change avfilter_open() signature:
  AVFilterContext *avfilter_open(AVFilter *filter, const char *inst_name) ->
  int avfilter_open(AVFilterContext **filter_ctx, AVFilter *filter, const char *inst_name);

  This change breaks libavfilter API/ABI.

2010-08-11 - cc80caf - lavfi 1.32.0 - AVFilterBufferRef
  Add a type field to AVFilterBufferRef, and move video specific
  properties to AVFilterBufferRefVideoProps.

  This change breaks libavfilter API/ABI.

2010-08-07 - 5d4890d - lavfi 1.31.0 - AVFilterLink
  Rename AVFilterLink fields:
  AVFilterLink.srcpic    ->  AVFilterLink.src_buf
  AVFilterLink.cur_pic   ->  AVFilterLink.cur_buf
  AVFilterLink.outpic    ->  AVFilterLink.out_buf

2010-08-07 - 7fce481 - lavfi 1.30.0
  Rename functions and fields:
  avfilter_(un)ref_pic       -> avfilter_(un)ref_buffer
  avfilter_copy_picref_props -> avfilter_copy_buffer_ref_props
  AVFilterBufferRef.pic      -> AVFilterBufferRef.buffer

2010-08-07 - ecc8dad - lavfi 1.29.0 - AVFilterBufferRef
  Rename AVFilterPicRef to AVFilterBufferRef.

2010-08-07 - d54e094 - lavfi 1.28.0 - AVFilterBuffer
  Move format field from AVFilterBuffer to AVFilterPicRef.

2010-08-06 - bf176f5 - lavcore 0.3.0 - av_check_image_size()
  Deprecate avcodec_check_dimensions() in favor of the function
  av_check_image_size() defined in libavcore/imgutils.h.

2010-07-30 - 56b5e9d - lavfi 1.27.0 - AVFilterBuffer
  Increase size of the arrays AVFilterBuffer.data and
  AVFilterBuffer.linesize from 4 to 8.

  This change breaks libavfilter ABI.

2010-07-29 - e7bd48a - lavcore 0.2.0 - imgutils.h
  Add functions av_fill_image_linesizes() and
  av_fill_image_pointers(), declared in libavcore/imgutils.h.

2010-07-27 - 126b638 - lavcore 0.1.0 - parseutils.h
  Deprecate av_parse_video_frame_size() and av_parse_video_frame_rate()
  defined in libavcodec in favor of the newly added functions
  av_parse_video_size() and av_parse_video_rate() declared in
  libavcore/parseutils.h.

2010-07-23 - 4485247 - lavu 50.23.0 - mathematics.h
  Add the M_PHI constant definition.

2010-07-22 - bdab614 - lavfi 1.26.0 - media format generalization
  Add a type field to AVFilterLink.

  Change the field types:
  enum PixelFormat format   -> int format   in AVFilterBuffer
  enum PixelFormat *formats -> int *formats in AVFilterFormats
  enum PixelFormat *format  -> int format   in AVFilterLink

  Change the function signatures:
  AVFilterFormats *avfilter_make_format_list(const enum PixelFormat *pix_fmts); ->
  AVFilterFormats *avfilter_make_format_list(const int *fmts);

  int avfilter_add_colorspace(AVFilterFormats **avff, enum PixelFormat pix_fmt); ->
  int avfilter_add_format    (AVFilterFormats **avff, int fmt);

  AVFilterFormats *avfilter_all_colorspaces(void); ->
  AVFilterFormats *avfilter_all_formats    (enum AVMediaType type);

  This change breaks libavfilter API/ABI.

2010-07-21 - aac6ca6 - lavcore 0.0.0
  Add libavcore.

2010-07-17 - b5c582f - lavfi 1.25.0 - AVFilterBuffer
  Remove w and h fields from AVFilterBuffer.

2010-07-17 - f0d77b2 - lavfi 1.24.0 - AVFilterBuffer
  Rename AVFilterPic to AVFilterBuffer.

2010-07-17 - 57fe80f - lavf 52.74.0 - url_fskip()
  Make url_fskip() return an int error code instead of void.

2010-07-11 - 23940f1 - lavc 52.83.0
  Add AVCodecContext.lpc_type and AVCodecContext.lpc_passes fields.
  Add AVLPCType enum.
  Deprecate AVCodecContext.use_lpc.

2010-07-11 - e1d7c88 - lavc 52.82.0 - avsubtitle_free()
  Add a function for free the contents of a AVSubtitle generated by
  avcodec_decode_subtitle.

2010-07-11 - b91d08f - lavu 50.22.0 - bswap.h and intreadwrite.h
  Make the bswap.h and intreadwrite.h API public.

2010-07-08 - ce1cd1c - lavu 50.21.0 - pixdesc.h
  Rename read/write_line() to av_read/write_image_line().

2010-07-07 - 4d508e4 - lavfi 1.21.0 - avfilter_copy_picref_props()
  Add avfilter_copy_picref_props().

2010-07-03 - 2d525ef - lavc 52.79.0
  Add FF_COMPLIANCE_UNOFFICIAL and change all instances of
  FF_COMPLIANCE_INOFFICIAL to use FF_COMPLIANCE_UNOFFICIAL.

2010-07-02 - 89eec74 - lavu 50.20.0 - lfg.h
  Export av_lfg_init(), av_lfg_get(), av_mlfg_get(), and av_bmg_get() through
  lfg.h.

2010-06-28 - a52e2c3 - lavfi 1.20.1 - av_parse_color()
  Extend av_parse_color() syntax, make it accept an alpha value specifier and
  set the alpha value to 255 by default.

2010-06-22 - 735cf6b - lavf 52.71.0 - URLProtocol.priv_data_size, priv_data_class
  Add priv_data_size and priv_data_class to URLProtocol.

2010-06-22 - ffbb289 - lavf 52.70.0 - url_alloc(), url_connect()
  Add url_alloc() and url_connect().

2010-06-22 - 9b07a2d - lavf 52.69.0 - av_register_protocol2()
  Add av_register_protocol2(), deprecating av_register_protocol().

2010-06-09 - 65db058 - lavu 50.19.0 - av_compare_mod()
  Add av_compare_mod() to libavutil/mathematics.h.

2010-06-05 - 0b99215 - lavu 50.18.0 - eval API
  Make the eval API public.

2010-06-04 - 31878fc - lavu 50.17.0 - AV_BASE64_SIZE
  Add AV_BASE64_SIZE() macro.

2010-06-02 - 7e566bb - lavc 52.73.0 - av_get_codec_tag_string()
  Add av_get_codec_tag_string().

2010-06-01 - 2b99142 - lsws 0.11.0 - convertPalette API
  Add sws_convertPalette8ToPacked32() and sws_convertPalette8ToPacked24().

2010-05-26 - 93ebfee - lavc 52.72.0 - CODEC_CAP_EXPERIMENTAL
  Add CODEC_CAP_EXPERIMENTAL flag.
  NOTE: this was backported to 0.6

2010-05-23 - 9977863 - lavu 50.16.0 - av_get_random_seed()
  Add av_get_random_seed().

2010-05-18 - 796ac23 - lavf 52.63.0 - AVFMT_FLAG_RTP_HINT
  Add AVFMT_FLAG_RTP_HINT as possible value for AVFormatContext.flags.
  NOTE: this was backported to 0.6

2010-05-09 - b6bc205 - lavfi 1.20.0 - AVFilterPicRef
  Add interlaced and top_field_first fields to AVFilterPicRef.

------------------------------8<-------------------------------------
                   0.6 branch was cut here
----------------------------->8--------------------------------------

2010-05-01 - 8e2ee18 - lavf 52.62.0 - probe function
  Add av_probe_input_format2 to API, it allows ignoring probe
  results below given score and returns the actual probe score.

2010-04-01 - 3dd6180 - lavf 52.61.0 - metadata API
  Add a flag for av_metadata_set2() to disable overwriting of
  existing tags.

2010-04-01 - 0fb49b5 - lavc 52.66.0
  Add avcodec_get_edge_width().

2010-03-31 - d103218 - lavc 52.65.0
  Add avcodec_copy_context().

2010-03-31 - 1a70d12 - lavf 52.60.0 - av_match_ext()
  Make av_match_ext() public.

2010-03-31 - 1149150 - lavu 50.14.0 - AVMediaType
  Move AVMediaType enum from libavcodec to libavutil.

2010-03-31 - 72415b2 - lavc 52.64.0 - AVMediaType
  Define AVMediaType enum, and use it instead of enum CodecType, which
  is deprecated and will be dropped at the next major bump.

2010-03-25 - 8795823 - lavu 50.13.0 - av_strerror()
  Implement av_strerror().

2010-03-23 - e1484eb - lavc 52.60.0 - av_dct_init()
  Support DCT-I and DST-I.

2010-03-15 - b8819c8 - lavf 52.56.0 - AVFormatContext.start_time_realtime
  Add AVFormatContext.start_time_realtime field.

2010-03-13 - 5bb5c1d - lavfi 1.18.0 - AVFilterPicRef.pos
  Add AVFilterPicRef.pos field.

2010-03-13 - 60c144f - lavu 50.12.0 - error.h
  Move error code definitions from libavcodec/avcodec.h to
  the new public header libavutil/error.h.

2010-03-07 - c709483 - lavc 52.56.0 - avfft.h
  Add public FFT interface.

2010-03-06 - ac6ef86 - lavu 50.11.0 - av_stristr()
  Add av_stristr().

2010-03-03 - 4b83fc0 - lavu 50.10.0 - av_tree_enumerate()
  Add av_tree_enumerate().

2010-02-07 - b687c1a - lavu 50.9.0 - av_compare_ts()
  Add av_compare_ts().

2010-02-05 - 3f3dc76 - lsws 0.10.0 - sws_getCoefficients()
  Add sws_getCoefficients().

2010-02-01 - ca76a11 - lavf 52.50.0 - metadata API
  Add a list of generic tag names, change 'author' -> 'artist',
  'year' -> 'date'.

2010-01-30 - 80a07f6 - lavu 50.8.0 - av_get_pix_fmt()
  Add av_get_pix_fmt().

2010-01-21 - 01cc47d - lsws 0.9.0 - sws_scale()
  Change constness attributes of sws_scale() parameters.

2010-01-10 - 3fb8e77 - lavfi 1.15.0 - avfilter_graph_config_links()
  Add a log_ctx parameter to avfilter_graph_config_links().

2010-01-07 - 8e9767f - lsws 0.8.0 - sws_isSupported{In,Out}put()
  Add sws_isSupportedInput() and sws_isSupportedOutput() functions.

2010-01-06 - c1d662f - lavfi 1.14.0 - avfilter_add_colorspace()
  Change the avfilter_add_colorspace() signature, make it accept an
  (AVFilterFormats **) rather than an (AVFilterFormats *) as before.

2010-01-03 - 4fd1f18 - lavfi 1.13.0 - avfilter_add_colorspace()
  Add avfilter_add_colorspace().

2010-01-02 - 8eb631f - lavf 52.46.0 - av_match_ext()
  Add av_match_ext(), it should be used in place of match_ext().

2010-01-01 - a1f547b - lavf 52.45.0 - av_guess_format()
  Add av_guess_format(), it should be used in place of guess_format().

2009-12-13 - a181981 - lavf 52.43.0 - metadata API
  Add av_metadata_set2(), AV_METADATA_DONT_STRDUP_KEY and
  AV_METADATA_DONT_STRDUP_VAL.

2009-12-13 - 277c733 - lavu 50.7.0 - avstring.h API
  Add av_d2str().

2009-12-13 - 02b398e - lavc 52.42.0 - AVStream
  Add avg_frame_rate.

2009-12-12 - 3ba69a1 - lavu 50.6.0 - av_bmg_next()
  Introduce the av_bmg_next() function.

2009-12-05 - a13a543 - lavfi 1.12.0 - avfilter_draw_slice()
  Add a slice_dir parameter to avfilter_draw_slice().

2009-11-26 - 4cc3f6a - lavfi 1.11.0 - AVFilter
  Remove the next field from AVFilter, this is not anymore required.

2009-11-25 - 1433c4a - lavfi 1.10.0 - avfilter_next()
  Introduce the avfilter_next() function.

2009-11-25 - 86a60fa - lavfi 1.9.0 - avfilter_register()
  Change the signature of avfilter_register() to make it return an
  int. This is required since now the registration operation may fail.

2009-11-25 - 74a0059 - lavu 50.5.0 - pixdesc.h API
  Make the pixdesc.h API public.

2009-10-27 - 243110f - lavfi 1.5.0 - AVFilter.next
  Add a next field to AVFilter, this is used for simplifying the
  registration and management of the registered filters.

2009-10-23 - cccd292 - lavfi 1.4.1 - AVFilter.description
  Add a description field to AVFilter.

2009-10-19 - 6b5dc05 - lavfi 1.3.0 - avfilter_make_format_list()
  Change the interface of avfilter_make_format_list() from
  avfilter_make_format_list(int n, ...) to
  avfilter_make_format_list(enum PixelFormat *pix_fmts).

2009-10-18 - 0eb4ff9 - lavfi 1.0.0 - avfilter_get_video_buffer()
  Make avfilter_get_video_buffer() recursive and add the w and h
  parameters to it.

2009-10-07 - 46c40e4 - lavfi 0.5.1 - AVFilterPic
  Add w and h fields to AVFilterPic.

2009-06-22 - 92400be - lavf 52.34.1 - AVFormatContext.packet_size
  This is now an unsigned int instead of a signed int.

2009-06-19 - a4276ba - lavc 52.32.0 - AVSubtitle.pts
  Add a pts field to AVSubtitle which gives the subtitle packet pts
  in AV_TIME_BASE. Some subtitle de-/encoders (e.g. XSUB) will
  not work right without this.

2009-06-03 - 8f3f2e0 - lavc 52.30.2 - AV_PKT_FLAG_KEY
  PKT_FLAG_KEY has been deprecated and will be dropped at the next
  major version. Use AV_PKT_FLAG_KEY instead.

2009-06-01 - f988ce6 - lavc 52.30.0 - av_lockmgr_register()
  av_lockmgr_register() can be used to register a callback function
  that lavc (and in the future, libraries that depend on lavc) can use
  to implement mutexes. The application should provide a callback function
  that implements the AV_LOCK_* operations described in avcodec.h.
  When the lock manager is registered, FFmpeg is guaranteed to behave
  correctly in a multi-threaded application.

2009-04-30 - ce1d9c8 - lavc 52.28.0 - av_free_packet()
  av_free_packet() is no longer an inline function. It is now exported.

2009-04-11 - 80d403f - lavc 52.25.0 - deprecate av_destruct_packet_nofree()
  Please use NULL instead. This has been supported since r16506
  (lavf > 52.23.1, lavc > 52.10.0).

2009-04-07 - 7a00bba - lavc 52.23.0 - avcodec_decode_video/audio/subtitle
  The old decoding functions are deprecated, all new code should use the
  new functions avcodec_decode_video2(), avcodec_decode_audio3() and
  avcodec_decode_subtitle2(). These new functions take an AVPacket *pkt
  argument instead of a const uint8_t *buf / int buf_size pair.

2009-04-03 - 7b09db3 - lavu 50.3.0 - av_fifo_space()
  Introduce the av_fifo_space() function.

2009-04-02 - fabd246 - lavc 52.23.0 - AVPacket
  Move AVPacket declaration from libavformat/avformat.h to
  libavcodec/avcodec.h.

2009-03-22 - 6e08ca9 - lavu 50.2.0 - RGB32 pixel formats
  Convert the pixel formats PIX_FMT_ARGB, PIX_FMT_RGBA, PIX_FMT_ABGR,
  PIX_FMT_BGRA, which were defined as macros, into enum PixelFormat values.
  Conversely PIX_FMT_RGB32, PIX_FMT_RGB32_1, PIX_FMT_BGR32 and
  PIX_FMT_BGR32_1 are now macros.
  avcodec_get_pix_fmt() now recognizes the "rgb32" and "bgr32" aliases.
  Re-sort the enum PixelFormat list accordingly.
  This change breaks API/ABI backward compatibility.

2009-03-22 - f82674e - lavu 50.1.0 - PIX_FMT_RGB5X5 endian variants
  Add the enum PixelFormat values:
  PIX_FMT_RGB565BE, PIX_FMT_RGB565LE, PIX_FMT_RGB555BE, PIX_FMT_RGB555LE,
  PIX_FMT_BGR565BE, PIX_FMT_BGR565LE, PIX_FMT_BGR555BE, PIX_FMT_BGR555LE.

2009-03-21 - ee6624e - lavu 50.0.0  - av_random*
  The Mersenne Twister PRNG implemented through the av_random* functions
  was removed. Use the lagged Fibonacci PRNG through the av_lfg* functions
  instead.

2009-03-08 - 41dd680 - lavu 50.0.0  - AVFifoBuffer
  av_fifo_init, av_fifo_read, av_fifo_write and av_fifo_realloc were dropped
  and replaced by av_fifo_alloc, av_fifo_generic_read, av_fifo_generic_write
  and av_fifo_realloc2.
  In addition, the order of the function arguments of av_fifo_generic_read
  was changed to match av_fifo_generic_write.
  The AVFifoBuffer/struct AVFifoBuffer may only be used in an opaque way by
  applications, they may not use sizeof() or directly access members.

2009-03-01 - ec26457 - lavf 52.31.0 - Generic metadata API
  Introduce a new metadata API (see av_metadata_get() and friends).
  The old API is now deprecated and should not be used anymore. This especially
  includes the following structure fields:
    - AVFormatContext.title
    - AVFormatContext.author
    - AVFormatContext.copyright
    - AVFormatContext.comment
    - AVFormatContext.album
    - AVFormatContext.year
    - AVFormatContext.track
    - AVFormatContext.genre
    - AVStream.language
    - AVStream.filename
    - AVProgram.provider_name
    - AVProgram.name
    - AVChapter.title<|MERGE_RESOLUTION|>--- conflicted
+++ resolved
@@ -15,7 +15,6 @@
 
 API changes, most recent first:
 
-<<<<<<< HEAD
 2013-04-19 - xxxxxxx - lavc 55.4.100
   Add AV_CODEC_PROP_TEXT_SUB property for text based subtitles codec.
 
@@ -167,10 +166,9 @@
 
 2012-03-26 - a67d9cf - lavfi 2.66.100
   Add avfilter_fill_frame_from_{audio_,}buffer_ref() functions.
-=======
+
 2013-03-xx - xxxxxxx - lavc 55.2.0 - avcodec.h
   Add CODEC_FLAG_UNALIGNED to allow decoders to produce unaligned output.
->>>>>>> 5e83d9ac
 
 2013-xx-xx - lavfi 3.8.0
   Move all content from avfiltergraph.h to avfilter.h. Deprecate
