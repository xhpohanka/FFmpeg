--- conflicted
+++ resolved
@@ -55,15 +55,9 @@
  * @{
  */
 
-<<<<<<< HEAD
 #define LIBAVUTIL_VERSION_MAJOR  52
-#define LIBAVUTIL_VERSION_MINOR  65
+#define LIBAVUTIL_VERSION_MINOR  66
 #define LIBAVUTIL_VERSION_MICRO 100
-=======
-#define LIBAVUTIL_VERSION_MAJOR 53
-#define LIBAVUTIL_VERSION_MINOR  5
-#define LIBAVUTIL_VERSION_MICRO  0
->>>>>>> 1155fd02
 
 #define LIBAVUTIL_VERSION_INT   AV_VERSION_INT(LIBAVUTIL_VERSION_MAJOR, \
                                                LIBAVUTIL_VERSION_MINOR, \
