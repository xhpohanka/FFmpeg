/*
 * This file is part of FFmpeg.
 *
 * FFmpeg is free software; you can redistribute it and/or
 * modify it under the terms of the GNU Lesser General Public
 * License as published by the Free Software Foundation; either
 * version 2.1 of the License, or (at your option) any later version.
 *
 * FFmpeg is distributed in the hope that it will be useful,
 * but WITHOUT ANY WARRANTY; without even the implied warranty of
 * MERCHANTABILITY or FITNESS FOR A PARTICULAR PURPOSE.  See the GNU
 * Lesser General Public License for more details.
 *
 * You should have received a copy of the GNU Lesser General Public
 * License along with FFmpeg; if not, write to the Free Software
 * Foundation, Inc., 51 Franklin Street, Fifth Floor, Boston, MA 02110-1301 USA
 */

#ifdef __APPLE__
#include <sys/sysctl.h>
#elif defined(__linux__)
#include <asm/cputable.h>
#include <linux/auxvec.h>
#include <fcntl.h>
#include <unistd.h>
#elif defined(__OpenBSD__)
#include <sys/param.h>
#include <sys/sysctl.h>
#include <machine/cpu.h>
#elif defined(__AMIGAOS4__)
#include <exec/exec.h>
#include <interfaces/exec.h>
#include <proto/exec.h>
#endif /* __APPLE__ */

#include "libavutil/cpu.h"
#include "libavutil/cpu_internal.h"
#include "config.h"

/**
 * This function MAY rely on signal() or fork() in order to make sure AltiVec
 * is present.
 */
int ff_get_cpu_flags_ppc(void)
{
#if HAVE_ALTIVEC
#ifdef __AMIGAOS4__
    ULONG result = 0;
    extern struct ExecIFace *IExec;

    IExec->GetCPUInfoTags(GCIT_VectorUnit, &result, TAG_DONE);
    if (result == VECTORTYPE_ALTIVEC)
        return AV_CPU_FLAG_ALTIVEC;
    return 0;
#elif defined(__APPLE__) || defined(__OpenBSD__)
#ifdef __OpenBSD__
    int sels[2] = {CTL_MACHDEP, CPU_ALTIVEC};
#else
    int sels[2] = {CTL_HW, HW_VECTORUNIT};
#endif
    int has_vu = 0;
    size_t len = sizeof(has_vu);
    int err;

    err = sysctl(sels, 2, &has_vu, &len, NULL, 0);

    if (err == 0)
        return has_vu ? AV_CPU_FLAG_ALTIVEC : 0;
    return 0;
<<<<<<< HEAD
#elif CONFIG_RUNTIME_CPUDETECT && defined(__linux__) && !ARCH_PPC64
=======
#elif defined(__linux__)
    // The linux kernel could have the altivec support disabled
    // even if the cpu has it.
    int i, ret = 0;
    int fd = open("/proc/self/auxv", O_RDONLY);
    unsigned long buf[64] = { 0 };
    ssize_t count;

    if (fd < 0)
        return 0;

    while ((count = read(fd, buf, sizeof(buf))) > 0) {
        for (i = 0; i < count / sizeof(*buf); i += 2) {
            if (buf[i] == AT_NULL)
                goto out;
            if (buf[i] == AT_HWCAP) {
                if (buf[i + 1] & PPC_FEATURE_HAS_ALTIVEC)
                    ret = AV_CPU_FLAG_ALTIVEC;
                goto out;
            }
        }
    }

out:
    close(fd);
    return ret;
#elif CONFIG_RUNTIME_CPUDETECT
>>>>>>> baa94563
    int proc_ver;
    // Support of mfspr PVR emulation added in Linux 2.6.17.
    __asm__ volatile("mfspr %0, 287" : "=r" (proc_ver));
    proc_ver >>= 16;
    if (proc_ver  & 0x8000 ||
        proc_ver == 0x000c ||
        proc_ver == 0x0039 || proc_ver == 0x003c ||
        proc_ver == 0x0044 || proc_ver == 0x0045 ||
        proc_ver == 0x0070)
        return AV_CPU_FLAG_ALTIVEC;
    return 0;
#else
    // Since we were compiled for AltiVec, just assume we have it
    // until someone comes up with a proper way (not involving signal hacks).
    return AV_CPU_FLAG_ALTIVEC;
#endif /* __AMIGAOS4__ */
#endif /* HAVE_ALTIVEC */
    return 0;
}<|MERGE_RESOLUTION|>--- conflicted
+++ resolved
@@ -67,9 +67,6 @@
     if (err == 0)
         return has_vu ? AV_CPU_FLAG_ALTIVEC : 0;
     return 0;
-<<<<<<< HEAD
-#elif CONFIG_RUNTIME_CPUDETECT && defined(__linux__) && !ARCH_PPC64
-=======
 #elif defined(__linux__)
     // The linux kernel could have the altivec support disabled
     // even if the cpu has it.
@@ -96,8 +93,7 @@
 out:
     close(fd);
     return ret;
-#elif CONFIG_RUNTIME_CPUDETECT
->>>>>>> baa94563
+#elif CONFIG_RUNTIME_CPUDETECT && defined(__linux__) && !ARCH_PPC64
     int proc_ver;
     // Support of mfspr PVR emulation added in Linux 2.6.17.
     __asm__ volatile("mfspr %0, 287" : "=r" (proc_ver));
