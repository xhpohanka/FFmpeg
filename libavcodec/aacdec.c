/*
 * AAC decoder
 * Copyright (c) 2005-2006 Oded Shimon ( ods15 ods15 dyndns org )
 * Copyright (c) 2006-2007 Maxim Gavrilov ( maxim.gavrilov gmail com )
 * Copyright (c) 2008-2013 Alex Converse <alex.converse@gmail.com>
 *
 * AAC LATM decoder
 * Copyright (c) 2008-2010 Paul Kendall <paul@kcbbs.gen.nz>
 * Copyright (c) 2010      Janne Grunau <janne-libav@jannau.net>
 *
 * This file is part of FFmpeg.
 *
 * FFmpeg is free software; you can redistribute it and/or
 * modify it under the terms of the GNU Lesser General Public
 * License as published by the Free Software Foundation; either
 * version 2.1 of the License, or (at your option) any later version.
 *
 * FFmpeg is distributed in the hope that it will be useful,
 * but WITHOUT ANY WARRANTY; without even the implied warranty of
 * MERCHANTABILITY or FITNESS FOR A PARTICULAR PURPOSE.  See the GNU
 * Lesser General Public License for more details.
 *
 * You should have received a copy of the GNU Lesser General Public
 * License along with FFmpeg; if not, write to the Free Software
 * Foundation, Inc., 51 Franklin Street, Fifth Floor, Boston, MA 02110-1301 USA
 */

/**
 * @file
 * AAC decoder
 * @author Oded Shimon  ( ods15 ods15 dyndns org )
 * @author Maxim Gavrilov ( maxim.gavrilov gmail com )
 */

/*
 * supported tools
 *
 * Support?             Name
 * N (code in SoC repo) gain control
 * Y                    block switching
 * Y                    window shapes - standard
 * N                    window shapes - Low Delay
 * Y                    filterbank - standard
 * N (code in SoC repo) filterbank - Scalable Sample Rate
 * Y                    Temporal Noise Shaping
 * Y                    Long Term Prediction
 * Y                    intensity stereo
 * Y                    channel coupling
 * Y                    frequency domain prediction
 * Y                    Perceptual Noise Substitution
 * Y                    Mid/Side stereo
 * N                    Scalable Inverse AAC Quantization
 * N                    Frequency Selective Switch
 * N                    upsampling filter
 * Y                    quantization & coding - AAC
 * N                    quantization & coding - TwinVQ
 * N                    quantization & coding - BSAC
 * N                    AAC Error Resilience tools
 * N                    Error Resilience payload syntax
 * N                    Error Protection tool
 * N                    CELP
 * N                    Silence Compression
 * N                    HVXC
 * N                    HVXC 4kbits/s VR
 * N                    Structured Audio tools
 * N                    Structured Audio Sample Bank Format
 * N                    MIDI
 * N                    Harmonic and Individual Lines plus Noise
 * N                    Text-To-Speech Interface
 * Y                    Spectral Band Replication
 * Y (not in this code) Layer-1
 * Y (not in this code) Layer-2
 * Y (not in this code) Layer-3
 * N                    SinuSoidal Coding (Transient, Sinusoid, Noise)
 * Y                    Parametric Stereo
 * N                    Direct Stream Transfer
 * Y                    Enhanced AAC Low Delay (ER AAC ELD)
 *
 * Note: - HE AAC v1 comprises LC AAC with Spectral Band Replication.
 *       - HE AAC v2 comprises LC AAC with Spectral Band Replication and
           Parametric Stereo.
 */

#include "libavutil/float_dsp.h"
#include "libavutil/opt.h"
#include "avcodec.h"
#include "internal.h"
#include "get_bits.h"
#include "fft.h"
#include "imdct15.h"
#include "lpc.h"
#include "kbdwin.h"
#include "sinewin.h"

#include "aac.h"
#include "aactab.h"
#include "aacdectab.h"
#include "cbrt_tablegen.h"
#include "sbr.h"
#include "aacsbr.h"
#include "mpeg4audio.h"
#include "aacadtsdec.h"
#include "libavutil/intfloat.h"

#include <errno.h>
#include <math.h>
#include <stdint.h>
#include <string.h>

#if ARCH_ARM
#   include "arm/aac.h"
#elif ARCH_MIPS
#   include "mips/aacdec_mips.h"
#endif

static VLC vlc_scalefactors;
static VLC vlc_spectral[11];

static int output_configure(AACContext *ac,
                            uint8_t layout_map[MAX_ELEM_ID*4][3], int tags,
                            enum OCStatus oc_type, int get_new_frame);

#define overread_err "Input buffer exhausted before END element found\n"

static int count_channels(uint8_t (*layout)[3], int tags)
{
    int i, sum = 0;
    for (i = 0; i < tags; i++) {
        int syn_ele = layout[i][0];
        int pos     = layout[i][2];
        sum += (1 + (syn_ele == TYPE_CPE)) *
               (pos != AAC_CHANNEL_OFF && pos != AAC_CHANNEL_CC);
    }
    return sum;
}

/**
 * Check for the channel element in the current channel position configuration.
 * If it exists, make sure the appropriate element is allocated and map the
 * channel order to match the internal FFmpeg channel layout.
 *
 * @param   che_pos current channel position configuration
 * @param   type channel element type
 * @param   id channel element id
 * @param   channels count of the number of channels in the configuration
 *
 * @return  Returns error status. 0 - OK, !0 - error
 */
static av_cold int che_configure(AACContext *ac,
                                 enum ChannelPosition che_pos,
                                 int type, int id, int *channels)
{
    if (*channels >= MAX_CHANNELS)
        return AVERROR_INVALIDDATA;
    if (che_pos) {
        if (!ac->che[type][id]) {
            if (!(ac->che[type][id] = av_mallocz(sizeof(ChannelElement))))
                return AVERROR(ENOMEM);
            ff_aac_sbr_ctx_init(ac, &ac->che[type][id]->sbr);
        }
        if (type != TYPE_CCE) {
            if (*channels >= MAX_CHANNELS - (type == TYPE_CPE || (type == TYPE_SCE && ac->oc[1].m4ac.ps == 1))) {
                av_log(ac->avctx, AV_LOG_ERROR, "Too many channels\n");
                return AVERROR_INVALIDDATA;
            }
            ac->output_element[(*channels)++] = &ac->che[type][id]->ch[0];
            if (type == TYPE_CPE ||
                (type == TYPE_SCE && ac->oc[1].m4ac.ps == 1)) {
                ac->output_element[(*channels)++] = &ac->che[type][id]->ch[1];
            }
        }
    } else {
        if (ac->che[type][id])
            ff_aac_sbr_ctx_close(&ac->che[type][id]->sbr);
        av_freep(&ac->che[type][id]);
    }
    return 0;
}

static int frame_configure_elements(AVCodecContext *avctx)
{
    AACContext *ac = avctx->priv_data;
    int type, id, ch, ret;

    /* set channel pointers to internal buffers by default */
    for (type = 0; type < 4; type++) {
        for (id = 0; id < MAX_ELEM_ID; id++) {
            ChannelElement *che = ac->che[type][id];
            if (che) {
                che->ch[0].ret = che->ch[0].ret_buf;
                che->ch[1].ret = che->ch[1].ret_buf;
            }
        }
    }

    /* get output buffer */
    av_frame_unref(ac->frame);
    if (!avctx->channels)
        return 1;

    ac->frame->nb_samples = 2048;
    if ((ret = ff_get_buffer(avctx, ac->frame, 0)) < 0)
        return ret;

    /* map output channel pointers to AVFrame data */
    for (ch = 0; ch < avctx->channels; ch++) {
        if (ac->output_element[ch])
            ac->output_element[ch]->ret = (float *)ac->frame->extended_data[ch];
    }

    return 0;
}

struct elem_to_channel {
    uint64_t av_position;
    uint8_t syn_ele;
    uint8_t elem_id;
    uint8_t aac_position;
};

static int assign_pair(struct elem_to_channel e2c_vec[MAX_ELEM_ID],
                       uint8_t (*layout_map)[3], int offset, uint64_t left,
                       uint64_t right, int pos)
{
    if (layout_map[offset][0] == TYPE_CPE) {
        e2c_vec[offset] = (struct elem_to_channel) {
            .av_position  = left | right,
            .syn_ele      = TYPE_CPE,
            .elem_id      = layout_map[offset][1],
            .aac_position = pos
        };
        return 1;
    } else {
        e2c_vec[offset] = (struct elem_to_channel) {
            .av_position  = left,
            .syn_ele      = TYPE_SCE,
            .elem_id      = layout_map[offset][1],
            .aac_position = pos
        };
        e2c_vec[offset + 1] = (struct elem_to_channel) {
            .av_position  = right,
            .syn_ele      = TYPE_SCE,
            .elem_id      = layout_map[offset + 1][1],
            .aac_position = pos
        };
        return 2;
    }
}

static int count_paired_channels(uint8_t (*layout_map)[3], int tags, int pos,
                                 int *current)
{
    int num_pos_channels = 0;
    int first_cpe        = 0;
    int sce_parity       = 0;
    int i;
    for (i = *current; i < tags; i++) {
        if (layout_map[i][2] != pos)
            break;
        if (layout_map[i][0] == TYPE_CPE) {
            if (sce_parity) {
                if (pos == AAC_CHANNEL_FRONT && !first_cpe) {
                    sce_parity = 0;
                } else {
                    return -1;
                }
            }
            num_pos_channels += 2;
            first_cpe         = 1;
        } else {
            num_pos_channels++;
            sce_parity ^= 1;
        }
    }
    if (sce_parity &&
        ((pos == AAC_CHANNEL_FRONT && first_cpe) || pos == AAC_CHANNEL_SIDE))
        return -1;
    *current = i;
    return num_pos_channels;
}

static uint64_t sniff_channel_order(uint8_t (*layout_map)[3], int tags)
{
    int i, n, total_non_cc_elements;
    struct elem_to_channel e2c_vec[4 * MAX_ELEM_ID] = { { 0 } };
    int num_front_channels, num_side_channels, num_back_channels;
    uint64_t layout;

    if (FF_ARRAY_ELEMS(e2c_vec) < tags)
        return 0;

    i = 0;
    num_front_channels =
        count_paired_channels(layout_map, tags, AAC_CHANNEL_FRONT, &i);
    if (num_front_channels < 0)
        return 0;
    num_side_channels =
        count_paired_channels(layout_map, tags, AAC_CHANNEL_SIDE, &i);
    if (num_side_channels < 0)
        return 0;
    num_back_channels =
        count_paired_channels(layout_map, tags, AAC_CHANNEL_BACK, &i);
    if (num_back_channels < 0)
        return 0;

    i = 0;
    if (num_front_channels & 1) {
        e2c_vec[i] = (struct elem_to_channel) {
            .av_position  = AV_CH_FRONT_CENTER,
            .syn_ele      = TYPE_SCE,
            .elem_id      = layout_map[i][1],
            .aac_position = AAC_CHANNEL_FRONT
        };
        i++;
        num_front_channels--;
    }
    if (num_front_channels >= 4) {
        i += assign_pair(e2c_vec, layout_map, i,
                         AV_CH_FRONT_LEFT_OF_CENTER,
                         AV_CH_FRONT_RIGHT_OF_CENTER,
                         AAC_CHANNEL_FRONT);
        num_front_channels -= 2;
    }
    if (num_front_channels >= 2) {
        i += assign_pair(e2c_vec, layout_map, i,
                         AV_CH_FRONT_LEFT,
                         AV_CH_FRONT_RIGHT,
                         AAC_CHANNEL_FRONT);
        num_front_channels -= 2;
    }
    while (num_front_channels >= 2) {
        i += assign_pair(e2c_vec, layout_map, i,
                         UINT64_MAX,
                         UINT64_MAX,
                         AAC_CHANNEL_FRONT);
        num_front_channels -= 2;
    }

    if (num_side_channels >= 2) {
        i += assign_pair(e2c_vec, layout_map, i,
                         AV_CH_SIDE_LEFT,
                         AV_CH_SIDE_RIGHT,
                         AAC_CHANNEL_FRONT);
        num_side_channels -= 2;
    }
    while (num_side_channels >= 2) {
        i += assign_pair(e2c_vec, layout_map, i,
                         UINT64_MAX,
                         UINT64_MAX,
                         AAC_CHANNEL_SIDE);
        num_side_channels -= 2;
    }

    while (num_back_channels >= 4) {
        i += assign_pair(e2c_vec, layout_map, i,
                         UINT64_MAX,
                         UINT64_MAX,
                         AAC_CHANNEL_BACK);
        num_back_channels -= 2;
    }
    if (num_back_channels >= 2) {
        i += assign_pair(e2c_vec, layout_map, i,
                         AV_CH_BACK_LEFT,
                         AV_CH_BACK_RIGHT,
                         AAC_CHANNEL_BACK);
        num_back_channels -= 2;
    }
    if (num_back_channels) {
        e2c_vec[i] = (struct elem_to_channel) {
            .av_position  = AV_CH_BACK_CENTER,
            .syn_ele      = TYPE_SCE,
            .elem_id      = layout_map[i][1],
            .aac_position = AAC_CHANNEL_BACK
        };
        i++;
        num_back_channels--;
    }

    if (i < tags && layout_map[i][2] == AAC_CHANNEL_LFE) {
        e2c_vec[i] = (struct elem_to_channel) {
            .av_position  = AV_CH_LOW_FREQUENCY,
            .syn_ele      = TYPE_LFE,
            .elem_id      = layout_map[i][1],
            .aac_position = AAC_CHANNEL_LFE
        };
        i++;
    }
    while (i < tags && layout_map[i][2] == AAC_CHANNEL_LFE) {
        e2c_vec[i] = (struct elem_to_channel) {
            .av_position  = UINT64_MAX,
            .syn_ele      = TYPE_LFE,
            .elem_id      = layout_map[i][1],
            .aac_position = AAC_CHANNEL_LFE
        };
        i++;
    }

    // Must choose a stable sort
    total_non_cc_elements = n = i;
    do {
        int next_n = 0;
        for (i = 1; i < n; i++)
            if (e2c_vec[i - 1].av_position > e2c_vec[i].av_position) {
                FFSWAP(struct elem_to_channel, e2c_vec[i - 1], e2c_vec[i]);
                next_n = i;
            }
        n = next_n;
    } while (n > 0);

    layout = 0;
    for (i = 0; i < total_non_cc_elements; i++) {
        layout_map[i][0] = e2c_vec[i].syn_ele;
        layout_map[i][1] = e2c_vec[i].elem_id;
        layout_map[i][2] = e2c_vec[i].aac_position;
        if (e2c_vec[i].av_position != UINT64_MAX) {
            layout |= e2c_vec[i].av_position;
        }
    }

    return layout;
}

/**
 * Save current output configuration if and only if it has been locked.
 */
static void push_output_configuration(AACContext *ac) {
    if (ac->oc[1].status == OC_LOCKED) {
        ac->oc[0] = ac->oc[1];
    }
    ac->oc[1].status = OC_NONE;
}

/**
 * Restore the previous output configuration if and only if the current
 * configuration is unlocked.
 */
static void pop_output_configuration(AACContext *ac) {
    if (ac->oc[1].status != OC_LOCKED && ac->oc[0].status != OC_NONE) {
        ac->oc[1] = ac->oc[0];
        ac->avctx->channels = ac->oc[1].channels;
        ac->avctx->channel_layout = ac->oc[1].channel_layout;
        output_configure(ac, ac->oc[1].layout_map, ac->oc[1].layout_map_tags,
                         ac->oc[1].status, 0);
    }
}

/**
 * Configure output channel order based on the current program
 * configuration element.
 *
 * @return  Returns error status. 0 - OK, !0 - error
 */
static int output_configure(AACContext *ac,
                            uint8_t layout_map[MAX_ELEM_ID * 4][3], int tags,
                            enum OCStatus oc_type, int get_new_frame)
{
    AVCodecContext *avctx = ac->avctx;
    int i, channels = 0, ret;
    uint64_t layout = 0;

    if (ac->oc[1].layout_map != layout_map) {
        memcpy(ac->oc[1].layout_map, layout_map, tags * sizeof(layout_map[0]));
        ac->oc[1].layout_map_tags = tags;
    }

    // Try to sniff a reasonable channel order, otherwise output the
    // channels in the order the PCE declared them.
    if (avctx->request_channel_layout != AV_CH_LAYOUT_NATIVE)
        layout = sniff_channel_order(layout_map, tags);
    for (i = 0; i < tags; i++) {
        int type =     layout_map[i][0];
        int id =       layout_map[i][1];
        int position = layout_map[i][2];
        // Allocate or free elements depending on if they are in the
        // current program configuration.
        ret = che_configure(ac, position, type, id, &channels);
        if (ret < 0)
            return ret;
    }
    if (ac->oc[1].m4ac.ps == 1 && channels == 2) {
        if (layout == AV_CH_FRONT_CENTER) {
            layout = AV_CH_FRONT_LEFT|AV_CH_FRONT_RIGHT;
        } else {
            layout = 0;
        }
    }

    memcpy(ac->tag_che_map, ac->che, 4 * MAX_ELEM_ID * sizeof(ac->che[0][0]));
    if (layout) avctx->channel_layout = layout;
                            ac->oc[1].channel_layout = layout;
    avctx->channels       = ac->oc[1].channels       = channels;
    ac->oc[1].status = oc_type;

    if (get_new_frame) {
        if ((ret = frame_configure_elements(ac->avctx)) < 0)
            return ret;
    }

    return 0;
}

static void flush(AVCodecContext *avctx)
{
    AACContext *ac= avctx->priv_data;
    int type, i, j;

    for (type = 3; type >= 0; type--) {
        for (i = 0; i < MAX_ELEM_ID; i++) {
            ChannelElement *che = ac->che[type][i];
            if (che) {
                for (j = 0; j <= 1; j++) {
                    memset(che->ch[j].saved, 0, sizeof(che->ch[j].saved));
                }
            }
        }
    }
}

/**
 * Set up channel positions based on a default channel configuration
 * as specified in table 1.17.
 *
 * @return  Returns error status. 0 - OK, !0 - error
 */
static int set_default_channel_config(AVCodecContext *avctx,
                                      uint8_t (*layout_map)[3],
                                      int *tags,
                                      int channel_config)
{
    if (channel_config < 1 || channel_config > 7) {
        av_log(avctx, AV_LOG_ERROR,
               "invalid default channel configuration (%d)\n",
               channel_config);
        return AVERROR_INVALIDDATA;
    }
    *tags = tags_per_config[channel_config];
    memcpy(layout_map, aac_channel_layout_map[channel_config - 1],
           *tags * sizeof(*layout_map));

    /*
     * AAC specification has 7.1(wide) as a default layout for 8-channel streams.
     * However, at least Nero AAC encoder encodes 7.1 streams using the default
     * channel config 7, mapping the side channels of the original audio stream
     * to the second AAC_CHANNEL_FRONT pair in the AAC stream. Similarly, e.g. FAAD
     * decodes the second AAC_CHANNEL_FRONT pair as side channels, therefore decoding
     * the incorrect streams as if they were correct (and as the encoder intended).
     *
     * As actual intended 7.1(wide) streams are very rare, default to assuming a
     * 7.1 layout was intended.
     */
    if (channel_config == 7 && avctx->strict_std_compliance < FF_COMPLIANCE_STRICT) {
        av_log(avctx, AV_LOG_INFO, "Assuming an incorrectly encoded 7.1 channel layout"
               " instead of a spec-compliant 7.1(wide) layout, use -strict %d to decode"
               " according to the specification instead.\n", FF_COMPLIANCE_STRICT);
        layout_map[2][2] = AAC_CHANNEL_SIDE;
    }

    return 0;
}

static ChannelElement *get_che(AACContext *ac, int type, int elem_id)
{
    /* For PCE based channel configurations map the channels solely based
     * on tags. */
    if (!ac->oc[1].m4ac.chan_config) {
        return ac->tag_che_map[type][elem_id];
    }
    // Allow single CPE stereo files to be signalled with mono configuration.
    if (!ac->tags_mapped && type == TYPE_CPE &&
        ac->oc[1].m4ac.chan_config == 1) {
        uint8_t layout_map[MAX_ELEM_ID*4][3];
        int layout_map_tags;
        push_output_configuration(ac);

        av_log(ac->avctx, AV_LOG_DEBUG, "mono with CPE\n");

        if (set_default_channel_config(ac->avctx, layout_map,
                                       &layout_map_tags, 2) < 0)
            return NULL;
        if (output_configure(ac, layout_map, layout_map_tags,
                             OC_TRIAL_FRAME, 1) < 0)
            return NULL;

        ac->oc[1].m4ac.chan_config = 2;
        ac->oc[1].m4ac.ps = 0;
    }
    // And vice-versa
    if (!ac->tags_mapped && type == TYPE_SCE &&
        ac->oc[1].m4ac.chan_config == 2) {
        uint8_t layout_map[MAX_ELEM_ID * 4][3];
        int layout_map_tags;
        push_output_configuration(ac);

        av_log(ac->avctx, AV_LOG_DEBUG, "stereo with SCE\n");

        if (set_default_channel_config(ac->avctx, layout_map,
                                       &layout_map_tags, 1) < 0)
            return NULL;
        if (output_configure(ac, layout_map, layout_map_tags,
                             OC_TRIAL_FRAME, 1) < 0)
            return NULL;

        ac->oc[1].m4ac.chan_config = 1;
        if (ac->oc[1].m4ac.sbr)
            ac->oc[1].m4ac.ps = -1;
    }
    /* For indexed channel configurations map the channels solely based
     * on position. */
    switch (ac->oc[1].m4ac.chan_config) {
    case 7:
        if (ac->tags_mapped == 3 && type == TYPE_CPE) {
            ac->tags_mapped++;
            return ac->tag_che_map[TYPE_CPE][elem_id] = ac->che[TYPE_CPE][2];
        }
    case 6:
        /* Some streams incorrectly code 5.1 audio as
         * SCE[0] CPE[0] CPE[1] SCE[1]
         * instead of
         * SCE[0] CPE[0] CPE[1] LFE[0].
         * If we seem to have encountered such a stream, transfer
         * the LFE[0] element to the SCE[1]'s mapping */
        if (ac->tags_mapped == tags_per_config[ac->oc[1].m4ac.chan_config] - 1 && (type == TYPE_LFE || type == TYPE_SCE)) {
            if (!ac->warned_remapping_once && (type != TYPE_LFE || elem_id != 0)) {
                av_log(ac->avctx, AV_LOG_WARNING,
                   "This stream seems to incorrectly report its last channel as %s[%d], mapping to LFE[0]\n",
                   type == TYPE_SCE ? "SCE" : "LFE", elem_id);
                ac->warned_remapping_once++;
            }
            ac->tags_mapped++;
            return ac->tag_che_map[type][elem_id] = ac->che[TYPE_LFE][0];
        }
    case 5:
        if (ac->tags_mapped == 2 && type == TYPE_CPE) {
            ac->tags_mapped++;
            return ac->tag_che_map[TYPE_CPE][elem_id] = ac->che[TYPE_CPE][1];
        }
    case 4:
        /* Some streams incorrectly code 4.0 audio as
         * SCE[0] CPE[0] LFE[0]
         * instead of
         * SCE[0] CPE[0] SCE[1].
         * If we seem to have encountered such a stream, transfer
         * the SCE[1] element to the LFE[0]'s mapping */
        if (ac->tags_mapped == tags_per_config[ac->oc[1].m4ac.chan_config] - 1 && (type == TYPE_LFE || type == TYPE_SCE)) {
            if (!ac->warned_remapping_once && (type != TYPE_SCE || elem_id != 1)) {
                av_log(ac->avctx, AV_LOG_WARNING,
                   "This stream seems to incorrectly report its last channel as %s[%d], mapping to SCE[1]\n",
                   type == TYPE_SCE ? "SCE" : "LFE", elem_id);
                ac->warned_remapping_once++;
            }
            ac->tags_mapped++;
            return ac->tag_che_map[type][elem_id] = ac->che[TYPE_SCE][1];
        }
        if (ac->tags_mapped == 2 &&
            ac->oc[1].m4ac.chan_config == 4 &&
            type == TYPE_SCE) {
            ac->tags_mapped++;
            return ac->tag_che_map[TYPE_SCE][elem_id] = ac->che[TYPE_SCE][1];
        }
    case 3:
    case 2:
        if (ac->tags_mapped == (ac->oc[1].m4ac.chan_config != 2) &&
            type == TYPE_CPE) {
            ac->tags_mapped++;
            return ac->tag_che_map[TYPE_CPE][elem_id] = ac->che[TYPE_CPE][0];
        } else if (ac->oc[1].m4ac.chan_config == 2) {
            return NULL;
        }
    case 1:
        if (!ac->tags_mapped && type == TYPE_SCE) {
            ac->tags_mapped++;
            return ac->tag_che_map[TYPE_SCE][elem_id] = ac->che[TYPE_SCE][0];
        }
    default:
        return NULL;
    }
}

/**
 * Decode an array of 4 bit element IDs, optionally interleaved with a
 * stereo/mono switching bit.
 *
 * @param type speaker type/position for these channels
 */
static void decode_channel_map(uint8_t layout_map[][3],
                               enum ChannelPosition type,
                               GetBitContext *gb, int n)
{
    while (n--) {
        enum RawDataBlockType syn_ele;
        switch (type) {
        case AAC_CHANNEL_FRONT:
        case AAC_CHANNEL_BACK:
        case AAC_CHANNEL_SIDE:
            syn_ele = get_bits1(gb);
            break;
        case AAC_CHANNEL_CC:
            skip_bits1(gb);
            syn_ele = TYPE_CCE;
            break;
        case AAC_CHANNEL_LFE:
            syn_ele = TYPE_LFE;
            break;
        default:
            // AAC_CHANNEL_OFF has no channel map
            av_assert0(0);
        }
        layout_map[0][0] = syn_ele;
        layout_map[0][1] = get_bits(gb, 4);
        layout_map[0][2] = type;
        layout_map++;
    }
}

/**
 * Decode program configuration element; reference: table 4.2.
 *
 * @return  Returns error status. 0 - OK, !0 - error
 */
static int decode_pce(AVCodecContext *avctx, MPEG4AudioConfig *m4ac,
                      uint8_t (*layout_map)[3],
                      GetBitContext *gb)
{
    int num_front, num_side, num_back, num_lfe, num_assoc_data, num_cc;
    int sampling_index;
    int comment_len;
    int tags;

    skip_bits(gb, 2);  // object_type

    sampling_index = get_bits(gb, 4);
    if (m4ac->sampling_index != sampling_index)
        av_log(avctx, AV_LOG_WARNING,
               "Sample rate index in program config element does not "
               "match the sample rate index configured by the container.\n");

    num_front       = get_bits(gb, 4);
    num_side        = get_bits(gb, 4);
    num_back        = get_bits(gb, 4);
    num_lfe         = get_bits(gb, 2);
    num_assoc_data  = get_bits(gb, 3);
    num_cc          = get_bits(gb, 4);

    if (get_bits1(gb))
        skip_bits(gb, 4); // mono_mixdown_tag
    if (get_bits1(gb))
        skip_bits(gb, 4); // stereo_mixdown_tag

    if (get_bits1(gb))
        skip_bits(gb, 3); // mixdown_coeff_index and pseudo_surround

    if (get_bits_left(gb) < 4 * (num_front + num_side + num_back + num_lfe + num_assoc_data + num_cc)) {
        av_log(avctx, AV_LOG_ERROR, "decode_pce: " overread_err);
        return -1;
    }
    decode_channel_map(layout_map       , AAC_CHANNEL_FRONT, gb, num_front);
    tags = num_front;
    decode_channel_map(layout_map + tags, AAC_CHANNEL_SIDE,  gb, num_side);
    tags += num_side;
    decode_channel_map(layout_map + tags, AAC_CHANNEL_BACK,  gb, num_back);
    tags += num_back;
    decode_channel_map(layout_map + tags, AAC_CHANNEL_LFE,   gb, num_lfe);
    tags += num_lfe;

    skip_bits_long(gb, 4 * num_assoc_data);

    decode_channel_map(layout_map + tags, AAC_CHANNEL_CC,    gb, num_cc);
    tags += num_cc;

    align_get_bits(gb);

    /* comment field, first byte is length */
    comment_len = get_bits(gb, 8) * 8;
    if (get_bits_left(gb) < comment_len) {
        av_log(avctx, AV_LOG_ERROR, "decode_pce: " overread_err);
        return AVERROR_INVALIDDATA;
    }
    skip_bits_long(gb, comment_len);
    return tags;
}

/**
 * Decode GA "General Audio" specific configuration; reference: table 4.1.
 *
 * @param   ac          pointer to AACContext, may be null
 * @param   avctx       pointer to AVCCodecContext, used for logging
 *
 * @return  Returns error status. 0 - OK, !0 - error
 */
static int decode_ga_specific_config(AACContext *ac, AVCodecContext *avctx,
                                     GetBitContext *gb,
                                     MPEG4AudioConfig *m4ac,
                                     int channel_config)
{
    int extension_flag, ret, ep_config, res_flags;
    uint8_t layout_map[MAX_ELEM_ID*4][3];
    int tags = 0;

    if (get_bits1(gb)) { // frameLengthFlag
        avpriv_request_sample(avctx, "960/120 MDCT window");
        return AVERROR_PATCHWELCOME;
    }
    m4ac->frame_length_short = 0;

    if (get_bits1(gb))       // dependsOnCoreCoder
        skip_bits(gb, 14);   // coreCoderDelay
    extension_flag = get_bits1(gb);

    if (m4ac->object_type == AOT_AAC_SCALABLE ||
        m4ac->object_type == AOT_ER_AAC_SCALABLE)
        skip_bits(gb, 3);     // layerNr

    if (channel_config == 0) {
        skip_bits(gb, 4);  // element_instance_tag
        tags = decode_pce(avctx, m4ac, layout_map, gb);
        if (tags < 0)
            return tags;
    } else {
        if ((ret = set_default_channel_config(avctx, layout_map,
                                              &tags, channel_config)))
            return ret;
    }

    if (count_channels(layout_map, tags) > 1) {
        m4ac->ps = 0;
    } else if (m4ac->sbr == 1 && m4ac->ps == -1)
        m4ac->ps = 1;

    if (ac && (ret = output_configure(ac, layout_map, tags, OC_GLOBAL_HDR, 0)))
        return ret;

    if (extension_flag) {
        switch (m4ac->object_type) {
        case AOT_ER_BSAC:
            skip_bits(gb, 5);    // numOfSubFrame
            skip_bits(gb, 11);   // layer_length
            break;
        case AOT_ER_AAC_LC:
        case AOT_ER_AAC_LTP:
        case AOT_ER_AAC_SCALABLE:
        case AOT_ER_AAC_LD:
            res_flags = get_bits(gb, 3);
            if (res_flags) {
                avpriv_report_missing_feature(avctx,
                                              "AAC data resilience (flags %x)",
                                              res_flags);
                return AVERROR_PATCHWELCOME;
            }
            break;
        }
        skip_bits1(gb);    // extensionFlag3 (TBD in version 3)
    }
    switch (m4ac->object_type) {
    case AOT_ER_AAC_LC:
    case AOT_ER_AAC_LTP:
    case AOT_ER_AAC_SCALABLE:
    case AOT_ER_AAC_LD:
        ep_config = get_bits(gb, 2);
        if (ep_config) {
            avpriv_report_missing_feature(avctx,
                                          "epConfig %d", ep_config);
            return AVERROR_PATCHWELCOME;
        }
    }
    return 0;
}

static int decode_eld_specific_config(AACContext *ac, AVCodecContext *avctx,
                                     GetBitContext *gb,
                                     MPEG4AudioConfig *m4ac,
                                     int channel_config)
{
    int ret, ep_config, res_flags;
    uint8_t layout_map[MAX_ELEM_ID*4][3];
    int tags = 0;
    const int ELDEXT_TERM = 0;

    m4ac->ps  = 0;
    m4ac->sbr = 0;

    m4ac->frame_length_short = get_bits1(gb);
    res_flags = get_bits(gb, 3);
    if (res_flags) {
        avpriv_report_missing_feature(avctx,
                                      "AAC data resilience (flags %x)",
                                      res_flags);
        return AVERROR_PATCHWELCOME;
    }

    if (get_bits1(gb)) { // ldSbrPresentFlag
        avpriv_report_missing_feature(avctx,
                                      "Low Delay SBR");
        return AVERROR_PATCHWELCOME;
    }

    while (get_bits(gb, 4) != ELDEXT_TERM) {
        int len = get_bits(gb, 4);
        if (len == 15)
            len += get_bits(gb, 8);
        if (len == 15 + 255)
            len += get_bits(gb, 16);
        if (get_bits_left(gb) < len * 8 + 4) {
            av_log(ac->avctx, AV_LOG_ERROR, overread_err);
            return AVERROR_INVALIDDATA;
        }
        skip_bits_long(gb, 8 * len);
    }

    if ((ret = set_default_channel_config(avctx, layout_map,
                                          &tags, channel_config)))
        return ret;

    if (ac && (ret = output_configure(ac, layout_map, tags, OC_GLOBAL_HDR, 0)))
        return ret;

    ep_config = get_bits(gb, 2);
    if (ep_config) {
        avpriv_report_missing_feature(avctx,
                                      "epConfig %d", ep_config);
        return AVERROR_PATCHWELCOME;
    }
    return 0;
}

/**
 * Decode audio specific configuration; reference: table 1.13.
 *
 * @param   ac          pointer to AACContext, may be null
 * @param   avctx       pointer to AVCCodecContext, used for logging
 * @param   m4ac        pointer to MPEG4AudioConfig, used for parsing
 * @param   data        pointer to buffer holding an audio specific config
 * @param   bit_size    size of audio specific config or data in bits
 * @param   sync_extension look for an appended sync extension
 *
 * @return  Returns error status or number of consumed bits. <0 - error
 */
static int decode_audio_specific_config(AACContext *ac,
                                        AVCodecContext *avctx,
                                        MPEG4AudioConfig *m4ac,
                                        const uint8_t *data, int bit_size,
                                        int sync_extension)
{
    GetBitContext gb;
    int i, ret;

    av_dlog(avctx, "audio specific config size %d\n", bit_size >> 3);
    for (i = 0; i < bit_size >> 3; i++)
        av_dlog(avctx, "%02x ", data[i]);
    av_dlog(avctx, "\n");

    if ((ret = init_get_bits(&gb, data, bit_size)) < 0)
        return ret;

    if ((i = avpriv_mpeg4audio_get_config(m4ac, data, bit_size,
                                          sync_extension)) < 0)
        return AVERROR_INVALIDDATA;
    if (m4ac->sampling_index > 12) {
        av_log(avctx, AV_LOG_ERROR,
               "invalid sampling rate index %d\n",
               m4ac->sampling_index);
        return AVERROR_INVALIDDATA;
    }
    if (m4ac->object_type == AOT_ER_AAC_LD &&
        (m4ac->sampling_index < 3 || m4ac->sampling_index > 7)) {
        av_log(avctx, AV_LOG_ERROR,
               "invalid low delay sampling rate index %d\n",
               m4ac->sampling_index);
        return AVERROR_INVALIDDATA;
    }

    skip_bits_long(&gb, i);

    switch (m4ac->object_type) {
    case AOT_AAC_MAIN:
    case AOT_AAC_LC:
    case AOT_AAC_LTP:
    case AOT_ER_AAC_LC:
    case AOT_ER_AAC_LD:
        if ((ret = decode_ga_specific_config(ac, avctx, &gb,
                                            m4ac, m4ac->chan_config)) < 0)
            return ret;
        break;
    case AOT_ER_AAC_ELD:
        if ((ret = decode_eld_specific_config(ac, avctx, &gb,
                                              m4ac, m4ac->chan_config)) < 0)
            return ret;
        break;
    default:
        avpriv_report_missing_feature(avctx,
                                      "Audio object type %s%d",
                                      m4ac->sbr == 1 ? "SBR+" : "",
                                      m4ac->object_type);
        return AVERROR(ENOSYS);
    }

    av_dlog(avctx,
            "AOT %d chan config %d sampling index %d (%d) SBR %d PS %d\n",
            m4ac->object_type, m4ac->chan_config, m4ac->sampling_index,
            m4ac->sample_rate, m4ac->sbr,
            m4ac->ps);

    return get_bits_count(&gb);
}

/**
 * linear congruential pseudorandom number generator
 *
 * @param   previous_val    pointer to the current state of the generator
 *
 * @return  Returns a 32-bit pseudorandom integer
 */
static av_always_inline int lcg_random(unsigned previous_val)
{
    union { unsigned u; int s; } v = { previous_val * 1664525u + 1013904223 };
    return v.s;
}

static av_always_inline void reset_predict_state(PredictorState *ps)
{
    ps->r0   = 0.0f;
    ps->r1   = 0.0f;
    ps->cor0 = 0.0f;
    ps->cor1 = 0.0f;
    ps->var0 = 1.0f;
    ps->var1 = 1.0f;
}

static void reset_all_predictors(PredictorState *ps)
{
    int i;
    for (i = 0; i < MAX_PREDICTORS; i++)
        reset_predict_state(&ps[i]);
}

static int sample_rate_idx (int rate)
{
         if (92017 <= rate) return 0;
    else if (75132 <= rate) return 1;
    else if (55426 <= rate) return 2;
    else if (46009 <= rate) return 3;
    else if (37566 <= rate) return 4;
    else if (27713 <= rate) return 5;
    else if (23004 <= rate) return 6;
    else if (18783 <= rate) return 7;
    else if (13856 <= rate) return 8;
    else if (11502 <= rate) return 9;
    else if (9391  <= rate) return 10;
    else                    return 11;
}

static void reset_predictor_group(PredictorState *ps, int group_num)
{
    int i;
    for (i = group_num - 1; i < MAX_PREDICTORS; i += 30)
        reset_predict_state(&ps[i]);
}

#define AAC_INIT_VLC_STATIC(num, size)                                     \
    INIT_VLC_STATIC(&vlc_spectral[num], 8, ff_aac_spectral_sizes[num],     \
         ff_aac_spectral_bits[num], sizeof(ff_aac_spectral_bits[num][0]),  \
                                    sizeof(ff_aac_spectral_bits[num][0]),  \
        ff_aac_spectral_codes[num], sizeof(ff_aac_spectral_codes[num][0]), \
                                    sizeof(ff_aac_spectral_codes[num][0]), \
        size);

static void aacdec_init(AACContext *ac);

static av_cold int aac_decode_init(AVCodecContext *avctx)
{
    AACContext *ac = avctx->priv_data;
    int ret;

    ac->avctx = avctx;
    ac->oc[1].m4ac.sample_rate = avctx->sample_rate;

    aacdec_init(ac);

    avctx->sample_fmt = AV_SAMPLE_FMT_FLTP;

    if (avctx->extradata_size > 0) {
        if ((ret = decode_audio_specific_config(ac, ac->avctx, &ac->oc[1].m4ac,
                                                avctx->extradata,
                                                avctx->extradata_size * 8,
                                                1)) < 0)
            return ret;
    } else {
        int sr, i;
        uint8_t layout_map[MAX_ELEM_ID*4][3];
        int layout_map_tags;

        sr = sample_rate_idx(avctx->sample_rate);
        ac->oc[1].m4ac.sampling_index = sr;
        ac->oc[1].m4ac.channels = avctx->channels;
        ac->oc[1].m4ac.sbr = -1;
        ac->oc[1].m4ac.ps = -1;

        for (i = 0; i < FF_ARRAY_ELEMS(ff_mpeg4audio_channels); i++)
            if (ff_mpeg4audio_channels[i] == avctx->channels)
                break;
        if (i == FF_ARRAY_ELEMS(ff_mpeg4audio_channels)) {
            i = 0;
        }
        ac->oc[1].m4ac.chan_config = i;

        if (ac->oc[1].m4ac.chan_config) {
            int ret = set_default_channel_config(avctx, layout_map,
                &layout_map_tags, ac->oc[1].m4ac.chan_config);
            if (!ret)
                output_configure(ac, layout_map, layout_map_tags,
                                 OC_GLOBAL_HDR, 0);
            else if (avctx->err_recognition & AV_EF_EXPLODE)
                return AVERROR_INVALIDDATA;
        }
    }

    if (avctx->channels > MAX_CHANNELS) {
        av_log(avctx, AV_LOG_ERROR, "Too many channels\n");
        return AVERROR_INVALIDDATA;
    }

    AAC_INIT_VLC_STATIC( 0, 304);
    AAC_INIT_VLC_STATIC( 1, 270);
    AAC_INIT_VLC_STATIC( 2, 550);
    AAC_INIT_VLC_STATIC( 3, 300);
    AAC_INIT_VLC_STATIC( 4, 328);
    AAC_INIT_VLC_STATIC( 5, 294);
    AAC_INIT_VLC_STATIC( 6, 306);
    AAC_INIT_VLC_STATIC( 7, 268);
    AAC_INIT_VLC_STATIC( 8, 510);
    AAC_INIT_VLC_STATIC( 9, 366);
    AAC_INIT_VLC_STATIC(10, 462);

    ff_aac_sbr_init();

<<<<<<< HEAD
    ff_fmt_convert_init(&ac->fmt_conv, avctx);
    ac->fdsp = avpriv_float_dsp_alloc(avctx->flags & CODEC_FLAG_BITEXACT);
    if (!ac->fdsp) {
        return AVERROR(ENOMEM);
    }
=======
    avpriv_float_dsp_init(&ac->fdsp, avctx->flags & CODEC_FLAG_BITEXACT);
>>>>>>> ee964145

    ac->random_state = 0x1f2e3d4c;

    ff_aac_tableinit();

    INIT_VLC_STATIC(&vlc_scalefactors, 7,
                    FF_ARRAY_ELEMS(ff_aac_scalefactor_code),
                    ff_aac_scalefactor_bits,
                    sizeof(ff_aac_scalefactor_bits[0]),
                    sizeof(ff_aac_scalefactor_bits[0]),
                    ff_aac_scalefactor_code,
                    sizeof(ff_aac_scalefactor_code[0]),
                    sizeof(ff_aac_scalefactor_code[0]),
                    352);

    ff_mdct_init(&ac->mdct,       11, 1, 1.0 / (32768.0 * 1024.0));
    ff_mdct_init(&ac->mdct_ld,    10, 1, 1.0 / (32768.0 * 512.0));
    ff_mdct_init(&ac->mdct_small,  8, 1, 1.0 / (32768.0 * 128.0));
    ff_mdct_init(&ac->mdct_ltp,   11, 0, -2.0 * 32768.0);
    ret = ff_imdct15_init(&ac->mdct480, 5);
    if (ret < 0)
        return ret;

    // window initialization
    ff_kbd_window_init(ff_aac_kbd_long_1024, 4.0, 1024);
    ff_kbd_window_init(ff_aac_kbd_short_128, 6.0, 128);
    ff_init_ff_sine_windows(10);
    ff_init_ff_sine_windows( 9);
    ff_init_ff_sine_windows( 7);

    cbrt_tableinit();

    return 0;
}

/**
 * Skip data_stream_element; reference: table 4.10.
 */
static int skip_data_stream_element(AACContext *ac, GetBitContext *gb)
{
    int byte_align = get_bits1(gb);
    int count = get_bits(gb, 8);
    if (count == 255)
        count += get_bits(gb, 8);
    if (byte_align)
        align_get_bits(gb);

    if (get_bits_left(gb) < 8 * count) {
        av_log(ac->avctx, AV_LOG_ERROR, "skip_data_stream_element: "overread_err);
        return AVERROR_INVALIDDATA;
    }
    skip_bits_long(gb, 8 * count);
    return 0;
}

static int decode_prediction(AACContext *ac, IndividualChannelStream *ics,
                             GetBitContext *gb)
{
    int sfb;
    if (get_bits1(gb)) {
        ics->predictor_reset_group = get_bits(gb, 5);
        if (ics->predictor_reset_group == 0 ||
            ics->predictor_reset_group > 30) {
            av_log(ac->avctx, AV_LOG_ERROR,
                   "Invalid Predictor Reset Group.\n");
            return AVERROR_INVALIDDATA;
        }
    }
    for (sfb = 0; sfb < FFMIN(ics->max_sfb, ff_aac_pred_sfb_max[ac->oc[1].m4ac.sampling_index]); sfb++) {
        ics->prediction_used[sfb] = get_bits1(gb);
    }
    return 0;
}

/**
 * Decode Long Term Prediction data; reference: table 4.xx.
 */
static void decode_ltp(LongTermPrediction *ltp,
                       GetBitContext *gb, uint8_t max_sfb)
{
    int sfb;

    ltp->lag  = get_bits(gb, 11);
    ltp->coef = ltp_coef[get_bits(gb, 3)];
    for (sfb = 0; sfb < FFMIN(max_sfb, MAX_LTP_LONG_SFB); sfb++)
        ltp->used[sfb] = get_bits1(gb);
}

/**
 * Decode Individual Channel Stream info; reference: table 4.6.
 */
static int decode_ics_info(AACContext *ac, IndividualChannelStream *ics,
                           GetBitContext *gb)
{
    const MPEG4AudioConfig *const m4ac = &ac->oc[1].m4ac;
    const int aot = m4ac->object_type;
    const int sampling_index = m4ac->sampling_index;
    if (aot != AOT_ER_AAC_ELD) {
        if (get_bits1(gb)) {
            av_log(ac->avctx, AV_LOG_ERROR, "Reserved bit set.\n");
            return AVERROR_INVALIDDATA;
        }
        ics->window_sequence[1] = ics->window_sequence[0];
        ics->window_sequence[0] = get_bits(gb, 2);
        if (aot == AOT_ER_AAC_LD &&
            ics->window_sequence[0] != ONLY_LONG_SEQUENCE) {
            av_log(ac->avctx, AV_LOG_ERROR,
                   "AAC LD is only defined for ONLY_LONG_SEQUENCE but "
                   "window sequence %d found.\n", ics->window_sequence[0]);
            ics->window_sequence[0] = ONLY_LONG_SEQUENCE;
            return AVERROR_INVALIDDATA;
        }
        ics->use_kb_window[1]   = ics->use_kb_window[0];
        ics->use_kb_window[0]   = get_bits1(gb);
    }
    ics->num_window_groups  = 1;
    ics->group_len[0]       = 1;
    if (ics->window_sequence[0] == EIGHT_SHORT_SEQUENCE) {
        int i;
        ics->max_sfb = get_bits(gb, 4);
        for (i = 0; i < 7; i++) {
            if (get_bits1(gb)) {
                ics->group_len[ics->num_window_groups - 1]++;
            } else {
                ics->num_window_groups++;
                ics->group_len[ics->num_window_groups - 1] = 1;
            }
        }
        ics->num_windows       = 8;
        ics->swb_offset        =    ff_swb_offset_128[sampling_index];
        ics->num_swb           =   ff_aac_num_swb_128[sampling_index];
        ics->tns_max_bands     = ff_tns_max_bands_128[sampling_index];
        ics->predictor_present = 0;
    } else {
        ics->max_sfb           = get_bits(gb, 6);
        ics->num_windows       = 1;
        if (aot == AOT_ER_AAC_LD || aot == AOT_ER_AAC_ELD) {
            if (m4ac->frame_length_short) {
                ics->swb_offset    =     ff_swb_offset_480[sampling_index];
                ics->num_swb       =    ff_aac_num_swb_480[sampling_index];
                ics->tns_max_bands =  ff_tns_max_bands_480[sampling_index];
            } else {
                ics->swb_offset    =     ff_swb_offset_512[sampling_index];
                ics->num_swb       =    ff_aac_num_swb_512[sampling_index];
                ics->tns_max_bands =  ff_tns_max_bands_512[sampling_index];
            }
            if (!ics->num_swb || !ics->swb_offset)
                return AVERROR_BUG;
        } else {
            ics->swb_offset    =    ff_swb_offset_1024[sampling_index];
            ics->num_swb       =   ff_aac_num_swb_1024[sampling_index];
            ics->tns_max_bands = ff_tns_max_bands_1024[sampling_index];
        }
        if (aot != AOT_ER_AAC_ELD) {
            ics->predictor_present     = get_bits1(gb);
            ics->predictor_reset_group = 0;
        }
        if (ics->predictor_present) {
            if (aot == AOT_AAC_MAIN) {
                if (decode_prediction(ac, ics, gb)) {
                    goto fail;
                }
            } else if (aot == AOT_AAC_LC ||
                       aot == AOT_ER_AAC_LC) {
                av_log(ac->avctx, AV_LOG_ERROR,
                       "Prediction is not allowed in AAC-LC.\n");
                goto fail;
            } else {
                if (aot == AOT_ER_AAC_LD) {
                    av_log(ac->avctx, AV_LOG_ERROR,
                           "LTP in ER AAC LD not yet implemented.\n");
                    return AVERROR_PATCHWELCOME;
                }
                if ((ics->ltp.present = get_bits(gb, 1)))
                    decode_ltp(&ics->ltp, gb, ics->max_sfb);
            }
        }
    }

    if (ics->max_sfb > ics->num_swb) {
        av_log(ac->avctx, AV_LOG_ERROR,
               "Number of scalefactor bands in group (%d) "
               "exceeds limit (%d).\n",
               ics->max_sfb, ics->num_swb);
        goto fail;
    }

    return 0;
fail:
    ics->max_sfb = 0;
    return AVERROR_INVALIDDATA;
}

/**
 * Decode band types (section_data payload); reference: table 4.46.
 *
 * @param   band_type           array of the used band type
 * @param   band_type_run_end   array of the last scalefactor band of a band type run
 *
 * @return  Returns error status. 0 - OK, !0 - error
 */
static int decode_band_types(AACContext *ac, enum BandType band_type[120],
                             int band_type_run_end[120], GetBitContext *gb,
                             IndividualChannelStream *ics)
{
    int g, idx = 0;
    const int bits = (ics->window_sequence[0] == EIGHT_SHORT_SEQUENCE) ? 3 : 5;
    for (g = 0; g < ics->num_window_groups; g++) {
        int k = 0;
        while (k < ics->max_sfb) {
            uint8_t sect_end = k;
            int sect_len_incr;
            int sect_band_type = get_bits(gb, 4);
            if (sect_band_type == 12) {
                av_log(ac->avctx, AV_LOG_ERROR, "invalid band type\n");
                return AVERROR_INVALIDDATA;
            }
            do {
                sect_len_incr = get_bits(gb, bits);
                sect_end += sect_len_incr;
                if (get_bits_left(gb) < 0) {
                    av_log(ac->avctx, AV_LOG_ERROR, "decode_band_types: "overread_err);
                    return AVERROR_INVALIDDATA;
                }
                if (sect_end > ics->max_sfb) {
                    av_log(ac->avctx, AV_LOG_ERROR,
                           "Number of bands (%d) exceeds limit (%d).\n",
                           sect_end, ics->max_sfb);
                    return AVERROR_INVALIDDATA;
                }
            } while (sect_len_incr == (1 << bits) - 1);
            for (; k < sect_end; k++) {
                band_type        [idx]   = sect_band_type;
                band_type_run_end[idx++] = sect_end;
            }
        }
    }
    return 0;
}

/**
 * Decode scalefactors; reference: table 4.47.
 *
 * @param   global_gain         first scalefactor value as scalefactors are differentially coded
 * @param   band_type           array of the used band type
 * @param   band_type_run_end   array of the last scalefactor band of a band type run
 * @param   sf                  array of scalefactors or intensity stereo positions
 *
 * @return  Returns error status. 0 - OK, !0 - error
 */
static int decode_scalefactors(AACContext *ac, float sf[120], GetBitContext *gb,
                               unsigned int global_gain,
                               IndividualChannelStream *ics,
                               enum BandType band_type[120],
                               int band_type_run_end[120])
{
    int g, i, idx = 0;
    int offset[3] = { global_gain, global_gain - 90, 0 };
    int clipped_offset;
    int noise_flag = 1;
    for (g = 0; g < ics->num_window_groups; g++) {
        for (i = 0; i < ics->max_sfb;) {
            int run_end = band_type_run_end[idx];
            if (band_type[idx] == ZERO_BT) {
                for (; i < run_end; i++, idx++)
                    sf[idx] = 0.0;
            } else if ((band_type[idx] == INTENSITY_BT) ||
                       (band_type[idx] == INTENSITY_BT2)) {
                for (; i < run_end; i++, idx++) {
                    offset[2] += get_vlc2(gb, vlc_scalefactors.table, 7, 3) - 60;
                    clipped_offset = av_clip(offset[2], -155, 100);
                    if (offset[2] != clipped_offset) {
                        avpriv_request_sample(ac->avctx,
                                              "If you heard an audible artifact, there may be a bug in the decoder. "
                                              "Clipped intensity stereo position (%d -> %d)",
                                              offset[2], clipped_offset);
                    }
                    sf[idx] = ff_aac_pow2sf_tab[-clipped_offset + POW_SF2_ZERO];
                }
            } else if (band_type[idx] == NOISE_BT) {
                for (; i < run_end; i++, idx++) {
                    if (noise_flag-- > 0)
                        offset[1] += get_bits(gb, 9) - 256;
                    else
                        offset[1] += get_vlc2(gb, vlc_scalefactors.table, 7, 3) - 60;
                    clipped_offset = av_clip(offset[1], -100, 155);
                    if (offset[1] != clipped_offset) {
                        avpriv_request_sample(ac->avctx,
                                              "If you heard an audible artifact, there may be a bug in the decoder. "
                                              "Clipped noise gain (%d -> %d)",
                                              offset[1], clipped_offset);
                    }
                    sf[idx] = -ff_aac_pow2sf_tab[clipped_offset + POW_SF2_ZERO];
                }
            } else {
                for (; i < run_end; i++, idx++) {
                    offset[0] += get_vlc2(gb, vlc_scalefactors.table, 7, 3) - 60;
                    if (offset[0] > 255U) {
                        av_log(ac->avctx, AV_LOG_ERROR,
                               "Scalefactor (%d) out of range.\n", offset[0]);
                        return AVERROR_INVALIDDATA;
                    }
                    sf[idx] = -ff_aac_pow2sf_tab[offset[0] - 100 + POW_SF2_ZERO];
                }
            }
        }
    }
    return 0;
}

/**
 * Decode pulse data; reference: table 4.7.
 */
static int decode_pulses(Pulse *pulse, GetBitContext *gb,
                         const uint16_t *swb_offset, int num_swb)
{
    int i, pulse_swb;
    pulse->num_pulse = get_bits(gb, 2) + 1;
    pulse_swb        = get_bits(gb, 6);
    if (pulse_swb >= num_swb)
        return -1;
    pulse->pos[0]    = swb_offset[pulse_swb];
    pulse->pos[0]   += get_bits(gb, 5);
    if (pulse->pos[0] >= swb_offset[num_swb])
        return -1;
    pulse->amp[0]    = get_bits(gb, 4);
    for (i = 1; i < pulse->num_pulse; i++) {
        pulse->pos[i] = get_bits(gb, 5) + pulse->pos[i - 1];
        if (pulse->pos[i] >= swb_offset[num_swb])
            return -1;
        pulse->amp[i] = get_bits(gb, 4);
    }
    return 0;
}

/**
 * Decode Temporal Noise Shaping data; reference: table 4.48.
 *
 * @return  Returns error status. 0 - OK, !0 - error
 */
static int decode_tns(AACContext *ac, TemporalNoiseShaping *tns,
                      GetBitContext *gb, const IndividualChannelStream *ics)
{
    int w, filt, i, coef_len, coef_res, coef_compress;
    const int is8 = ics->window_sequence[0] == EIGHT_SHORT_SEQUENCE;
    const int tns_max_order = is8 ? 7 : ac->oc[1].m4ac.object_type == AOT_AAC_MAIN ? 20 : 12;
    for (w = 0; w < ics->num_windows; w++) {
        if ((tns->n_filt[w] = get_bits(gb, 2 - is8))) {
            coef_res = get_bits1(gb);

            for (filt = 0; filt < tns->n_filt[w]; filt++) {
                int tmp2_idx;
                tns->length[w][filt] = get_bits(gb, 6 - 2 * is8);

                if ((tns->order[w][filt] = get_bits(gb, 5 - 2 * is8)) > tns_max_order) {
                    av_log(ac->avctx, AV_LOG_ERROR,
                           "TNS filter order %d is greater than maximum %d.\n",
                           tns->order[w][filt], tns_max_order);
                    tns->order[w][filt] = 0;
                    return AVERROR_INVALIDDATA;
                }
                if (tns->order[w][filt]) {
                    tns->direction[w][filt] = get_bits1(gb);
                    coef_compress = get_bits1(gb);
                    coef_len = coef_res + 3 - coef_compress;
                    tmp2_idx = 2 * coef_compress + coef_res;

                    for (i = 0; i < tns->order[w][filt]; i++)
                        tns->coef[w][filt][i] = tns_tmp2_map[tmp2_idx][get_bits(gb, coef_len)];
                }
            }
        }
    }
    return 0;
}

/**
 * Decode Mid/Side data; reference: table 4.54.
 *
 * @param   ms_present  Indicates mid/side stereo presence. [0] mask is all 0s;
 *                      [1] mask is decoded from bitstream; [2] mask is all 1s;
 *                      [3] reserved for scalable AAC
 */
static void decode_mid_side_stereo(ChannelElement *cpe, GetBitContext *gb,
                                   int ms_present)
{
    int idx;
    int max_idx = cpe->ch[0].ics.num_window_groups * cpe->ch[0].ics.max_sfb;
    if (ms_present == 1) {
        for (idx = 0; idx < max_idx; idx++)
            cpe->ms_mask[idx] = get_bits1(gb);
    } else if (ms_present == 2) {
        memset(cpe->ms_mask, 1, max_idx * sizeof(cpe->ms_mask[0]));
    }
}

#ifndef VMUL2
static inline float *VMUL2(float *dst, const float *v, unsigned idx,
                           const float *scale)
{
    float s = *scale;
    *dst++ = v[idx    & 15] * s;
    *dst++ = v[idx>>4 & 15] * s;
    return dst;
}
#endif

#ifndef VMUL4
static inline float *VMUL4(float *dst, const float *v, unsigned idx,
                           const float *scale)
{
    float s = *scale;
    *dst++ = v[idx    & 3] * s;
    *dst++ = v[idx>>2 & 3] * s;
    *dst++ = v[idx>>4 & 3] * s;
    *dst++ = v[idx>>6 & 3] * s;
    return dst;
}
#endif

#ifndef VMUL2S
static inline float *VMUL2S(float *dst, const float *v, unsigned idx,
                            unsigned sign, const float *scale)
{
    union av_intfloat32 s0, s1;

    s0.f = s1.f = *scale;
    s0.i ^= sign >> 1 << 31;
    s1.i ^= sign      << 31;

    *dst++ = v[idx    & 15] * s0.f;
    *dst++ = v[idx>>4 & 15] * s1.f;

    return dst;
}
#endif

#ifndef VMUL4S
static inline float *VMUL4S(float *dst, const float *v, unsigned idx,
                            unsigned sign, const float *scale)
{
    unsigned nz = idx >> 12;
    union av_intfloat32 s = { .f = *scale };
    union av_intfloat32 t;

    t.i = s.i ^ (sign & 1U<<31);
    *dst++ = v[idx    & 3] * t.f;

    sign <<= nz & 1; nz >>= 1;
    t.i = s.i ^ (sign & 1U<<31);
    *dst++ = v[idx>>2 & 3] * t.f;

    sign <<= nz & 1; nz >>= 1;
    t.i = s.i ^ (sign & 1U<<31);
    *dst++ = v[idx>>4 & 3] * t.f;

    sign <<= nz & 1;
    t.i = s.i ^ (sign & 1U<<31);
    *dst++ = v[idx>>6 & 3] * t.f;

    return dst;
}
#endif

/**
 * Decode spectral data; reference: table 4.50.
 * Dequantize and scale spectral data; reference: 4.6.3.3.
 *
 * @param   coef            array of dequantized, scaled spectral data
 * @param   sf              array of scalefactors or intensity stereo positions
 * @param   pulse_present   set if pulses are present
 * @param   pulse           pointer to pulse data struct
 * @param   band_type       array of the used band type
 *
 * @return  Returns error status. 0 - OK, !0 - error
 */
static int decode_spectrum_and_dequant(AACContext *ac, float coef[1024],
                                       GetBitContext *gb, const float sf[120],
                                       int pulse_present, const Pulse *pulse,
                                       const IndividualChannelStream *ics,
                                       enum BandType band_type[120])
{
    int i, k, g, idx = 0;
    const int c = 1024 / ics->num_windows;
    const uint16_t *offsets = ics->swb_offset;
    float *coef_base = coef;

    for (g = 0; g < ics->num_windows; g++)
        memset(coef + g * 128 + offsets[ics->max_sfb], 0,
               sizeof(float) * (c - offsets[ics->max_sfb]));

    for (g = 0; g < ics->num_window_groups; g++) {
        unsigned g_len = ics->group_len[g];

        for (i = 0; i < ics->max_sfb; i++, idx++) {
            const unsigned cbt_m1 = band_type[idx] - 1;
            float *cfo = coef + offsets[i];
            int off_len = offsets[i + 1] - offsets[i];
            int group;

            if (cbt_m1 >= INTENSITY_BT2 - 1) {
                for (group = 0; group < g_len; group++, cfo+=128) {
                    memset(cfo, 0, off_len * sizeof(float));
                }
            } else if (cbt_m1 == NOISE_BT - 1) {
                for (group = 0; group < g_len; group++, cfo+=128) {
                    float scale;
                    float band_energy;

                    for (k = 0; k < off_len; k++) {
                        ac->random_state  = lcg_random(ac->random_state);
                        cfo[k] = ac->random_state;
                    }

                    band_energy = ac->fdsp->scalarproduct_float(cfo, cfo, off_len);
                    scale = sf[idx] / sqrtf(band_energy);
                    ac->fdsp->vector_fmul_scalar(cfo, cfo, scale, off_len);
                }
            } else {
                const float *vq = ff_aac_codebook_vector_vals[cbt_m1];
                const uint16_t *cb_vector_idx = ff_aac_codebook_vector_idx[cbt_m1];
                VLC_TYPE (*vlc_tab)[2] = vlc_spectral[cbt_m1].table;
                OPEN_READER(re, gb);

                switch (cbt_m1 >> 1) {
                case 0:
                    for (group = 0; group < g_len; group++, cfo+=128) {
                        float *cf = cfo;
                        int len = off_len;

                        do {
                            int code;
                            unsigned cb_idx;

                            UPDATE_CACHE(re, gb);
                            GET_VLC(code, re, gb, vlc_tab, 8, 2);
                            cb_idx = cb_vector_idx[code];
                            cf = VMUL4(cf, vq, cb_idx, sf + idx);
                        } while (len -= 4);
                    }
                    break;

                case 1:
                    for (group = 0; group < g_len; group++, cfo+=128) {
                        float *cf = cfo;
                        int len = off_len;

                        do {
                            int code;
                            unsigned nnz;
                            unsigned cb_idx;
                            uint32_t bits;

                            UPDATE_CACHE(re, gb);
                            GET_VLC(code, re, gb, vlc_tab, 8, 2);
                            cb_idx = cb_vector_idx[code];
                            nnz = cb_idx >> 8 & 15;
                            bits = nnz ? GET_CACHE(re, gb) : 0;
                            LAST_SKIP_BITS(re, gb, nnz);
                            cf = VMUL4S(cf, vq, cb_idx, bits, sf + idx);
                        } while (len -= 4);
                    }
                    break;

                case 2:
                    for (group = 0; group < g_len; group++, cfo+=128) {
                        float *cf = cfo;
                        int len = off_len;

                        do {
                            int code;
                            unsigned cb_idx;

                            UPDATE_CACHE(re, gb);
                            GET_VLC(code, re, gb, vlc_tab, 8, 2);
                            cb_idx = cb_vector_idx[code];
                            cf = VMUL2(cf, vq, cb_idx, sf + idx);
                        } while (len -= 2);
                    }
                    break;

                case 3:
                case 4:
                    for (group = 0; group < g_len; group++, cfo+=128) {
                        float *cf = cfo;
                        int len = off_len;

                        do {
                            int code;
                            unsigned nnz;
                            unsigned cb_idx;
                            unsigned sign;

                            UPDATE_CACHE(re, gb);
                            GET_VLC(code, re, gb, vlc_tab, 8, 2);
                            cb_idx = cb_vector_idx[code];
                            nnz = cb_idx >> 8 & 15;
                            sign = nnz ? SHOW_UBITS(re, gb, nnz) << (cb_idx >> 12) : 0;
                            LAST_SKIP_BITS(re, gb, nnz);
                            cf = VMUL2S(cf, vq, cb_idx, sign, sf + idx);
                        } while (len -= 2);
                    }
                    break;

                default:
                    for (group = 0; group < g_len; group++, cfo+=128) {
                        float *cf = cfo;
                        uint32_t *icf = (uint32_t *) cf;
                        int len = off_len;

                        do {
                            int code;
                            unsigned nzt, nnz;
                            unsigned cb_idx;
                            uint32_t bits;
                            int j;

                            UPDATE_CACHE(re, gb);
                            GET_VLC(code, re, gb, vlc_tab, 8, 2);

                            if (!code) {
                                *icf++ = 0;
                                *icf++ = 0;
                                continue;
                            }

                            cb_idx = cb_vector_idx[code];
                            nnz = cb_idx >> 12;
                            nzt = cb_idx >> 8;
                            bits = SHOW_UBITS(re, gb, nnz) << (32-nnz);
                            LAST_SKIP_BITS(re, gb, nnz);

                            for (j = 0; j < 2; j++) {
                                if (nzt & 1<<j) {
                                    uint32_t b;
                                    int n;
                                    /* The total length of escape_sequence must be < 22 bits according
                                       to the specification (i.e. max is 111111110xxxxxxxxxxxx). */
                                    UPDATE_CACHE(re, gb);
                                    b = GET_CACHE(re, gb);
                                    b = 31 - av_log2(~b);

                                    if (b > 8) {
                                        av_log(ac->avctx, AV_LOG_ERROR, "error in spectral data, ESC overflow\n");
                                        return AVERROR_INVALIDDATA;
                                    }

                                    SKIP_BITS(re, gb, b + 1);
                                    b += 4;
                                    n = (1 << b) + SHOW_UBITS(re, gb, b);
                                    LAST_SKIP_BITS(re, gb, b);
                                    *icf++ = cbrt_tab[n] | (bits & 1U<<31);
                                    bits <<= 1;
                                } else {
                                    unsigned v = ((const uint32_t*)vq)[cb_idx & 15];
                                    *icf++ = (bits & 1U<<31) | v;
                                    bits <<= !!v;
                                }
                                cb_idx >>= 4;
                            }
                        } while (len -= 2);

                        ac->fdsp->vector_fmul_scalar(cfo, cfo, sf[idx], off_len);
                    }
                }

                CLOSE_READER(re, gb);
            }
        }
        coef += g_len << 7;
    }

    if (pulse_present) {
        idx = 0;
        for (i = 0; i < pulse->num_pulse; i++) {
            float co = coef_base[ pulse->pos[i] ];
            while (offsets[idx + 1] <= pulse->pos[i])
                idx++;
            if (band_type[idx] != NOISE_BT && sf[idx]) {
                float ico = -pulse->amp[i];
                if (co) {
                    co /= sf[idx];
                    ico = co / sqrtf(sqrtf(fabsf(co))) + (co > 0 ? -ico : ico);
                }
                coef_base[ pulse->pos[i] ] = cbrtf(fabsf(ico)) * ico * sf[idx];
            }
        }
    }
    return 0;
}

static av_always_inline float flt16_round(float pf)
{
    union av_intfloat32 tmp;
    tmp.f = pf;
    tmp.i = (tmp.i + 0x00008000U) & 0xFFFF0000U;
    return tmp.f;
}

static av_always_inline float flt16_even(float pf)
{
    union av_intfloat32 tmp;
    tmp.f = pf;
    tmp.i = (tmp.i + 0x00007FFFU + (tmp.i & 0x00010000U >> 16)) & 0xFFFF0000U;
    return tmp.f;
}

static av_always_inline float flt16_trunc(float pf)
{
    union av_intfloat32 pun;
    pun.f = pf;
    pun.i &= 0xFFFF0000U;
    return pun.f;
}

static av_always_inline void predict(PredictorState *ps, float *coef,
                                     int output_enable)
{
    const float a     = 0.953125; // 61.0 / 64
    const float alpha = 0.90625;  // 29.0 / 32
    float e0, e1;
    float pv;
    float k1, k2;
    float   r0 = ps->r0,     r1 = ps->r1;
    float cor0 = ps->cor0, cor1 = ps->cor1;
    float var0 = ps->var0, var1 = ps->var1;

    k1 = var0 > 1 ? cor0 * flt16_even(a / var0) : 0;
    k2 = var1 > 1 ? cor1 * flt16_even(a / var1) : 0;

    pv = flt16_round(k1 * r0 + k2 * r1);
    if (output_enable)
        *coef += pv;

    e0 = *coef;
    e1 = e0 - k1 * r0;

    ps->cor1 = flt16_trunc(alpha * cor1 + r1 * e1);
    ps->var1 = flt16_trunc(alpha * var1 + 0.5f * (r1 * r1 + e1 * e1));
    ps->cor0 = flt16_trunc(alpha * cor0 + r0 * e0);
    ps->var0 = flt16_trunc(alpha * var0 + 0.5f * (r0 * r0 + e0 * e0));

    ps->r1 = flt16_trunc(a * (r0 - k1 * e0));
    ps->r0 = flt16_trunc(a * e0);
}

/**
 * Apply AAC-Main style frequency domain prediction.
 */
static void apply_prediction(AACContext *ac, SingleChannelElement *sce)
{
    int sfb, k;

    if (!sce->ics.predictor_initialized) {
        reset_all_predictors(sce->predictor_state);
        sce->ics.predictor_initialized = 1;
    }

    if (sce->ics.window_sequence[0] != EIGHT_SHORT_SEQUENCE) {
        for (sfb = 0;
             sfb < ff_aac_pred_sfb_max[ac->oc[1].m4ac.sampling_index];
             sfb++) {
            for (k = sce->ics.swb_offset[sfb];
                 k < sce->ics.swb_offset[sfb + 1];
                 k++) {
                predict(&sce->predictor_state[k], &sce->coeffs[k],
                        sce->ics.predictor_present &&
                        sce->ics.prediction_used[sfb]);
            }
        }
        if (sce->ics.predictor_reset_group)
            reset_predictor_group(sce->predictor_state,
                                  sce->ics.predictor_reset_group);
    } else
        reset_all_predictors(sce->predictor_state);
}

/**
 * Decode an individual_channel_stream payload; reference: table 4.44.
 *
 * @param   common_window   Channels have independent [0], or shared [1], Individual Channel Stream information.
 * @param   scale_flag      scalable [1] or non-scalable [0] AAC (Unused until scalable AAC is implemented.)
 *
 * @return  Returns error status. 0 - OK, !0 - error
 */
static int decode_ics(AACContext *ac, SingleChannelElement *sce,
                      GetBitContext *gb, int common_window, int scale_flag)
{
    Pulse pulse;
    TemporalNoiseShaping    *tns = &sce->tns;
    IndividualChannelStream *ics = &sce->ics;
    float *out = sce->coeffs;
    int global_gain, eld_syntax, er_syntax, pulse_present = 0;
    int ret;

    eld_syntax = ac->oc[1].m4ac.object_type == AOT_ER_AAC_ELD;
    er_syntax  = ac->oc[1].m4ac.object_type == AOT_ER_AAC_LC ||
                 ac->oc[1].m4ac.object_type == AOT_ER_AAC_LTP ||
                 ac->oc[1].m4ac.object_type == AOT_ER_AAC_LD ||
                 ac->oc[1].m4ac.object_type == AOT_ER_AAC_ELD;

    /* This assignment is to silence a GCC warning about the variable being used
     * uninitialized when in fact it always is.
     */
    pulse.num_pulse = 0;

    global_gain = get_bits(gb, 8);

    if (!common_window && !scale_flag) {
        if (decode_ics_info(ac, ics, gb) < 0)
            return AVERROR_INVALIDDATA;
    }

    if ((ret = decode_band_types(ac, sce->band_type,
                                 sce->band_type_run_end, gb, ics)) < 0)
        return ret;
    if ((ret = decode_scalefactors(ac, sce->sf, gb, global_gain, ics,
                                  sce->band_type, sce->band_type_run_end)) < 0)
        return ret;

    pulse_present = 0;
    if (!scale_flag) {
        if (!eld_syntax && (pulse_present = get_bits1(gb))) {
            if (ics->window_sequence[0] == EIGHT_SHORT_SEQUENCE) {
                av_log(ac->avctx, AV_LOG_ERROR,
                       "Pulse tool not allowed in eight short sequence.\n");
                return AVERROR_INVALIDDATA;
            }
            if (decode_pulses(&pulse, gb, ics->swb_offset, ics->num_swb)) {
                av_log(ac->avctx, AV_LOG_ERROR,
                       "Pulse data corrupt or invalid.\n");
                return AVERROR_INVALIDDATA;
            }
        }
        tns->present = get_bits1(gb);
        if (tns->present && !er_syntax)
            if (decode_tns(ac, tns, gb, ics) < 0)
                return AVERROR_INVALIDDATA;
        if (!eld_syntax && get_bits1(gb)) {
            avpriv_request_sample(ac->avctx, "SSR");
            return AVERROR_PATCHWELCOME;
        }
        // I see no textual basis in the spec for this occurring after SSR gain
        // control, but this is what both reference and real implmentations do
        if (tns->present && er_syntax)
            if (decode_tns(ac, tns, gb, ics) < 0)
                return AVERROR_INVALIDDATA;
    }

    if (decode_spectrum_and_dequant(ac, out, gb, sce->sf, pulse_present,
                                    &pulse, ics, sce->band_type) < 0)
        return AVERROR_INVALIDDATA;

    if (ac->oc[1].m4ac.object_type == AOT_AAC_MAIN && !common_window)
        apply_prediction(ac, sce);

    return 0;
}

/**
 * Mid/Side stereo decoding; reference: 4.6.8.1.3.
 */
static void apply_mid_side_stereo(AACContext *ac, ChannelElement *cpe)
{
    const IndividualChannelStream *ics = &cpe->ch[0].ics;
    float *ch0 = cpe->ch[0].coeffs;
    float *ch1 = cpe->ch[1].coeffs;
    int g, i, group, idx = 0;
    const uint16_t *offsets = ics->swb_offset;
    for (g = 0; g < ics->num_window_groups; g++) {
        for (i = 0; i < ics->max_sfb; i++, idx++) {
            if (cpe->ms_mask[idx] &&
                cpe->ch[0].band_type[idx] < NOISE_BT &&
                cpe->ch[1].band_type[idx] < NOISE_BT) {
                for (group = 0; group < ics->group_len[g]; group++) {
                    ac->fdsp->butterflies_float(ch0 + group * 128 + offsets[i],
                                               ch1 + group * 128 + offsets[i],
                                               offsets[i+1] - offsets[i]);
                }
            }
        }
        ch0 += ics->group_len[g] * 128;
        ch1 += ics->group_len[g] * 128;
    }
}

/**
 * intensity stereo decoding; reference: 4.6.8.2.3
 *
 * @param   ms_present  Indicates mid/side stereo presence. [0] mask is all 0s;
 *                      [1] mask is decoded from bitstream; [2] mask is all 1s;
 *                      [3] reserved for scalable AAC
 */
static void apply_intensity_stereo(AACContext *ac,
                                   ChannelElement *cpe, int ms_present)
{
    const IndividualChannelStream *ics = &cpe->ch[1].ics;
    SingleChannelElement         *sce1 = &cpe->ch[1];
    float *coef0 = cpe->ch[0].coeffs, *coef1 = cpe->ch[1].coeffs;
    const uint16_t *offsets = ics->swb_offset;
    int g, group, i, idx = 0;
    int c;
    float scale;
    for (g = 0; g < ics->num_window_groups; g++) {
        for (i = 0; i < ics->max_sfb;) {
            if (sce1->band_type[idx] == INTENSITY_BT ||
                sce1->band_type[idx] == INTENSITY_BT2) {
                const int bt_run_end = sce1->band_type_run_end[idx];
                for (; i < bt_run_end; i++, idx++) {
                    c = -1 + 2 * (sce1->band_type[idx] - 14);
                    if (ms_present)
                        c *= 1 - 2 * cpe->ms_mask[idx];
                    scale = c * sce1->sf[idx];
                    for (group = 0; group < ics->group_len[g]; group++)
                        ac->fdsp->vector_fmul_scalar(coef1 + group * 128 + offsets[i],
                                                    coef0 + group * 128 + offsets[i],
                                                    scale,
                                                    offsets[i + 1] - offsets[i]);
                }
            } else {
                int bt_run_end = sce1->band_type_run_end[idx];
                idx += bt_run_end - i;
                i    = bt_run_end;
            }
        }
        coef0 += ics->group_len[g] * 128;
        coef1 += ics->group_len[g] * 128;
    }
}

/**
 * Decode a channel_pair_element; reference: table 4.4.
 *
 * @return  Returns error status. 0 - OK, !0 - error
 */
static int decode_cpe(AACContext *ac, GetBitContext *gb, ChannelElement *cpe)
{
    int i, ret, common_window, ms_present = 0;
    int eld_syntax = ac->oc[1].m4ac.object_type == AOT_ER_AAC_ELD;

    common_window = eld_syntax || get_bits1(gb);
    if (common_window) {
        if (decode_ics_info(ac, &cpe->ch[0].ics, gb))
            return AVERROR_INVALIDDATA;
        i = cpe->ch[1].ics.use_kb_window[0];
        cpe->ch[1].ics = cpe->ch[0].ics;
        cpe->ch[1].ics.use_kb_window[1] = i;
        if (cpe->ch[1].ics.predictor_present &&
            (ac->oc[1].m4ac.object_type != AOT_AAC_MAIN))
            if ((cpe->ch[1].ics.ltp.present = get_bits(gb, 1)))
                decode_ltp(&cpe->ch[1].ics.ltp, gb, cpe->ch[1].ics.max_sfb);
        ms_present = get_bits(gb, 2);
        if (ms_present == 3) {
            av_log(ac->avctx, AV_LOG_ERROR, "ms_present = 3 is reserved.\n");
            return AVERROR_INVALIDDATA;
        } else if (ms_present)
            decode_mid_side_stereo(cpe, gb, ms_present);
    }
    if ((ret = decode_ics(ac, &cpe->ch[0], gb, common_window, 0)))
        return ret;
    if ((ret = decode_ics(ac, &cpe->ch[1], gb, common_window, 0)))
        return ret;

    if (common_window) {
        if (ms_present)
            apply_mid_side_stereo(ac, cpe);
        if (ac->oc[1].m4ac.object_type == AOT_AAC_MAIN) {
            apply_prediction(ac, &cpe->ch[0]);
            apply_prediction(ac, &cpe->ch[1]);
        }
    }

    apply_intensity_stereo(ac, cpe, ms_present);
    return 0;
}

static const float cce_scale[] = {
    1.09050773266525765921, //2^(1/8)
    1.18920711500272106672, //2^(1/4)
    M_SQRT2,
    2,
};

/**
 * Decode coupling_channel_element; reference: table 4.8.
 *
 * @return  Returns error status. 0 - OK, !0 - error
 */
static int decode_cce(AACContext *ac, GetBitContext *gb, ChannelElement *che)
{
    int num_gain = 0;
    int c, g, sfb, ret;
    int sign;
    float scale;
    SingleChannelElement *sce = &che->ch[0];
    ChannelCoupling     *coup = &che->coup;

    coup->coupling_point = 2 * get_bits1(gb);
    coup->num_coupled = get_bits(gb, 3);
    for (c = 0; c <= coup->num_coupled; c++) {
        num_gain++;
        coup->type[c] = get_bits1(gb) ? TYPE_CPE : TYPE_SCE;
        coup->id_select[c] = get_bits(gb, 4);
        if (coup->type[c] == TYPE_CPE) {
            coup->ch_select[c] = get_bits(gb, 2);
            if (coup->ch_select[c] == 3)
                num_gain++;
        } else
            coup->ch_select[c] = 2;
    }
    coup->coupling_point += get_bits1(gb) || (coup->coupling_point >> 1);

    sign  = get_bits(gb, 1);
    scale = cce_scale[get_bits(gb, 2)];

    if ((ret = decode_ics(ac, sce, gb, 0, 0)))
        return ret;

    for (c = 0; c < num_gain; c++) {
        int idx  = 0;
        int cge  = 1;
        int gain = 0;
        float gain_cache = 1.0;
        if (c) {
            cge = coup->coupling_point == AFTER_IMDCT ? 1 : get_bits1(gb);
            gain = cge ? get_vlc2(gb, vlc_scalefactors.table, 7, 3) - 60: 0;
            gain_cache = powf(scale, -gain);
        }
        if (coup->coupling_point == AFTER_IMDCT) {
            coup->gain[c][0] = gain_cache;
        } else {
            for (g = 0; g < sce->ics.num_window_groups; g++) {
                for (sfb = 0; sfb < sce->ics.max_sfb; sfb++, idx++) {
                    if (sce->band_type[idx] != ZERO_BT) {
                        if (!cge) {
                            int t = get_vlc2(gb, vlc_scalefactors.table, 7, 3) - 60;
                            if (t) {
                                int s = 1;
                                t = gain += t;
                                if (sign) {
                                    s  -= 2 * (t & 0x1);
                                    t >>= 1;
                                }
                                gain_cache = powf(scale, -t) * s;
                            }
                        }
                        coup->gain[c][idx] = gain_cache;
                    }
                }
            }
        }
    }
    return 0;
}

/**
 * Parse whether channels are to be excluded from Dynamic Range Compression; reference: table 4.53.
 *
 * @return  Returns number of bytes consumed.
 */
static int decode_drc_channel_exclusions(DynamicRangeControl *che_drc,
                                         GetBitContext *gb)
{
    int i;
    int num_excl_chan = 0;

    do {
        for (i = 0; i < 7; i++)
            che_drc->exclude_mask[num_excl_chan++] = get_bits1(gb);
    } while (num_excl_chan < MAX_CHANNELS - 7 && get_bits1(gb));

    return num_excl_chan / 7;
}

/**
 * Decode dynamic range information; reference: table 4.52.
 *
 * @return  Returns number of bytes consumed.
 */
static int decode_dynamic_range(DynamicRangeControl *che_drc,
                                GetBitContext *gb)
{
    int n             = 1;
    int drc_num_bands = 1;
    int i;

    /* pce_tag_present? */
    if (get_bits1(gb)) {
        che_drc->pce_instance_tag  = get_bits(gb, 4);
        skip_bits(gb, 4); // tag_reserved_bits
        n++;
    }

    /* excluded_chns_present? */
    if (get_bits1(gb)) {
        n += decode_drc_channel_exclusions(che_drc, gb);
    }

    /* drc_bands_present? */
    if (get_bits1(gb)) {
        che_drc->band_incr            = get_bits(gb, 4);
        che_drc->interpolation_scheme = get_bits(gb, 4);
        n++;
        drc_num_bands += che_drc->band_incr;
        for (i = 0; i < drc_num_bands; i++) {
            che_drc->band_top[i] = get_bits(gb, 8);
            n++;
        }
    }

    /* prog_ref_level_present? */
    if (get_bits1(gb)) {
        che_drc->prog_ref_level = get_bits(gb, 7);
        skip_bits1(gb); // prog_ref_level_reserved_bits
        n++;
    }

    for (i = 0; i < drc_num_bands; i++) {
        che_drc->dyn_rng_sgn[i] = get_bits1(gb);
        che_drc->dyn_rng_ctl[i] = get_bits(gb, 7);
        n++;
    }

    return n;
}

static int decode_fill(AACContext *ac, GetBitContext *gb, int len) {
    uint8_t buf[256];
    int i, major, minor;

    if (len < 13+7*8)
        goto unknown;

    get_bits(gb, 13); len -= 13;

    for(i=0; i+1<sizeof(buf) && len>=8; i++, len-=8)
        buf[i] = get_bits(gb, 8);

    buf[i] = 0;
    if (ac->avctx->debug & FF_DEBUG_PICT_INFO)
        av_log(ac->avctx, AV_LOG_DEBUG, "FILL:%s\n", buf);

    if (sscanf(buf, "libfaac %d.%d", &major, &minor) == 2){
        ac->avctx->internal->skip_samples = 1024;
    }

unknown:
    skip_bits_long(gb, len);

    return 0;
}

/**
 * Decode extension data (incomplete); reference: table 4.51.
 *
 * @param   cnt length of TYPE_FIL syntactic element in bytes
 *
 * @return Returns number of bytes consumed
 */
static int decode_extension_payload(AACContext *ac, GetBitContext *gb, int cnt,
                                    ChannelElement *che, enum RawDataBlockType elem_type)
{
    int crc_flag = 0;
    int res = cnt;
    int type = get_bits(gb, 4);

    if (ac->avctx->debug & FF_DEBUG_STARTCODE)
        av_log(ac->avctx, AV_LOG_DEBUG, "extension type: %d len:%d\n", type, cnt);

    switch (type) { // extension type
    case EXT_SBR_DATA_CRC:
        crc_flag++;
    case EXT_SBR_DATA:
        if (!che) {
            av_log(ac->avctx, AV_LOG_ERROR, "SBR was found before the first channel element.\n");
            return res;
        } else if (!ac->oc[1].m4ac.sbr) {
            av_log(ac->avctx, AV_LOG_ERROR, "SBR signaled to be not-present but was found in the bitstream.\n");
            skip_bits_long(gb, 8 * cnt - 4);
            return res;
        } else if (ac->oc[1].m4ac.sbr == -1 && ac->oc[1].status == OC_LOCKED) {
            av_log(ac->avctx, AV_LOG_ERROR, "Implicit SBR was found with a first occurrence after the first frame.\n");
            skip_bits_long(gb, 8 * cnt - 4);
            return res;
        } else if (ac->oc[1].m4ac.ps == -1 && ac->oc[1].status < OC_LOCKED && ac->avctx->channels == 1) {
            ac->oc[1].m4ac.sbr = 1;
            ac->oc[1].m4ac.ps = 1;
            ac->avctx->profile = FF_PROFILE_AAC_HE_V2;
            output_configure(ac, ac->oc[1].layout_map, ac->oc[1].layout_map_tags,
                             ac->oc[1].status, 1);
        } else {
            ac->oc[1].m4ac.sbr = 1;
            ac->avctx->profile = FF_PROFILE_AAC_HE;
        }
        res = ff_decode_sbr_extension(ac, &che->sbr, gb, crc_flag, cnt, elem_type);
        break;
    case EXT_DYNAMIC_RANGE:
        res = decode_dynamic_range(&ac->che_drc, gb);
        break;
    case EXT_FILL:
        decode_fill(ac, gb, 8 * cnt - 4);
        break;
    case EXT_FILL_DATA:
    case EXT_DATA_ELEMENT:
    default:
        skip_bits_long(gb, 8 * cnt - 4);
        break;
    };
    return res;
}

/**
 * Decode Temporal Noise Shaping filter coefficients and apply all-pole filters; reference: 4.6.9.3.
 *
 * @param   decode  1 if tool is used normally, 0 if tool is used in LTP.
 * @param   coef    spectral coefficients
 */
static void apply_tns(float coef[1024], TemporalNoiseShaping *tns,
                      IndividualChannelStream *ics, int decode)
{
    const int mmm = FFMIN(ics->tns_max_bands, ics->max_sfb);
    int w, filt, m, i;
    int bottom, top, order, start, end, size, inc;
    float lpc[TNS_MAX_ORDER];
    float tmp[TNS_MAX_ORDER+1];

    for (w = 0; w < ics->num_windows; w++) {
        bottom = ics->num_swb;
        for (filt = 0; filt < tns->n_filt[w]; filt++) {
            top    = bottom;
            bottom = FFMAX(0, top - tns->length[w][filt]);
            order  = tns->order[w][filt];
            if (order == 0)
                continue;

            // tns_decode_coef
            compute_lpc_coefs(tns->coef[w][filt], order, lpc, 0, 0, 0);

            start = ics->swb_offset[FFMIN(bottom, mmm)];
            end   = ics->swb_offset[FFMIN(   top, mmm)];
            if ((size = end - start) <= 0)
                continue;
            if (tns->direction[w][filt]) {
                inc = -1;
                start = end - 1;
            } else {
                inc = 1;
            }
            start += w * 128;

            if (decode) {
                // ar filter
                for (m = 0; m < size; m++, start += inc)
                    for (i = 1; i <= FFMIN(m, order); i++)
                        coef[start] -= coef[start - i * inc] * lpc[i - 1];
            } else {
                // ma filter
                for (m = 0; m < size; m++, start += inc) {
                    tmp[0] = coef[start];
                    for (i = 1; i <= FFMIN(m, order); i++)
                        coef[start] += tmp[i] * lpc[i - 1];
                    for (i = order; i > 0; i--)
                        tmp[i] = tmp[i - 1];
                }
            }
        }
    }
}

/**
 *  Apply windowing and MDCT to obtain the spectral
 *  coefficient from the predicted sample by LTP.
 */
static void windowing_and_mdct_ltp(AACContext *ac, float *out,
                                   float *in, IndividualChannelStream *ics)
{
    const float *lwindow      = ics->use_kb_window[0] ? ff_aac_kbd_long_1024 : ff_sine_1024;
    const float *swindow      = ics->use_kb_window[0] ? ff_aac_kbd_short_128 : ff_sine_128;
    const float *lwindow_prev = ics->use_kb_window[1] ? ff_aac_kbd_long_1024 : ff_sine_1024;
    const float *swindow_prev = ics->use_kb_window[1] ? ff_aac_kbd_short_128 : ff_sine_128;

    if (ics->window_sequence[0] != LONG_STOP_SEQUENCE) {
        ac->fdsp->vector_fmul(in, in, lwindow_prev, 1024);
    } else {
        memset(in, 0, 448 * sizeof(float));
        ac->fdsp->vector_fmul(in + 448, in + 448, swindow_prev, 128);
    }
    if (ics->window_sequence[0] != LONG_START_SEQUENCE) {
        ac->fdsp->vector_fmul_reverse(in + 1024, in + 1024, lwindow, 1024);
    } else {
        ac->fdsp->vector_fmul_reverse(in + 1024 + 448, in + 1024 + 448, swindow, 128);
        memset(in + 1024 + 576, 0, 448 * sizeof(float));
    }
    ac->mdct_ltp.mdct_calc(&ac->mdct_ltp, out, in);
}

/**
 * Apply the long term prediction
 */
static void apply_ltp(AACContext *ac, SingleChannelElement *sce)
{
    const LongTermPrediction *ltp = &sce->ics.ltp;
    const uint16_t *offsets = sce->ics.swb_offset;
    int i, sfb;

    if (sce->ics.window_sequence[0] != EIGHT_SHORT_SEQUENCE) {
        float *predTime = sce->ret;
        float *predFreq = ac->buf_mdct;
        int16_t num_samples = 2048;

        if (ltp->lag < 1024)
            num_samples = ltp->lag + 1024;
        for (i = 0; i < num_samples; i++)
            predTime[i] = sce->ltp_state[i + 2048 - ltp->lag] * ltp->coef;
        memset(&predTime[i], 0, (2048 - i) * sizeof(float));

        ac->windowing_and_mdct_ltp(ac, predFreq, predTime, &sce->ics);

        if (sce->tns.present)
            ac->apply_tns(predFreq, &sce->tns, &sce->ics, 0);

        for (sfb = 0; sfb < FFMIN(sce->ics.max_sfb, MAX_LTP_LONG_SFB); sfb++)
            if (ltp->used[sfb])
                for (i = offsets[sfb]; i < offsets[sfb + 1]; i++)
                    sce->coeffs[i] += predFreq[i];
    }
}

/**
 * Update the LTP buffer for next frame
 */
static void update_ltp(AACContext *ac, SingleChannelElement *sce)
{
    IndividualChannelStream *ics = &sce->ics;
    float *saved     = sce->saved;
    float *saved_ltp = sce->coeffs;
    const float *lwindow = ics->use_kb_window[0] ? ff_aac_kbd_long_1024 : ff_sine_1024;
    const float *swindow = ics->use_kb_window[0] ? ff_aac_kbd_short_128 : ff_sine_128;
    int i;

    if (ics->window_sequence[0] == EIGHT_SHORT_SEQUENCE) {
        memcpy(saved_ltp,       saved, 512 * sizeof(float));
        memset(saved_ltp + 576, 0,     448 * sizeof(float));
        ac->fdsp->vector_fmul_reverse(saved_ltp + 448, ac->buf_mdct + 960,     &swindow[64],      64);
        for (i = 0; i < 64; i++)
            saved_ltp[i + 512] = ac->buf_mdct[1023 - i] * swindow[63 - i];
    } else if (ics->window_sequence[0] == LONG_START_SEQUENCE) {
        memcpy(saved_ltp,       ac->buf_mdct + 512, 448 * sizeof(float));
        memset(saved_ltp + 576, 0,                  448 * sizeof(float));
        ac->fdsp->vector_fmul_reverse(saved_ltp + 448, ac->buf_mdct + 960,     &swindow[64],      64);
        for (i = 0; i < 64; i++)
            saved_ltp[i + 512] = ac->buf_mdct[1023 - i] * swindow[63 - i];
    } else { // LONG_STOP or ONLY_LONG
        ac->fdsp->vector_fmul_reverse(saved_ltp,       ac->buf_mdct + 512,     &lwindow[512],     512);
        for (i = 0; i < 512; i++)
            saved_ltp[i + 512] = ac->buf_mdct[1023 - i] * lwindow[511 - i];
    }

    memcpy(sce->ltp_state,      sce->ltp_state+1024, 1024 * sizeof(*sce->ltp_state));
    memcpy(sce->ltp_state+1024, sce->ret,            1024 * sizeof(*sce->ltp_state));
    memcpy(sce->ltp_state+2048, saved_ltp,           1024 * sizeof(*sce->ltp_state));
}

/**
 * Conduct IMDCT and windowing.
 */
static void imdct_and_windowing(AACContext *ac, SingleChannelElement *sce)
{
    IndividualChannelStream *ics = &sce->ics;
    float *in    = sce->coeffs;
    float *out   = sce->ret;
    float *saved = sce->saved;
    const float *swindow      = ics->use_kb_window[0] ? ff_aac_kbd_short_128 : ff_sine_128;
    const float *lwindow_prev = ics->use_kb_window[1] ? ff_aac_kbd_long_1024 : ff_sine_1024;
    const float *swindow_prev = ics->use_kb_window[1] ? ff_aac_kbd_short_128 : ff_sine_128;
    float *buf  = ac->buf_mdct;
    float *temp = ac->temp;
    int i;

    // imdct
    if (ics->window_sequence[0] == EIGHT_SHORT_SEQUENCE) {
        for (i = 0; i < 1024; i += 128)
            ac->mdct_small.imdct_half(&ac->mdct_small, buf + i, in + i);
    } else
        ac->mdct.imdct_half(&ac->mdct, buf, in);

    /* window overlapping
     * NOTE: To simplify the overlapping code, all 'meaningless' short to long
     * and long to short transitions are considered to be short to short
     * transitions. This leaves just two cases (long to long and short to short)
     * with a little special sauce for EIGHT_SHORT_SEQUENCE.
     */
    if ((ics->window_sequence[1] == ONLY_LONG_SEQUENCE || ics->window_sequence[1] == LONG_STOP_SEQUENCE) &&
            (ics->window_sequence[0] == ONLY_LONG_SEQUENCE || ics->window_sequence[0] == LONG_START_SEQUENCE)) {
        ac->fdsp->vector_fmul_window(    out,               saved,            buf,         lwindow_prev, 512);
    } else {
        memcpy(                         out,               saved,            448 * sizeof(float));

        if (ics->window_sequence[0] == EIGHT_SHORT_SEQUENCE) {
            ac->fdsp->vector_fmul_window(out + 448 + 0*128, saved + 448,      buf + 0*128, swindow_prev, 64);
            ac->fdsp->vector_fmul_window(out + 448 + 1*128, buf + 0*128 + 64, buf + 1*128, swindow,      64);
            ac->fdsp->vector_fmul_window(out + 448 + 2*128, buf + 1*128 + 64, buf + 2*128, swindow,      64);
            ac->fdsp->vector_fmul_window(out + 448 + 3*128, buf + 2*128 + 64, buf + 3*128, swindow,      64);
            ac->fdsp->vector_fmul_window(temp,              buf + 3*128 + 64, buf + 4*128, swindow,      64);
            memcpy(                     out + 448 + 4*128, temp, 64 * sizeof(float));
        } else {
            ac->fdsp->vector_fmul_window(out + 448,         saved + 448,      buf,         swindow_prev, 64);
            memcpy(                     out + 576,         buf + 64,         448 * sizeof(float));
        }
    }

    // buffer update
    if (ics->window_sequence[0] == EIGHT_SHORT_SEQUENCE) {
        memcpy(                     saved,       temp + 64,         64 * sizeof(float));
        ac->fdsp->vector_fmul_window(saved + 64,  buf + 4*128 + 64, buf + 5*128, swindow, 64);
        ac->fdsp->vector_fmul_window(saved + 192, buf + 5*128 + 64, buf + 6*128, swindow, 64);
        ac->fdsp->vector_fmul_window(saved + 320, buf + 6*128 + 64, buf + 7*128, swindow, 64);
        memcpy(                     saved + 448, buf + 7*128 + 64,  64 * sizeof(float));
    } else if (ics->window_sequence[0] == LONG_START_SEQUENCE) {
        memcpy(                     saved,       buf + 512,        448 * sizeof(float));
        memcpy(                     saved + 448, buf + 7*128 + 64,  64 * sizeof(float));
    } else { // LONG_STOP or ONLY_LONG
        memcpy(                     saved,       buf + 512,        512 * sizeof(float));
    }
}

static void imdct_and_windowing_ld(AACContext *ac, SingleChannelElement *sce)
{
    IndividualChannelStream *ics = &sce->ics;
    float *in    = sce->coeffs;
    float *out   = sce->ret;
    float *saved = sce->saved;
    float *buf  = ac->buf_mdct;

    // imdct
    ac->mdct.imdct_half(&ac->mdct_ld, buf, in);

    // window overlapping
    if (ics->use_kb_window[1]) {
        // AAC LD uses a low overlap sine window instead of a KBD window
        memcpy(out, saved, 192 * sizeof(float));
        ac->fdsp->vector_fmul_window(out + 192, saved + 192, buf, ff_sine_128, 64);
        memcpy(                     out + 320, buf + 64, 192 * sizeof(float));
    } else {
        ac->fdsp->vector_fmul_window(out, saved, buf, ff_sine_512, 256);
    }

    // buffer update
    memcpy(saved, buf + 256, 256 * sizeof(float));
}

static void imdct_and_windowing_eld(AACContext *ac, SingleChannelElement *sce)
{
    float *in    = sce->coeffs;
    float *out   = sce->ret;
    float *saved = sce->saved;
    float *buf  = ac->buf_mdct;
    int i;
    const int n  = ac->oc[1].m4ac.frame_length_short ? 480 : 512;
    const int n2 = n >> 1;
    const int n4 = n >> 2;
    const float *const window = n == 480 ? ff_aac_eld_window_480 :
                                           ff_aac_eld_window_512;

    // Inverse transform, mapped to the conventional IMDCT by
    // Chivukula, R.K.; Reznik, Y.A.; Devarajan, V.,
    // "Efficient algorithms for MPEG-4 AAC-ELD, AAC-LD and AAC-LC filterbanks,"
    // International Conference on Audio, Language and Image Processing, ICALIP 2008.
    // URL: http://ieeexplore.ieee.org/stamp/stamp.jsp?tp=&arnumber=4590245&isnumber=4589950
    for (i = 0; i < n2; i+=2) {
        float temp;
        temp =  in[i    ]; in[i    ] = -in[n - 1 - i]; in[n - 1 - i] = temp;
        temp = -in[i + 1]; in[i + 1] =  in[n - 2 - i]; in[n - 2 - i] = temp;
    }
    if (n == 480)
        ac->mdct480->imdct_half(ac->mdct480, buf, in, 1, -1.f/(16*1024*960));
    else
        ac->mdct.imdct_half(&ac->mdct_ld, buf, in);
    for (i = 0; i < n; i+=2) {
        buf[i] = -buf[i];
    }
    // Like with the regular IMDCT at this point we still have the middle half
    // of a transform but with even symmetry on the left and odd symmetry on
    // the right

    // window overlapping
    // The spec says to use samples [0..511] but the reference decoder uses
    // samples [128..639].
    for (i = n4; i < n2; i ++) {
        out[i - n4] =    buf[n2 - 1 - i]       * window[i       - n4] +
                       saved[      i + n2]     * window[i +   n - n4] +
                      -saved[  n + n2 - 1 - i] * window[i + 2*n - n4] +
                      -saved[2*n + n2 + i]     * window[i + 3*n - n4];
    }
    for (i = 0; i < n2; i ++) {
        out[n4 + i] =    buf[i]               * window[i + n2       - n4] +
                      -saved[      n - 1 - i] * window[i + n2 +   n - n4] +
                      -saved[  n + i]         * window[i + n2 + 2*n - n4] +
                       saved[2*n + n - 1 - i] * window[i + n2 + 3*n - n4];
    }
    for (i = 0; i < n4; i ++) {
        out[n2 + n4 + i] =    buf[      i + n2]     * window[i +   n - n4] +
                           -saved[      n2 - 1 - i] * window[i + 2*n - n4] +
                           -saved[  n + n2 + i]     * window[i + 3*n - n4];
    }

    // buffer update
    memmove(saved + n, saved, 2 * n * sizeof(float));
    memcpy( saved,       buf,     n * sizeof(float));
}

/**
 * Apply dependent channel coupling (applied before IMDCT).
 *
 * @param   index   index into coupling gain array
 */
static void apply_dependent_coupling(AACContext *ac,
                                     SingleChannelElement *target,
                                     ChannelElement *cce, int index)
{
    IndividualChannelStream *ics = &cce->ch[0].ics;
    const uint16_t *offsets = ics->swb_offset;
    float *dest = target->coeffs;
    const float *src = cce->ch[0].coeffs;
    int g, i, group, k, idx = 0;
    if (ac->oc[1].m4ac.object_type == AOT_AAC_LTP) {
        av_log(ac->avctx, AV_LOG_ERROR,
               "Dependent coupling is not supported together with LTP\n");
        return;
    }
    for (g = 0; g < ics->num_window_groups; g++) {
        for (i = 0; i < ics->max_sfb; i++, idx++) {
            if (cce->ch[0].band_type[idx] != ZERO_BT) {
                const float gain = cce->coup.gain[index][idx];
                for (group = 0; group < ics->group_len[g]; group++) {
                    for (k = offsets[i]; k < offsets[i + 1]; k++) {
                        // FIXME: SIMDify
                        dest[group * 128 + k] += gain * src[group * 128 + k];
                    }
                }
            }
        }
        dest += ics->group_len[g] * 128;
        src  += ics->group_len[g] * 128;
    }
}

/**
 * Apply independent channel coupling (applied after IMDCT).
 *
 * @param   index   index into coupling gain array
 */
static void apply_independent_coupling(AACContext *ac,
                                       SingleChannelElement *target,
                                       ChannelElement *cce, int index)
{
    int i;
    const float gain = cce->coup.gain[index][0];
    const float *src = cce->ch[0].ret;
    float *dest = target->ret;
    const int len = 1024 << (ac->oc[1].m4ac.sbr == 1);

    for (i = 0; i < len; i++)
        dest[i] += gain * src[i];
}

/**
 * channel coupling transformation interface
 *
 * @param   apply_coupling_method   pointer to (in)dependent coupling function
 */
static void apply_channel_coupling(AACContext *ac, ChannelElement *cc,
                                   enum RawDataBlockType type, int elem_id,
                                   enum CouplingPoint coupling_point,
                                   void (*apply_coupling_method)(AACContext *ac, SingleChannelElement *target, ChannelElement *cce, int index))
{
    int i, c;

    for (i = 0; i < MAX_ELEM_ID; i++) {
        ChannelElement *cce = ac->che[TYPE_CCE][i];
        int index = 0;

        if (cce && cce->coup.coupling_point == coupling_point) {
            ChannelCoupling *coup = &cce->coup;

            for (c = 0; c <= coup->num_coupled; c++) {
                if (coup->type[c] == type && coup->id_select[c] == elem_id) {
                    if (coup->ch_select[c] != 1) {
                        apply_coupling_method(ac, &cc->ch[0], cce, index);
                        if (coup->ch_select[c] != 0)
                            index++;
                    }
                    if (coup->ch_select[c] != 2)
                        apply_coupling_method(ac, &cc->ch[1], cce, index++);
                } else
                    index += 1 + (coup->ch_select[c] == 3);
            }
        }
    }
}

/**
 * Convert spectral data to float samples, applying all supported tools as appropriate.
 */
static void spectral_to_sample(AACContext *ac)
{
    int i, type;
    void (*imdct_and_window)(AACContext *ac, SingleChannelElement *sce);
    switch (ac->oc[1].m4ac.object_type) {
    case AOT_ER_AAC_LD:
        imdct_and_window = imdct_and_windowing_ld;
        break;
    case AOT_ER_AAC_ELD:
        imdct_and_window = imdct_and_windowing_eld;
        break;
    default:
        imdct_and_window = ac->imdct_and_windowing;
    }
    for (type = 3; type >= 0; type--) {
        for (i = 0; i < MAX_ELEM_ID; i++) {
            ChannelElement *che = ac->che[type][i];
            if (che && che->present) {
                if (type <= TYPE_CPE)
                    apply_channel_coupling(ac, che, type, i, BEFORE_TNS, apply_dependent_coupling);
                if (ac->oc[1].m4ac.object_type == AOT_AAC_LTP) {
                    if (che->ch[0].ics.predictor_present) {
                        if (che->ch[0].ics.ltp.present)
                            ac->apply_ltp(ac, &che->ch[0]);
                        if (che->ch[1].ics.ltp.present && type == TYPE_CPE)
                            ac->apply_ltp(ac, &che->ch[1]);
                    }
                }
                if (che->ch[0].tns.present)
                    ac->apply_tns(che->ch[0].coeffs, &che->ch[0].tns, &che->ch[0].ics, 1);
                if (che->ch[1].tns.present)
                    ac->apply_tns(che->ch[1].coeffs, &che->ch[1].tns, &che->ch[1].ics, 1);
                if (type <= TYPE_CPE)
                    apply_channel_coupling(ac, che, type, i, BETWEEN_TNS_AND_IMDCT, apply_dependent_coupling);
                if (type != TYPE_CCE || che->coup.coupling_point == AFTER_IMDCT) {
                    imdct_and_window(ac, &che->ch[0]);
                    if (ac->oc[1].m4ac.object_type == AOT_AAC_LTP)
                        ac->update_ltp(ac, &che->ch[0]);
                    if (type == TYPE_CPE) {
                        imdct_and_window(ac, &che->ch[1]);
                        if (ac->oc[1].m4ac.object_type == AOT_AAC_LTP)
                            ac->update_ltp(ac, &che->ch[1]);
                    }
                    if (ac->oc[1].m4ac.sbr > 0) {
                        ff_sbr_apply(ac, &che->sbr, type, che->ch[0].ret, che->ch[1].ret);
                    }
                }
                if (type <= TYPE_CCE)
                    apply_channel_coupling(ac, che, type, i, AFTER_IMDCT, apply_independent_coupling);
                che->present = 0;
            } else if (che) {
                av_log(ac->avctx, AV_LOG_VERBOSE, "ChannelElement %d.%d missing \n", type, i);
            }
        }
    }
}

static int parse_adts_frame_header(AACContext *ac, GetBitContext *gb)
{
    int size;
    AACADTSHeaderInfo hdr_info;
    uint8_t layout_map[MAX_ELEM_ID*4][3];
    int layout_map_tags, ret;

    size = avpriv_aac_parse_header(gb, &hdr_info);
    if (size > 0) {
        if (!ac->warned_num_aac_frames && hdr_info.num_aac_frames != 1) {
            // This is 2 for "VLB " audio in NSV files.
            // See samples/nsv/vlb_audio.
            avpriv_report_missing_feature(ac->avctx,
                                          "More than one AAC RDB per ADTS frame");
            ac->warned_num_aac_frames = 1;
        }
        push_output_configuration(ac);
        if (hdr_info.chan_config) {
            ac->oc[1].m4ac.chan_config = hdr_info.chan_config;
            if ((ret = set_default_channel_config(ac->avctx,
                                                  layout_map,
                                                  &layout_map_tags,
                                                  hdr_info.chan_config)) < 0)
                return ret;
            if ((ret = output_configure(ac, layout_map, layout_map_tags,
                                        FFMAX(ac->oc[1].status,
                                              OC_TRIAL_FRAME), 0)) < 0)
                return ret;
        } else {
            ac->oc[1].m4ac.chan_config = 0;
            /**
             * dual mono frames in Japanese DTV can have chan_config 0
             * WITHOUT specifying PCE.
             *  thus, set dual mono as default.
             */
            if (ac->dmono_mode && ac->oc[0].status == OC_NONE) {
                layout_map_tags = 2;
                layout_map[0][0] = layout_map[1][0] = TYPE_SCE;
                layout_map[0][2] = layout_map[1][2] = AAC_CHANNEL_FRONT;
                layout_map[0][1] = 0;
                layout_map[1][1] = 1;
                if (output_configure(ac, layout_map, layout_map_tags,
                                     OC_TRIAL_FRAME, 0))
                    return -7;
            }
        }
        ac->oc[1].m4ac.sample_rate     = hdr_info.sample_rate;
        ac->oc[1].m4ac.sampling_index  = hdr_info.sampling_index;
        ac->oc[1].m4ac.object_type     = hdr_info.object_type;
        ac->oc[1].m4ac.frame_length_short = 0;
        if (ac->oc[0].status != OC_LOCKED ||
            ac->oc[0].m4ac.chan_config != hdr_info.chan_config ||
            ac->oc[0].m4ac.sample_rate != hdr_info.sample_rate) {
            ac->oc[1].m4ac.sbr = -1;
            ac->oc[1].m4ac.ps  = -1;
        }
        if (!hdr_info.crc_absent)
            skip_bits(gb, 16);
    }
    return size;
}

static int aac_decode_er_frame(AVCodecContext *avctx, void *data,
                               int *got_frame_ptr, GetBitContext *gb)
{
    AACContext *ac = avctx->priv_data;
    const MPEG4AudioConfig *const m4ac = &ac->oc[1].m4ac;
    ChannelElement *che;
    int err, i;
    int samples = m4ac->frame_length_short ? 960 : 1024;
    int chan_config = m4ac->chan_config;
    int aot = m4ac->object_type;

    if (aot == AOT_ER_AAC_LD || aot == AOT_ER_AAC_ELD)
        samples >>= 1;

    ac->frame = data;

    if ((err = frame_configure_elements(avctx)) < 0)
        return err;

    // The FF_PROFILE_AAC_* defines are all object_type - 1
    // This may lead to an undefined profile being signaled
    ac->avctx->profile = aot - 1;

    ac->tags_mapped = 0;

    if (chan_config < 0 || chan_config >= 8) {
        avpriv_request_sample(avctx, "Unknown ER channel configuration %d",
                              chan_config);
        return AVERROR_INVALIDDATA;
    }
    for (i = 0; i < tags_per_config[chan_config]; i++) {
        const int elem_type = aac_channel_layout_map[chan_config-1][i][0];
        const int elem_id   = aac_channel_layout_map[chan_config-1][i][1];
        if (!(che=get_che(ac, elem_type, elem_id))) {
            av_log(ac->avctx, AV_LOG_ERROR,
                   "channel element %d.%d is not allocated\n",
                   elem_type, elem_id);
            return AVERROR_INVALIDDATA;
        }
        che->present = 1;
        if (aot != AOT_ER_AAC_ELD)
            skip_bits(gb, 4);
        switch (elem_type) {
        case TYPE_SCE:
            err = decode_ics(ac, &che->ch[0], gb, 0, 0);
            break;
        case TYPE_CPE:
            err = decode_cpe(ac, gb, che);
            break;
        case TYPE_LFE:
            err = decode_ics(ac, &che->ch[0], gb, 0, 0);
            break;
        }
        if (err < 0)
            return err;
    }

    spectral_to_sample(ac);

    ac->frame->nb_samples = samples;
    ac->frame->sample_rate = avctx->sample_rate;
    *got_frame_ptr = 1;

    skip_bits_long(gb, get_bits_left(gb));
    return 0;
}

static int aac_decode_frame_int(AVCodecContext *avctx, void *data,
                                int *got_frame_ptr, GetBitContext *gb, AVPacket *avpkt)
{
    AACContext *ac = avctx->priv_data;
    ChannelElement *che = NULL, *che_prev = NULL;
    enum RawDataBlockType elem_type, elem_type_prev = TYPE_END;
    int err, elem_id;
    int samples = 0, multiplier, audio_found = 0, pce_found = 0;
    int is_dmono, sce_count = 0;

    ac->frame = data;

    if (show_bits(gb, 12) == 0xfff) {
        if ((err = parse_adts_frame_header(ac, gb)) < 0) {
            av_log(avctx, AV_LOG_ERROR, "Error decoding AAC frame header.\n");
            goto fail;
        }
        if (ac->oc[1].m4ac.sampling_index > 12) {
            av_log(ac->avctx, AV_LOG_ERROR, "invalid sampling rate index %d\n", ac->oc[1].m4ac.sampling_index);
            err = AVERROR_INVALIDDATA;
            goto fail;
        }
    }

    if ((err = frame_configure_elements(avctx)) < 0)
        goto fail;

    // The FF_PROFILE_AAC_* defines are all object_type - 1
    // This may lead to an undefined profile being signaled
    ac->avctx->profile = ac->oc[1].m4ac.object_type - 1;

    ac->tags_mapped = 0;
    // parse
    while ((elem_type = get_bits(gb, 3)) != TYPE_END) {
        elem_id = get_bits(gb, 4);

        if (avctx->debug & FF_DEBUG_STARTCODE)
            av_log(avctx, AV_LOG_DEBUG, "Elem type:%x id:%x\n", elem_type, elem_id);

        if (elem_type < TYPE_DSE) {
            if (!(che=get_che(ac, elem_type, elem_id))) {
                av_log(ac->avctx, AV_LOG_ERROR, "channel element %d.%d is not allocated\n",
                       elem_type, elem_id);
                err = AVERROR_INVALIDDATA;
                goto fail;
            }
            samples = 1024;
            che->present = 1;
        }

        switch (elem_type) {

        case TYPE_SCE:
            err = decode_ics(ac, &che->ch[0], gb, 0, 0);
            audio_found = 1;
            sce_count++;
            break;

        case TYPE_CPE:
            err = decode_cpe(ac, gb, che);
            audio_found = 1;
            break;

        case TYPE_CCE:
            err = decode_cce(ac, gb, che);
            break;

        case TYPE_LFE:
            err = decode_ics(ac, &che->ch[0], gb, 0, 0);
            audio_found = 1;
            break;

        case TYPE_DSE:
            err = skip_data_stream_element(ac, gb);
            break;

        case TYPE_PCE: {
            uint8_t layout_map[MAX_ELEM_ID*4][3];
            int tags;
            push_output_configuration(ac);
            tags = decode_pce(avctx, &ac->oc[1].m4ac, layout_map, gb);
            if (tags < 0) {
                err = tags;
                break;
            }
            if (pce_found) {
                av_log(avctx, AV_LOG_ERROR,
                       "Not evaluating a further program_config_element as this construct is dubious at best.\n");
            } else {
                err = output_configure(ac, layout_map, tags, OC_TRIAL_PCE, 1);
                if (!err)
                    ac->oc[1].m4ac.chan_config = 0;
                pce_found = 1;
            }
            break;
        }

        case TYPE_FIL:
            if (elem_id == 15)
                elem_id += get_bits(gb, 8) - 1;
            if (get_bits_left(gb) < 8 * elem_id) {
                    av_log(avctx, AV_LOG_ERROR, "TYPE_FIL: "overread_err);
                    err = AVERROR_INVALIDDATA;
                    goto fail;
            }
            while (elem_id > 0)
                elem_id -= decode_extension_payload(ac, gb, elem_id, che_prev, elem_type_prev);
            err = 0; /* FIXME */
            break;

        default:
            err = AVERROR_BUG; /* should not happen, but keeps compiler happy */
            break;
        }

        che_prev       = che;
        elem_type_prev = elem_type;

        if (err)
            goto fail;

        if (get_bits_left(gb) < 3) {
            av_log(avctx, AV_LOG_ERROR, overread_err);
            err = AVERROR_INVALIDDATA;
            goto fail;
        }
    }

    spectral_to_sample(ac);

    multiplier = (ac->oc[1].m4ac.sbr == 1) ? ac->oc[1].m4ac.ext_sample_rate > ac->oc[1].m4ac.sample_rate : 0;
    samples <<= multiplier;

    if (ac->oc[1].status && audio_found) {
        avctx->sample_rate = ac->oc[1].m4ac.sample_rate << multiplier;
        avctx->frame_size = samples;
        ac->oc[1].status = OC_LOCKED;
    }

    if (multiplier) {
        int side_size;
        const uint8_t *side = av_packet_get_side_data(avpkt, AV_PKT_DATA_SKIP_SAMPLES, &side_size);
        if (side && side_size>=4)
            AV_WL32(side, 2*AV_RL32(side));
    }

    *got_frame_ptr = !!samples;
    if (samples) {
        ac->frame->nb_samples = samples;
        ac->frame->sample_rate = avctx->sample_rate;
    } else
        av_frame_unref(ac->frame);
    *got_frame_ptr = !!samples;

    /* for dual-mono audio (SCE + SCE) */
    is_dmono = ac->dmono_mode && sce_count == 2 &&
               ac->oc[1].channel_layout == (AV_CH_FRONT_LEFT | AV_CH_FRONT_RIGHT);
    if (is_dmono) {
        if (ac->dmono_mode == 1)
            ((AVFrame *)data)->data[1] =((AVFrame *)data)->data[0];
        else if (ac->dmono_mode == 2)
            ((AVFrame *)data)->data[0] =((AVFrame *)data)->data[1];
    }

    return 0;
fail:
    pop_output_configuration(ac);
    return err;
}

static int aac_decode_frame(AVCodecContext *avctx, void *data,
                            int *got_frame_ptr, AVPacket *avpkt)
{
    AACContext *ac = avctx->priv_data;
    const uint8_t *buf = avpkt->data;
    int buf_size = avpkt->size;
    GetBitContext gb;
    int buf_consumed;
    int buf_offset;
    int err;
    int new_extradata_size;
    const uint8_t *new_extradata = av_packet_get_side_data(avpkt,
                                       AV_PKT_DATA_NEW_EXTRADATA,
                                       &new_extradata_size);
    int jp_dualmono_size;
    const uint8_t *jp_dualmono   = av_packet_get_side_data(avpkt,
                                       AV_PKT_DATA_JP_DUALMONO,
                                       &jp_dualmono_size);

    if (new_extradata && 0) {
        av_free(avctx->extradata);
        avctx->extradata = av_mallocz(new_extradata_size +
                                      FF_INPUT_BUFFER_PADDING_SIZE);
        if (!avctx->extradata)
            return AVERROR(ENOMEM);
        avctx->extradata_size = new_extradata_size;
        memcpy(avctx->extradata, new_extradata, new_extradata_size);
        push_output_configuration(ac);
        if (decode_audio_specific_config(ac, ac->avctx, &ac->oc[1].m4ac,
                                         avctx->extradata,
                                         avctx->extradata_size*8, 1) < 0) {
            pop_output_configuration(ac);
            return AVERROR_INVALIDDATA;
        }
    }

    ac->dmono_mode = 0;
    if (jp_dualmono && jp_dualmono_size > 0)
        ac->dmono_mode =  1 + *jp_dualmono;
    if (ac->force_dmono_mode >= 0)
        ac->dmono_mode = ac->force_dmono_mode;

    if (INT_MAX / 8 <= buf_size)
        return AVERROR_INVALIDDATA;

    if ((err = init_get_bits(&gb, buf, buf_size * 8)) < 0)
        return err;

    switch (ac->oc[1].m4ac.object_type) {
    case AOT_ER_AAC_LC:
    case AOT_ER_AAC_LTP:
    case AOT_ER_AAC_LD:
    case AOT_ER_AAC_ELD:
        err = aac_decode_er_frame(avctx, data, got_frame_ptr, &gb);
        break;
    default:
        err = aac_decode_frame_int(avctx, data, got_frame_ptr, &gb, avpkt);
    }
    if (err < 0)
        return err;

    buf_consumed = (get_bits_count(&gb) + 7) >> 3;
    for (buf_offset = buf_consumed; buf_offset < buf_size; buf_offset++)
        if (buf[buf_offset])
            break;

    return buf_size > buf_offset ? buf_consumed : buf_size;
}

static av_cold int aac_decode_close(AVCodecContext *avctx)
{
    AACContext *ac = avctx->priv_data;
    int i, type;

    for (i = 0; i < MAX_ELEM_ID; i++) {
        for (type = 0; type < 4; type++) {
            if (ac->che[type][i])
                ff_aac_sbr_ctx_close(&ac->che[type][i]->sbr);
            av_freep(&ac->che[type][i]);
        }
    }

    ff_mdct_end(&ac->mdct);
    ff_mdct_end(&ac->mdct_small);
    ff_mdct_end(&ac->mdct_ld);
    ff_mdct_end(&ac->mdct_ltp);
    ff_imdct15_uninit(&ac->mdct480);
    av_freep(&ac->fdsp);
    return 0;
}


#define LOAS_SYNC_WORD   0x2b7       ///< 11 bits LOAS sync word

struct LATMContext {
    AACContext aac_ctx;     ///< containing AACContext
    int initialized;        ///< initialized after a valid extradata was seen

    // parser data
    int audio_mux_version_A; ///< LATM syntax version
    int frame_length_type;   ///< 0/1 variable/fixed frame length
    int frame_length;        ///< frame length for fixed frame length
};

static inline uint32_t latm_get_value(GetBitContext *b)
{
    int length = get_bits(b, 2);

    return get_bits_long(b, (length+1)*8);
}

static int latm_decode_audio_specific_config(struct LATMContext *latmctx,
                                             GetBitContext *gb, int asclen)
{
    AACContext *ac        = &latmctx->aac_ctx;
    AVCodecContext *avctx = ac->avctx;
    MPEG4AudioConfig m4ac = { 0 };
    int config_start_bit  = get_bits_count(gb);
    int sync_extension    = 0;
    int bits_consumed, esize;

    if (asclen) {
        sync_extension = 1;
        asclen         = FFMIN(asclen, get_bits_left(gb));
    } else
        asclen         = get_bits_left(gb);

    if (config_start_bit % 8) {
        avpriv_request_sample(latmctx->aac_ctx.avctx,
                              "Non-byte-aligned audio-specific config");
        return AVERROR_PATCHWELCOME;
    }
    if (asclen <= 0)
        return AVERROR_INVALIDDATA;
    bits_consumed = decode_audio_specific_config(NULL, avctx, &m4ac,
                                         gb->buffer + (config_start_bit / 8),
                                         asclen, sync_extension);

    if (bits_consumed < 0)
        return AVERROR_INVALIDDATA;

    if (!latmctx->initialized ||
        ac->oc[1].m4ac.sample_rate != m4ac.sample_rate ||
        ac->oc[1].m4ac.chan_config != m4ac.chan_config) {

        if(latmctx->initialized) {
            av_log(avctx, AV_LOG_INFO, "audio config changed\n");
        } else {
            av_log(avctx, AV_LOG_DEBUG, "initializing latmctx\n");
        }
        latmctx->initialized = 0;

        esize = (bits_consumed+7) / 8;

        if (avctx->extradata_size < esize) {
            av_free(avctx->extradata);
            avctx->extradata = av_malloc(esize + FF_INPUT_BUFFER_PADDING_SIZE);
            if (!avctx->extradata)
                return AVERROR(ENOMEM);
        }

        avctx->extradata_size = esize;
        memcpy(avctx->extradata, gb->buffer + (config_start_bit/8), esize);
        memset(avctx->extradata+esize, 0, FF_INPUT_BUFFER_PADDING_SIZE);
    }
    skip_bits_long(gb, bits_consumed);

    return bits_consumed;
}

static int read_stream_mux_config(struct LATMContext *latmctx,
                                  GetBitContext *gb)
{
    int ret, audio_mux_version = get_bits(gb, 1);

    latmctx->audio_mux_version_A = 0;
    if (audio_mux_version)
        latmctx->audio_mux_version_A = get_bits(gb, 1);

    if (!latmctx->audio_mux_version_A) {

        if (audio_mux_version)
            latm_get_value(gb);                 // taraFullness

        skip_bits(gb, 1);                       // allStreamSameTimeFraming
        skip_bits(gb, 6);                       // numSubFrames
        // numPrograms
        if (get_bits(gb, 4)) {                  // numPrograms
            avpriv_request_sample(latmctx->aac_ctx.avctx, "Multiple programs");
            return AVERROR_PATCHWELCOME;
        }

        // for each program (which there is only one in DVB)

        // for each layer (which there is only one in DVB)
        if (get_bits(gb, 3)) {                   // numLayer
            avpriv_request_sample(latmctx->aac_ctx.avctx, "Multiple layers");
            return AVERROR_PATCHWELCOME;
        }

        // for all but first stream: use_same_config = get_bits(gb, 1);
        if (!audio_mux_version) {
            if ((ret = latm_decode_audio_specific_config(latmctx, gb, 0)) < 0)
                return ret;
        } else {
            int ascLen = latm_get_value(gb);
            if ((ret = latm_decode_audio_specific_config(latmctx, gb, ascLen)) < 0)
                return ret;
            ascLen -= ret;
            skip_bits_long(gb, ascLen);
        }

        latmctx->frame_length_type = get_bits(gb, 3);
        switch (latmctx->frame_length_type) {
        case 0:
            skip_bits(gb, 8);       // latmBufferFullness
            break;
        case 1:
            latmctx->frame_length = get_bits(gb, 9);
            break;
        case 3:
        case 4:
        case 5:
            skip_bits(gb, 6);       // CELP frame length table index
            break;
        case 6:
        case 7:
            skip_bits(gb, 1);       // HVXC frame length table index
            break;
        }

        if (get_bits(gb, 1)) {                  // other data
            if (audio_mux_version) {
                latm_get_value(gb);             // other_data_bits
            } else {
                int esc;
                do {
                    esc = get_bits(gb, 1);
                    skip_bits(gb, 8);
                } while (esc);
            }
        }

        if (get_bits(gb, 1))                     // crc present
            skip_bits(gb, 8);                    // config_crc
    }

    return 0;
}

static int read_payload_length_info(struct LATMContext *ctx, GetBitContext *gb)
{
    uint8_t tmp;

    if (ctx->frame_length_type == 0) {
        int mux_slot_length = 0;
        do {
            tmp = get_bits(gb, 8);
            mux_slot_length += tmp;
        } while (tmp == 255);
        return mux_slot_length;
    } else if (ctx->frame_length_type == 1) {
        return ctx->frame_length;
    } else if (ctx->frame_length_type == 3 ||
               ctx->frame_length_type == 5 ||
               ctx->frame_length_type == 7) {
        skip_bits(gb, 2);          // mux_slot_length_coded
    }
    return 0;
}

static int read_audio_mux_element(struct LATMContext *latmctx,
                                  GetBitContext *gb)
{
    int err;
    uint8_t use_same_mux = get_bits(gb, 1);
    if (!use_same_mux) {
        if ((err = read_stream_mux_config(latmctx, gb)) < 0)
            return err;
    } else if (!latmctx->aac_ctx.avctx->extradata) {
        av_log(latmctx->aac_ctx.avctx, AV_LOG_DEBUG,
               "no decoder config found\n");
        return AVERROR(EAGAIN);
    }
    if (latmctx->audio_mux_version_A == 0) {
        int mux_slot_length_bytes = read_payload_length_info(latmctx, gb);
        if (mux_slot_length_bytes * 8 > get_bits_left(gb)) {
            av_log(latmctx->aac_ctx.avctx, AV_LOG_ERROR, "incomplete frame\n");
            return AVERROR_INVALIDDATA;
        } else if (mux_slot_length_bytes * 8 + 256 < get_bits_left(gb)) {
            av_log(latmctx->aac_ctx.avctx, AV_LOG_ERROR,
                   "frame length mismatch %d << %d\n",
                   mux_slot_length_bytes * 8, get_bits_left(gb));
            return AVERROR_INVALIDDATA;
        }
    }
    return 0;
}


static int latm_decode_frame(AVCodecContext *avctx, void *out,
                             int *got_frame_ptr, AVPacket *avpkt)
{
    struct LATMContext *latmctx = avctx->priv_data;
    int                 muxlength, err;
    GetBitContext       gb;

    if ((err = init_get_bits8(&gb, avpkt->data, avpkt->size)) < 0)
        return err;

    // check for LOAS sync word
    if (get_bits(&gb, 11) != LOAS_SYNC_WORD)
        return AVERROR_INVALIDDATA;

    muxlength = get_bits(&gb, 13) + 3;
    // not enough data, the parser should have sorted this out
    if (muxlength > avpkt->size)
        return AVERROR_INVALIDDATA;

    if ((err = read_audio_mux_element(latmctx, &gb)) < 0)
        return err;

    if (!latmctx->initialized) {
        if (!avctx->extradata) {
            *got_frame_ptr = 0;
            return avpkt->size;
        } else {
            push_output_configuration(&latmctx->aac_ctx);
            if ((err = decode_audio_specific_config(
                    &latmctx->aac_ctx, avctx, &latmctx->aac_ctx.oc[1].m4ac,
                    avctx->extradata, avctx->extradata_size*8, 1)) < 0) {
                pop_output_configuration(&latmctx->aac_ctx);
                return err;
            }
            latmctx->initialized = 1;
        }
    }

    if (show_bits(&gb, 12) == 0xfff) {
        av_log(latmctx->aac_ctx.avctx, AV_LOG_ERROR,
               "ADTS header detected, probably as result of configuration "
               "misparsing\n");
        return AVERROR_INVALIDDATA;
    }

    switch (latmctx->aac_ctx.oc[1].m4ac.object_type) {
    case AOT_ER_AAC_LC:
    case AOT_ER_AAC_LTP:
    case AOT_ER_AAC_LD:
    case AOT_ER_AAC_ELD:
        err = aac_decode_er_frame(avctx, out, got_frame_ptr, &gb);
        break;
    default:
        err = aac_decode_frame_int(avctx, out, got_frame_ptr, &gb, avpkt);
    }
    if (err < 0)
        return err;

    return muxlength;
}

static av_cold int latm_decode_init(AVCodecContext *avctx)
{
    struct LATMContext *latmctx = avctx->priv_data;
    int ret = aac_decode_init(avctx);

    if (avctx->extradata_size > 0)
        latmctx->initialized = !ret;

    return ret;
}

static void aacdec_init(AACContext *c)
{
    c->imdct_and_windowing                      = imdct_and_windowing;
    c->apply_ltp                                = apply_ltp;
    c->apply_tns                                = apply_tns;
    c->windowing_and_mdct_ltp                   = windowing_and_mdct_ltp;
    c->update_ltp                               = update_ltp;

    if(ARCH_MIPS)
        ff_aacdec_init_mips(c);
}
/**
 * AVOptions for Japanese DTV specific extensions (ADTS only)
 */
#define AACDEC_FLAGS AV_OPT_FLAG_DECODING_PARAM | AV_OPT_FLAG_AUDIO_PARAM
static const AVOption options[] = {
    {"dual_mono_mode", "Select the channel to decode for dual mono",
     offsetof(AACContext, force_dmono_mode), AV_OPT_TYPE_INT, {.i64=-1}, -1, 2,
     AACDEC_FLAGS, "dual_mono_mode"},

    {"auto", "autoselection",            0, AV_OPT_TYPE_CONST, {.i64=-1}, INT_MIN, INT_MAX, AACDEC_FLAGS, "dual_mono_mode"},
    {"main", "Select Main/Left channel", 0, AV_OPT_TYPE_CONST, {.i64= 1}, INT_MIN, INT_MAX, AACDEC_FLAGS, "dual_mono_mode"},
    {"sub" , "Select Sub/Right channel", 0, AV_OPT_TYPE_CONST, {.i64= 2}, INT_MIN, INT_MAX, AACDEC_FLAGS, "dual_mono_mode"},
    {"both", "Select both channels",     0, AV_OPT_TYPE_CONST, {.i64= 0}, INT_MIN, INT_MAX, AACDEC_FLAGS, "dual_mono_mode"},

    {NULL},
};

static const AVClass aac_decoder_class = {
    .class_name = "AAC decoder",
    .item_name  = av_default_item_name,
    .option     = options,
    .version    = LIBAVUTIL_VERSION_INT,
};

static const AVProfile profiles[] = {
    { FF_PROFILE_AAC_MAIN,  "Main"     },
    { FF_PROFILE_AAC_LOW,   "LC"       },
    { FF_PROFILE_AAC_SSR,   "SSR"      },
    { FF_PROFILE_AAC_LTP,   "LTP"      },
    { FF_PROFILE_AAC_HE,    "HE-AAC"   },
    { FF_PROFILE_AAC_HE_V2, "HE-AACv2" },
    { FF_PROFILE_AAC_LD,    "LD"       },
    { FF_PROFILE_AAC_ELD,   "ELD"      },
    { FF_PROFILE_UNKNOWN },
};

AVCodec ff_aac_decoder = {
    .name            = "aac",
    .long_name       = NULL_IF_CONFIG_SMALL("AAC (Advanced Audio Coding)"),
    .type            = AVMEDIA_TYPE_AUDIO,
    .id              = AV_CODEC_ID_AAC,
    .priv_data_size  = sizeof(AACContext),
    .init            = aac_decode_init,
    .close           = aac_decode_close,
    .decode          = aac_decode_frame,
    .sample_fmts     = (const enum AVSampleFormat[]) {
        AV_SAMPLE_FMT_FLTP, AV_SAMPLE_FMT_NONE
    },
    .capabilities    = CODEC_CAP_CHANNEL_CONF | CODEC_CAP_DR1,
    .channel_layouts = aac_channel_layout,
    .flush = flush,
    .priv_class      = &aac_decoder_class,
    .profiles        = profiles,
};

/*
    Note: This decoder filter is intended to decode LATM streams transferred
    in MPEG transport streams which only contain one program.
    To do a more complex LATM demuxing a separate LATM demuxer should be used.
*/
AVCodec ff_aac_latm_decoder = {
    .name            = "aac_latm",
    .long_name       = NULL_IF_CONFIG_SMALL("AAC LATM (Advanced Audio Coding LATM syntax)"),
    .type            = AVMEDIA_TYPE_AUDIO,
    .id              = AV_CODEC_ID_AAC_LATM,
    .priv_data_size  = sizeof(struct LATMContext),
    .init            = latm_decode_init,
    .close           = aac_decode_close,
    .decode          = latm_decode_frame,
    .sample_fmts     = (const enum AVSampleFormat[]) {
        AV_SAMPLE_FMT_FLTP, AV_SAMPLE_FMT_NONE
    },
    .capabilities    = CODEC_CAP_CHANNEL_CONF | CODEC_CAP_DR1,
    .channel_layouts = aac_channel_layout,
    .flush = flush,
    .profiles        = profiles,
};<|MERGE_RESOLUTION|>--- conflicted
+++ resolved
@@ -1132,15 +1132,10 @@
 
     ff_aac_sbr_init();
 
-<<<<<<< HEAD
-    ff_fmt_convert_init(&ac->fmt_conv, avctx);
     ac->fdsp = avpriv_float_dsp_alloc(avctx->flags & CODEC_FLAG_BITEXACT);
     if (!ac->fdsp) {
         return AVERROR(ENOMEM);
     }
-=======
-    avpriv_float_dsp_init(&ac->fdsp, avctx->flags & CODEC_FLAG_BITEXACT);
->>>>>>> ee964145
 
     ac->random_state = 0x1f2e3d4c;
 
