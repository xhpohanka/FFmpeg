/*
 * DVD subtitle decoding
 * Copyright (c) 2005 Fabrice Bellard
 *
 * This file is part of FFmpeg.
 *
 * FFmpeg is free software; you can redistribute it and/or
 * modify it under the terms of the GNU Lesser General Public
 * License as published by the Free Software Foundation; either
 * version 2.1 of the License, or (at your option) any later version.
 *
 * FFmpeg is distributed in the hope that it will be useful,
 * but WITHOUT ANY WARRANTY; without even the implied warranty of
 * MERCHANTABILITY or FITNESS FOR A PARTICULAR PURPOSE.  See the GNU
 * Lesser General Public License for more details.
 *
 * You should have received a copy of the GNU Lesser General Public
 * License along with FFmpeg; if not, write to the Free Software
 * Foundation, Inc., 51 Franklin Street, Fifth Floor, Boston, MA 02110-1301 USA
 */
#include "avcodec.h"
#include "get_bits.h"
#include "dsputil.h"
#include "internal.h"

#include "libavutil/attributes.h"
#include "libavutil/colorspace.h"
#include "libavutil/opt.h"
#include "libavutil/imgutils.h"
#include "libavutil/avstring.h"

typedef struct DVDSubContext
{
  AVClass *class;
  uint32_t palette[16];
  char    *palette_str;
  int      has_palette;
  uint8_t  colormap[4];
  uint8_t  alpha[256];
  uint8_t *buf;
  int      buf_size;
#ifdef DEBUG
  int sub_id;
#endif
} DVDSubContext;

static void yuv_a_to_rgba(const uint8_t *ycbcr, const uint8_t *alpha, uint32_t *rgba, int num_values)
{
    const uint8_t *cm = ff_cropTbl + MAX_NEG_CROP;
    uint8_t r, g, b;
    int i, y, cb, cr;
    int r_add, g_add, b_add;

    for (i = num_values; i > 0; i--) {
        y = *ycbcr++;
        cr = *ycbcr++;
        cb = *ycbcr++;
        YUV_TO_RGB1_CCIR(cb, cr);
        YUV_TO_RGB2_CCIR(r, g, b, y);
        *rgba++ = (*alpha++ << 24) | (r << 16) | (g << 8) | b;
    }
}

static int decode_run_2bit(GetBitContext *gb, int *color)
{
    unsigned int v, t;

    v = 0;
    for (t = 1; v < t && t <= 0x40; t <<= 2)
        v = (v << 4) | get_bits(gb, 4);
    *color = v & 3;
    if (v < 4) { /* Code for fill rest of line */
        return INT_MAX;
    }
    return v >> 2;
}

static int decode_run_8bit(GetBitContext *gb, int *color)
{
    int len;
    int has_run = get_bits1(gb);
    if (get_bits1(gb))
        *color = get_bits(gb, 8);
    else
        *color = get_bits(gb, 2);
    if (has_run) {
        if (get_bits1(gb)) {
            len = get_bits(gb, 7);
            if (len == 0)
                len = INT_MAX;
            else
                len += 9;
        } else
            len = get_bits(gb, 3) + 2;
    } else
        len = 1;
    return len;
}

static int decode_rle(uint8_t *bitmap, int linesize, int w, int h,
                      const uint8_t *buf, int start, int buf_size, int is_8bit)
{
    GetBitContext gb;
    int bit_len;
    int x, y, len, color;
    uint8_t *d;

    bit_len = (buf_size - start) * 8;
    init_get_bits(&gb, buf + start, bit_len);

    x = 0;
    y = 0;
    d = bitmap;
    for(;;) {
        if (get_bits_count(&gb) > bit_len)
            return -1;
        if (is_8bit)
            len = decode_run_8bit(&gb, &color);
        else
            len = decode_run_2bit(&gb, &color);
        len = FFMIN(len, w - x);
        memset(d + x, color, len);
        x += len;
        if (x >= w) {
            y++;
            if (y >= h)
                break;
            d += linesize;
            x = 0;
            /* byte align */
            align_get_bits(&gb);
        }
    }
    return 0;
}

static void guess_palette(DVDSubContext* ctx,
                          uint32_t *rgba_palette,
                          uint32_t subtitle_color)
{
    static const uint8_t level_map[4][4] = {
        // this configuration (full range, lowest to highest) in tests
        // seemed most common, so assume this
        {0xff},
        {0x00, 0xff},
        {0x00, 0x80, 0xff},
        {0x00, 0x55, 0xaa, 0xff},
    };
    uint8_t color_used[16] = { 0 };
    int nb_opaque_colors, i, level, j, r, g, b;
    uint8_t *colormap = ctx->colormap, *alpha = ctx->alpha;

    if(ctx->has_palette) {
        for(i = 0; i < 4; i++)
            rgba_palette[i] = (ctx->palette[colormap[i]] & 0x00ffffff)
                              | ((alpha[i] * 17U) << 24);
        return;
    }

    for(i = 0; i < 4; i++)
        rgba_palette[i] = 0;

    nb_opaque_colors = 0;
    for(i = 0; i < 4; i++) {
        if (alpha[i] != 0 && !color_used[colormap[i]]) {
            color_used[colormap[i]] = 1;
            nb_opaque_colors++;
        }
    }

    if (nb_opaque_colors == 0)
        return;

    j = 0;
    memset(color_used, 0, 16);
    for(i = 0; i < 4; i++) {
        if (alpha[i] != 0) {
            if (!color_used[colormap[i]])  {
                level = level_map[nb_opaque_colors][j];
                r = (((subtitle_color >> 16) & 0xff) * level) >> 8;
                g = (((subtitle_color >> 8) & 0xff) * level) >> 8;
                b = (((subtitle_color >> 0) & 0xff) * level) >> 8;
                rgba_palette[i] = b | (g << 8) | (r << 16) | ((alpha[i] * 17) << 24);
                color_used[colormap[i]] = (i + 1);
                j++;
            } else {
                rgba_palette[i] = (rgba_palette[color_used[colormap[i]] - 1] & 0x00ffffff) |
                                    ((alpha[i] * 17) << 24);
            }
        }
    }
}

static void reset_rects(AVSubtitle *sub_header)
{
    int i;

    if (sub_header->rects != NULL) {
        for (i = 0; i < sub_header->num_rects; i++) {
            av_freep(&sub_header->rects[i]->pict.data[0]);
            av_freep(&sub_header->rects[i]->pict.data[1]);
            av_freep(&sub_header->rects[i]);
        }
        av_freep(&sub_header->rects);
        sub_header->num_rects = 0;
    }
}

#define READ_OFFSET(a) (big_offsets ? AV_RB32(a) : AV_RB16(a))

static int decode_dvd_subtitles(DVDSubContext *ctx, AVSubtitle *sub_header,
                                const uint8_t *buf, int buf_size)
{
    int cmd_pos, pos, cmd, x1, y1, x2, y2, offset1, offset2, next_cmd_pos;
    int big_offsets, offset_size, is_8bit = 0;
    const uint8_t *yuv_palette = 0;
    uint8_t *colormap = ctx->colormap, *alpha = ctx->alpha;
    int date;
    int i;
    int is_menu = 0;

    if (buf_size < 10)
        return -1;

    if (AV_RB16(buf) == 0) {   /* HD subpicture with 4-byte offsets */
        big_offsets = 1;
        offset_size = 4;
        cmd_pos = 6;
    } else {
        big_offsets = 0;
        offset_size = 2;
        cmd_pos = 2;
    }

    cmd_pos = READ_OFFSET(buf + cmd_pos);

    if (cmd_pos < 0 || cmd_pos > buf_size - 2 - offset_size)
        return AVERROR(EAGAIN);

    while (cmd_pos > 0 && cmd_pos < buf_size - 2 - offset_size) {
        date = AV_RB16(buf + cmd_pos);
        next_cmd_pos = READ_OFFSET(buf + cmd_pos + 2);
        av_dlog(NULL, "cmd_pos=0x%04x next=0x%04x date=%d\n",
                cmd_pos, next_cmd_pos, date);
        pos = cmd_pos + 2 + offset_size;
        offset1 = -1;
        offset2 = -1;
        x1 = y1 = x2 = y2 = 0;
        while (pos < buf_size) {
            cmd = buf[pos++];
            av_dlog(NULL, "cmd=%02x\n", cmd);
            switch(cmd) {
            case 0x00:
                /* menu subpicture */
                is_menu = 1;
                break;
            case 0x01:
                /* set start date */
                sub_header->start_display_time = (date << 10) / 90;
                break;
            case 0x02:
                /* set end date */
                sub_header->end_display_time = (date << 10) / 90;
                break;
            case 0x03:
                /* set colormap */
                if ((buf_size - pos) < 2)
                    goto fail;
                colormap[3] = buf[pos] >> 4;
                colormap[2] = buf[pos] & 0x0f;
                colormap[1] = buf[pos + 1] >> 4;
                colormap[0] = buf[pos + 1] & 0x0f;
                pos += 2;
                break;
            case 0x04:
                /* set alpha */
                if ((buf_size - pos) < 2)
                    goto fail;
                alpha[3] = buf[pos] >> 4;
                alpha[2] = buf[pos] & 0x0f;
                alpha[1] = buf[pos + 1] >> 4;
                alpha[0] = buf[pos + 1] & 0x0f;
                pos += 2;
            av_dlog(NULL, "alpha=%x%x%x%x\n", alpha[0],alpha[1],alpha[2],alpha[3]);
                break;
            case 0x05:
            case 0x85:
                if ((buf_size - pos) < 6)
                    goto fail;
                x1 = (buf[pos] << 4) | (buf[pos + 1] >> 4);
                x2 = ((buf[pos + 1] & 0x0f) << 8) | buf[pos + 2];
                y1 = (buf[pos + 3] << 4) | (buf[pos + 4] >> 4);
                y2 = ((buf[pos + 4] & 0x0f) << 8) | buf[pos + 5];
                if (cmd & 0x80)
                    is_8bit = 1;
                av_dlog(NULL, "x1=%d x2=%d y1=%d y2=%d\n", x1, x2, y1, y2);
                pos += 6;
                break;
            case 0x06:
                if ((buf_size - pos) < 4)
                    goto fail;
                offset1 = AV_RB16(buf + pos);
                offset2 = AV_RB16(buf + pos + 2);
                av_dlog(NULL, "offset1=0x%04x offset2=0x%04x\n", offset1, offset2);
                pos += 4;
                break;
            case 0x86:
                if ((buf_size - pos) < 8)
                    goto fail;
                offset1 = AV_RB32(buf + pos);
                offset2 = AV_RB32(buf + pos + 4);
                av_dlog(NULL, "offset1=0x%04x offset2=0x%04x\n", offset1, offset2);
                pos += 8;
                break;

            case 0x83:
                /* HD set palette */
                if ((buf_size - pos) < 768)
                    goto fail;
                yuv_palette = buf + pos;
                pos += 768;
                break;
            case 0x84:
                /* HD set contrast (alpha) */
                if ((buf_size - pos) < 256)
                    goto fail;
                for (i = 0; i < 256; i++)
                    alpha[i] = 0xFF - buf[pos+i];
                pos += 256;
                break;

            case 0xff:
                goto the_end;
            default:
                av_dlog(NULL, "unrecognised subpicture command 0x%x\n", cmd);
                goto the_end;
            }
        }
    the_end:
        if (offset1 >= 0) {
            int w, h;
            uint8_t *bitmap;

            /* decode the bitmap */
            w = x2 - x1 + 1;
            if (w < 0)
                w = 0;
            h = y2 - y1;
            if (h < 0)
                h = 0;
            if (w > 0 && h > 0) {
                reset_rects(sub_header);

                bitmap = av_malloc(w * h);
                sub_header->rects = av_mallocz(sizeof(*sub_header->rects));
                sub_header->rects[0] = av_mallocz(sizeof(AVSubtitleRect));
                sub_header->num_rects = 1;
                sub_header->rects[0]->pict.data[0] = bitmap;
                decode_rle(bitmap, w * 2, w, (h + 1) / 2,
                           buf, offset1, buf_size, is_8bit);
                decode_rle(bitmap + w, w * 2, w, h / 2,
                           buf, offset2, buf_size, is_8bit);
                sub_header->rects[0]->pict.data[1] = av_mallocz(AVPALETTE_SIZE);
                if (is_8bit) {
                    if (yuv_palette == 0)
                        goto fail;
                    sub_header->rects[0]->nb_colors = 256;
                    yuv_a_to_rgba(yuv_palette, alpha, (uint32_t*)sub_header->rects[0]->pict.data[1], 256);
                } else {
                    sub_header->rects[0]->nb_colors = 4;
                    guess_palette(ctx, (uint32_t*)sub_header->rects[0]->pict.data[1],
                                  0xffff00);
                }
                sub_header->rects[0]->x = x1;
                sub_header->rects[0]->y = y1;
                sub_header->rects[0]->w = w;
                sub_header->rects[0]->h = h;
                sub_header->rects[0]->type = SUBTITLE_BITMAP;
                sub_header->rects[0]->pict.linesize[0] = w;
                sub_header->rects[0]->flags = is_menu ? AV_SUBTITLE_FLAG_FORCED : 0;
            }
        }
        if (next_cmd_pos < cmd_pos) {
            av_log(NULL, AV_LOG_ERROR, "Invalid command offset\n");
            break;
        }
        if (next_cmd_pos == cmd_pos)
            break;
        cmd_pos = next_cmd_pos;
    }
    if (sub_header->num_rects > 0)
        return is_menu;
 fail:
    reset_rects(sub_header);
    return -1;
}

static int is_transp(const uint8_t *buf, int pitch, int n,
                     const uint8_t *transp_color)
{
    int i;
    for(i = 0; i < n; i++) {
        if (!transp_color[*buf])
            return 0;
        buf += pitch;
    }
    return 1;
}

/* return 0 if empty rectangle, 1 if non empty */
static int find_smallest_bounding_rectangle(AVSubtitle *s)
{
    uint8_t transp_color[256] = { 0 };
    int y1, y2, x1, x2, y, w, h, i;
    uint8_t *bitmap;

    if (s->num_rects == 0 || s->rects == NULL || s->rects[0]->w <= 0 || s->rects[0]->h <= 0)
        return 0;

    for(i = 0; i < s->rects[0]->nb_colors; i++) {
        if ((((uint32_t*)s->rects[0]->pict.data[1])[i] >> 24) == 0)
            transp_color[i] = 1;
    }
    y1 = 0;
    while (y1 < s->rects[0]->h && is_transp(s->rects[0]->pict.data[0] + y1 * s->rects[0]->pict.linesize[0],
                                  1, s->rects[0]->w, transp_color))
        y1++;
    if (y1 == s->rects[0]->h) {
        av_freep(&s->rects[0]->pict.data[0]);
        s->rects[0]->w = s->rects[0]->h = 0;
        return 0;
    }

    y2 = s->rects[0]->h - 1;
    while (y2 > 0 && is_transp(s->rects[0]->pict.data[0] + y2 * s->rects[0]->pict.linesize[0], 1,
                               s->rects[0]->w, transp_color))
        y2--;
    x1 = 0;
    while (x1 < (s->rects[0]->w - 1) && is_transp(s->rects[0]->pict.data[0] + x1, s->rects[0]->pict.linesize[0],
                                        s->rects[0]->h, transp_color))
        x1++;
    x2 = s->rects[0]->w - 1;
    while (x2 > 0 && is_transp(s->rects[0]->pict.data[0] + x2, s->rects[0]->pict.linesize[0], s->rects[0]->h,
                                  transp_color))
        x2--;
    w = x2 - x1 + 1;
    h = y2 - y1 + 1;
    bitmap = av_malloc(w * h);
    if (!bitmap)
        return 1;
    for(y = 0; y < h; y++) {
        memcpy(bitmap + w * y, s->rects[0]->pict.data[0] + x1 + (y1 + y) * s->rects[0]->pict.linesize[0], w);
    }
    av_freep(&s->rects[0]->pict.data[0]);
    s->rects[0]->pict.data[0] = bitmap;
    s->rects[0]->pict.linesize[0] = w;
    s->rects[0]->w = w;
    s->rects[0]->h = h;
    s->rects[0]->x += x1;
    s->rects[0]->y += y1;
    return 1;
}

#ifdef DEBUG
#undef fprintf
#undef perror
#undef exit
static void ppm_save(const char *filename, uint8_t *bitmap, int w, int h,
                     uint32_t *rgba_palette)
{
    int x, y, v;
    FILE *f;

    f = fopen(filename, "w");
    if (!f) {
        perror(filename);
        exit(1);
    }
    fprintf(f, "P6\n"
            "%d %d\n"
            "%d\n",
            w, h, 255);
    for(y = 0; y < h; y++) {
        for(x = 0; x < w; x++) {
            v = rgba_palette[bitmap[y * w + x]];
            putc((v >> 16) & 0xff, f);
            putc((v >> 8) & 0xff, f);
            putc((v >> 0) & 0xff, f);
        }
    }
    fclose(f);
}
#endif

static int append_to_cached_buf(AVCodecContext *avctx,
                                const uint8_t *buf, int buf_size)
{
    DVDSubContext *ctx = avctx->priv_data;

    if (ctx->buf_size > 0xffff - buf_size) {
        av_log(avctx, AV_LOG_WARNING, "Attempt to reconstruct "
               "too large SPU packets aborted.\n");
        av_freep(&ctx->buf);
        return AVERROR_INVALIDDATA;
    }
    ctx->buf = av_realloc(ctx->buf, ctx->buf_size + buf_size);
    if (!ctx->buf)
        return AVERROR(ENOMEM);
    memcpy(ctx->buf + ctx->buf_size, buf, buf_size);
    ctx->buf_size += buf_size;
    return 0;
}

static int dvdsub_decode(AVCodecContext *avctx,
                         void *data, int *data_size,
                         AVPacket *avpkt)
{
    DVDSubContext *ctx = avctx->priv_data;
    const uint8_t *buf = avpkt->data;
    int buf_size = avpkt->size;
    AVSubtitle *sub = data;
    int is_menu;

    if (ctx->buf) {
        int ret = append_to_cached_buf(avctx, buf, buf_size);
        if (ret < 0) {
            *data_size = 0;
            return ret;
        }
        buf = ctx->buf;
        buf_size = ctx->buf_size;
    }

    is_menu = decode_dvd_subtitles(ctx, sub, buf, buf_size);
    if (is_menu == AVERROR(EAGAIN)) {
        *data_size = 0;
        return append_to_cached_buf(avctx, buf, buf_size);
    }

    if (is_menu < 0) {
    no_subtitle:
        *data_size = 0;

        return buf_size;
    }
    if (!is_menu && find_smallest_bounding_rectangle(sub) == 0)
        goto no_subtitle;

#if defined(DEBUG)
    {
    char ppm_name[32];

    snprintf(ppm_name, sizeof(ppm_name), "/tmp/%05d.ppm", ctx->sub_id++);
    av_dlog(NULL, "start=%d ms end =%d ms\n",
            sub->start_display_time,
            sub->end_display_time);
    ppm_save(ppm_name, sub->rects[0]->pict.data[0],
             sub->rects[0]->w, sub->rects[0]->h, sub->rects[0]->pict.data[1]);
    }
#endif

    av_freep(&ctx->buf);
    ctx->buf_size = 0;
    *data_size = 1;
    return buf_size;
}

static void parse_palette(DVDSubContext *ctx, char *p)
{
    int i;

    ctx->has_palette = 1;
    for(i=0;i<16;i++) {
        ctx->palette[i] = strtoul(p, &p, 16);
        while(*p == ',' || av_isspace(*p))
            p++;
    }
}

static int dvdsub_parse_extradata(AVCodecContext *avctx)
{
    DVDSubContext *ctx = (DVDSubContext*) avctx->priv_data;
    char *dataorig, *data;

    if (!avctx->extradata || !avctx->extradata_size)
        return 1;

    dataorig = data = av_malloc(avctx->extradata_size+1);
    if (!data)
        return AVERROR(ENOMEM);
    memcpy(data, avctx->extradata, avctx->extradata_size);
    data[avctx->extradata_size] = '\0';

    for(;;) {
        int pos = strcspn(data, "\n\r");
        if (pos==0 && *data==0)
            break;

        if (strncmp("palette:", data, 8) == 0) {
            parse_palette(ctx, data + 8);
        } else if (strncmp("size:", data, 5) == 0) {
            int w, h;
<<<<<<< HEAD
            if (sscanf(data + 5, "%dx%d", &w, &h) == 2 &&
                av_image_check_size(w, h, 0, avctx) >= 0)
                avcodec_set_dimensions(avctx, w, h);
=======
            if (sscanf(cur + 5, "%dx%d", &w, &h) == 2) {
               int ret = ff_set_dimensions(avctx, w, h);
               if (ret < 0)
                   return ret;
            }
>>>>>>> d6da3729
        }

        data += pos;
        data += strspn(data, "\n\r");
    }

    av_free(dataorig);
    return 1;
}

static av_cold int dvdsub_init(AVCodecContext *avctx)
{
    DVDSubContext *ctx = avctx->priv_data;
    int ret;

    if ((ret = dvdsub_parse_extradata(avctx)) < 0)
        return ret;

    if (ctx->palette_str)
        parse_palette(ctx, ctx->palette_str);
    if (ctx->has_palette) {
        int i;
        av_log(avctx, AV_LOG_DEBUG, "palette:");
        for(i=0;i<16;i++)
            av_log(avctx, AV_LOG_DEBUG, " 0x%06x", ctx->palette[i]);
        av_log(avctx, AV_LOG_DEBUG, "\n");
    }

    return 1;
}

static av_cold int dvdsub_close(AVCodecContext *avctx)
{
    DVDSubContext *ctx = avctx->priv_data;
    av_freep(&ctx->buf);
    ctx->buf_size = 0;
    return 0;
}

#define OFFSET(field) offsetof(DVDSubContext, field)
#define VD AV_OPT_FLAG_SUBTITLE_PARAM | AV_OPT_FLAG_DECODING_PARAM
static const AVOption options[] = {
    { "palette", "set the global palette", OFFSET(palette_str), AV_OPT_TYPE_STRING, { .str = NULL }, 0, 0, VD },
    { NULL }
};
static const AVClass dvdsub_class = {
    .class_name = "dvdsubdec",
    .item_name  = av_default_item_name,
    .option     = options,
    .version    = LIBAVUTIL_VERSION_INT,
};

AVCodec ff_dvdsub_decoder = {
    .name           = "dvdsub",
    .long_name      = NULL_IF_CONFIG_SMALL("DVD subtitles"),
    .type           = AVMEDIA_TYPE_SUBTITLE,
    .id             = AV_CODEC_ID_DVD_SUBTITLE,
    .priv_data_size = sizeof(DVDSubContext),
    .init           = dvdsub_init,
    .decode         = dvdsub_decode,
    .close          = dvdsub_close,
    .priv_class     = &dvdsub_class,
};<|MERGE_RESOLUTION|>--- conflicted
+++ resolved
@@ -600,17 +600,11 @@
             parse_palette(ctx, data + 8);
         } else if (strncmp("size:", data, 5) == 0) {
             int w, h;
-<<<<<<< HEAD
-            if (sscanf(data + 5, "%dx%d", &w, &h) == 2 &&
-                av_image_check_size(w, h, 0, avctx) >= 0)
-                avcodec_set_dimensions(avctx, w, h);
-=======
-            if (sscanf(cur + 5, "%dx%d", &w, &h) == 2) {
+            if (sscanf(data + 5, "%dx%d", &w, &h) == 2) {
                int ret = ff_set_dimensions(avctx, w, h);
                if (ret < 0)
                    return ret;
             }
->>>>>>> d6da3729
         }
 
         data += pos;
