/*
 * v410 decoder
 *
 * Copyright (c) 2011 Derek Buitenhuis
 *
 * This file is part of FFmpeg.
 *
 * FFmpeg is free software; you can redistribute it and/or
 * modify it under the terms of the GNU Lesser General Public
 * License as published by the Free Software Foundation; either
 * version 2.1 of the License, or (at your option) any later version.
 *
 * FFmpeg is distributed in the hope that it will be useful,
 * but WITHOUT ANY WARRANTY; without even the implied warranty of
 * MERCHANTABILITY or FITNESS FOR A PARTICULAR PURPOSE.  See the GNU
 * Lesser General Public License for more details.
 *
 * You should have received a copy of the GNU Lesser General Public
 * License along with FFmpeg; if not, write to the Free Software
 * Foundation, Inc., 51 Franklin Street, Fifth Floor, Boston, MA 02110-1301 USA
 */

#include "libavutil/intreadwrite.h"
#include "avcodec.h"

static av_cold int v410_decode_init(AVCodecContext *avctx)
{
    avctx->pix_fmt             = PIX_FMT_YUV444P10;
    avctx->bits_per_raw_sample = 10;

    if (avctx->width & 1) {
        av_log(avctx, AV_LOG_ERROR, "v410 requires width to be even.\n");
        return AVERROR_INVALIDDATA;
    }

    avctx->coded_frame = avcodec_alloc_frame();

    if (!avctx->coded_frame) {
        av_log(avctx, AV_LOG_ERROR, "Could not allocate frame.\n");
        return AVERROR(ENOMEM);
    }

    return 0;
}

static int v410_decode_frame(AVCodecContext *avctx, void *data,
                             int *data_size, AVPacket *avpkt)
{
    AVFrame *pic = avctx->coded_frame;
    uint8_t *src = avpkt->data;
    uint16_t *y, *u, *v;
    uint32_t val;
    int i, j;

    if (pic->data[0])
        avctx->release_buffer(avctx, pic);

<<<<<<< HEAD
    if (avpkt->size < 4*avctx->height*avctx->width) {
=======
    if (avpkt->size < 4 * avctx->height * avctx->width) {
>>>>>>> 8f521690
        av_log(avctx, AV_LOG_ERROR, "Insufficient input data.\n");
        return AVERROR(EINVAL);
    }

    pic->reference = 0;

    if (avctx->get_buffer(avctx, pic) < 0) {
        av_log(avctx, AV_LOG_ERROR, "Could not allocate buffer.\n");
        return AVERROR(ENOMEM);
    }

    pic->key_frame = 1;
    pic->pict_type = FF_I_TYPE;

    y = (uint16_t *)pic->data[0];
    u = (uint16_t *)pic->data[1];
    v = (uint16_t *)pic->data[2];

    for (i = 0; i < avctx->height; i++) {
        for (j = 0; j < avctx->width; j++) {
            val = AV_RL32(src);

            u[j] = (val >>  2) & 0x3FF;
            y[j] = (val >> 12) & 0x3FF;
            v[j] = (val >> 22);

            src += 4;
        }

        y += pic->linesize[0] >> 1;
        u += pic->linesize[1] >> 1;
        v += pic->linesize[2] >> 1;
    }

    *data_size = sizeof(AVFrame);
    *(AVFrame *)data = *pic;

    return avpkt->size;
}

static av_cold int v410_decode_close(AVCodecContext *avctx)
{
    if (avctx->coded_frame->data[0])
        avctx->release_buffer(avctx, avctx->coded_frame);

    av_freep(&avctx->coded_frame);

    return 0;
}

AVCodec ff_v410_decoder = {
    .name         = "v410",
    .type         = AVMEDIA_TYPE_VIDEO,
    .id           = CODEC_ID_V410,
    .init         = v410_decode_init,
    .decode       = v410_decode_frame,
    .close        = v410_decode_close,
    .capabilities = CODEC_CAP_DR1,
    .long_name    = NULL_IF_CONFIG_SMALL("Uncompressed 4:4:4 10-bit"),
};<|MERGE_RESOLUTION|>--- conflicted
+++ resolved
@@ -55,11 +55,7 @@
     if (pic->data[0])
         avctx->release_buffer(avctx, pic);
 
-<<<<<<< HEAD
-    if (avpkt->size < 4*avctx->height*avctx->width) {
-=======
     if (avpkt->size < 4 * avctx->height * avctx->width) {
->>>>>>> 8f521690
         av_log(avctx, AV_LOG_ERROR, "Insufficient input data.\n");
         return AVERROR(EINVAL);
     }
