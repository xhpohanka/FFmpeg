/*
 * utils for libavcodec
 * Copyright (c) 2001 Fabrice Bellard
 * Copyright (c) 2002-2004 Michael Niedermayer <michaelni@gmx.at>
 *
 * This file is part of FFmpeg.
 *
 * FFmpeg is free software; you can redistribute it and/or
 * modify it under the terms of the GNU Lesser General Public
 * License as published by the Free Software Foundation; either
 * version 2.1 of the License, or (at your option) any later version.
 *
 * FFmpeg is distributed in the hope that it will be useful,
 * but WITHOUT ANY WARRANTY; without even the implied warranty of
 * MERCHANTABILITY or FITNESS FOR A PARTICULAR PURPOSE.  See the GNU
 * Lesser General Public License for more details.
 *
 * You should have received a copy of the GNU Lesser General Public
 * License along with FFmpeg; if not, write to the Free Software
 * Foundation, Inc., 51 Franklin Street, Fifth Floor, Boston, MA 02110-1301 USA
 */

/**
 * @file
 * utils.
 */

#include "config.h"
#include "libavutil/atomic.h"
#include "libavutil/attributes.h"
#include "libavutil/avassert.h"
#include "libavutil/avstring.h"
#include "libavutil/bprint.h"
#include "libavutil/channel_layout.h"
#include "libavutil/crc.h"
#include "libavutil/frame.h"
#include "libavutil/internal.h"
#include "libavutil/mathematics.h"
#include "libavutil/pixdesc.h"
#include "libavutil/imgutils.h"
#include "libavutil/samplefmt.h"
#include "libavutil/dict.h"
#include "avcodec.h"
#include "dsputil.h"
#include "libavutil/opt.h"
#include "thread.h"
#include "frame_thread_encoder.h"
#include "internal.h"
#include "bytestream.h"
#include "version.h"
#include <stdlib.h>
#include <stdarg.h>
#include <limits.h>
#include <float.h>
#if CONFIG_ICONV
# include <iconv.h>
#endif

#if HAVE_PTHREADS
#include <pthread.h>
#elif HAVE_W32THREADS
#include "compat/w32pthreads.h"
#elif HAVE_OS2THREADS
#include "compat/os2threads.h"
#endif

#if HAVE_PTHREADS || HAVE_W32THREADS || HAVE_OS2THREADS
static int default_lockmgr_cb(void **arg, enum AVLockOp op)
{
    void * volatile * mutex = arg;
    int err;

    switch (op) {
    case AV_LOCK_CREATE:
        return 0;
    case AV_LOCK_OBTAIN:
        if (!*mutex) {
            pthread_mutex_t *tmp = av_malloc(sizeof(pthread_mutex_t));
            if (!tmp)
                return AVERROR(ENOMEM);
            if ((err = pthread_mutex_init(tmp, NULL))) {
                av_free(tmp);
                return AVERROR(err);
            }
            if (avpriv_atomic_ptr_cas(mutex, NULL, tmp)) {
                pthread_mutex_destroy(tmp);
                av_free(tmp);
            }
        }

        if ((err = pthread_mutex_lock(*mutex)))
            return AVERROR(err);

        return 0;
    case AV_LOCK_RELEASE:
        if ((err = pthread_mutex_unlock(*mutex)))
            return AVERROR(err);

        return 0;
    case AV_LOCK_DESTROY:
        if (*mutex)
            pthread_mutex_destroy(*mutex);
        av_free(*mutex);
        avpriv_atomic_ptr_cas(mutex, *mutex, NULL);
        return 0;
    }
    return 1;
}
static int (*lockmgr_cb)(void **mutex, enum AVLockOp op) = default_lockmgr_cb;
#else
static int (*lockmgr_cb)(void **mutex, enum AVLockOp op) = NULL;
#endif


volatile int ff_avcodec_locked;
static int volatile entangled_thread_counter = 0;
static void *codec_mutex;
static void *avformat_mutex;

#if CONFIG_RAISE_MAJOR
#    define LIBNAME "LIBAVCODEC_155"
#else
#    define LIBNAME "LIBAVCODEC_55"
#endif

#if FF_API_FAST_MALLOC && CONFIG_SHARED && HAVE_SYMVER
FF_SYMVER(void*, av_fast_realloc, (void *ptr, unsigned int *size, size_t min_size), LIBNAME)
{
    return av_fast_realloc(ptr, size, min_size);
}

FF_SYMVER(void, av_fast_malloc, (void *ptr, unsigned int *size, size_t min_size), LIBNAME)
{
    av_fast_malloc(ptr, size, min_size);
}
#endif

static inline int ff_fast_malloc(void *ptr, unsigned int *size, size_t min_size, int zero_realloc)
{
    void **p = ptr;
    if (min_size < *size)
        return 0;
    min_size = FFMAX(17 * min_size / 16 + 32, min_size);
    av_free(*p);
    *p = zero_realloc ? av_mallocz(min_size) : av_malloc(min_size);
    if (!*p)
        min_size = 0;
    *size = min_size;
    return 1;
}

void av_fast_padded_malloc(void *ptr, unsigned int *size, size_t min_size)
{
    uint8_t **p = ptr;
    if (min_size > SIZE_MAX - FF_INPUT_BUFFER_PADDING_SIZE) {
        av_freep(p);
        *size = 0;
        return;
    }
    if (!ff_fast_malloc(p, size, min_size + FF_INPUT_BUFFER_PADDING_SIZE, 1))
        memset(*p + min_size, 0, FF_INPUT_BUFFER_PADDING_SIZE);
}

void av_fast_padded_mallocz(void *ptr, unsigned int *size, size_t min_size)
{
    uint8_t **p = ptr;
    if (min_size > SIZE_MAX - FF_INPUT_BUFFER_PADDING_SIZE) {
        av_freep(p);
        *size = 0;
        return;
    }
    if (!ff_fast_malloc(p, size, min_size + FF_INPUT_BUFFER_PADDING_SIZE, 1))
        memset(*p, 0, min_size + FF_INPUT_BUFFER_PADDING_SIZE);
}

/* encoder management */
static AVCodec *first_avcodec = NULL;
static AVCodec **last_avcodec = &first_avcodec;

AVCodec *av_codec_next(const AVCodec *c)
{
    if (c)
        return c->next;
    else
        return first_avcodec;
}

static av_cold void avcodec_init(void)
{
    static int initialized = 0;

    if (initialized != 0)
        return;
    initialized = 1;

    if (CONFIG_DSPUTIL)
        ff_dsputil_static_init();
}

int av_codec_is_encoder(const AVCodec *codec)
{
    return codec && (codec->encode_sub || codec->encode2);
}

int av_codec_is_decoder(const AVCodec *codec)
{
    return codec && codec->decode;
}

av_cold void avcodec_register(AVCodec *codec)
{
    AVCodec **p;
    avcodec_init();
    p = last_avcodec;
    codec->next = NULL;

    while(*p || avpriv_atomic_ptr_cas((void * volatile *)p, NULL, codec))
        p = &(*p)->next;
    last_avcodec = &codec->next;

    if (codec->init_static_data)
        codec->init_static_data(codec);
}

unsigned avcodec_get_edge_width(void)
{
    return EDGE_WIDTH;
}

#if FF_API_SET_DIMENSIONS
void avcodec_set_dimensions(AVCodecContext *s, int width, int height)
{
    int ret = ff_set_dimensions(s, width, height);
    if (ret < 0) {
        av_log(s, AV_LOG_WARNING, "Failed to set dimensions %d %d\n", width, height);
    }
}
#endif

int ff_set_dimensions(AVCodecContext *s, int width, int height)
{
    int ret = av_image_check_size(width, height, 0, s);

    if (ret < 0)
        width = height = 0;

    s->coded_width  = width;
    s->coded_height = height;
    s->width        = FF_CEIL_RSHIFT(width,  s->lowres);
    s->height       = FF_CEIL_RSHIFT(height, s->lowres);

    return ret;
}

int ff_side_data_update_matrix_encoding(AVFrame *frame,
                                        enum AVMatrixEncoding matrix_encoding)
{
    AVFrameSideData *side_data;
    enum AVMatrixEncoding *data;

    side_data = av_frame_get_side_data(frame, AV_FRAME_DATA_MATRIXENCODING);
    if (!side_data)
        side_data = av_frame_new_side_data(frame, AV_FRAME_DATA_MATRIXENCODING,
                                           sizeof(enum AVMatrixEncoding));

    if (!side_data)
        return AVERROR(ENOMEM);

    data  = (enum AVMatrixEncoding*)side_data->data;
    *data = matrix_encoding;

    return 0;
}

#if HAVE_NEON || ARCH_PPC || HAVE_MMX
#   define STRIDE_ALIGN 16
#else
#   define STRIDE_ALIGN 8
#endif

void avcodec_align_dimensions2(AVCodecContext *s, int *width, int *height,
                               int linesize_align[AV_NUM_DATA_POINTERS])
{
    int i;
    int w_align = 1;
    int h_align = 1;

    switch (s->pix_fmt) {
    case AV_PIX_FMT_YUV420P:
    case AV_PIX_FMT_YUYV422:
    case AV_PIX_FMT_UYVY422:
    case AV_PIX_FMT_YUV422P:
    case AV_PIX_FMT_YUV440P:
    case AV_PIX_FMT_YUV444P:
    case AV_PIX_FMT_GBRAP:
    case AV_PIX_FMT_GBRP:
    case AV_PIX_FMT_GRAY8:
    case AV_PIX_FMT_GRAY16BE:
    case AV_PIX_FMT_GRAY16LE:
    case AV_PIX_FMT_YUVJ420P:
    case AV_PIX_FMT_YUVJ422P:
    case AV_PIX_FMT_YUVJ440P:
    case AV_PIX_FMT_YUVJ444P:
    case AV_PIX_FMT_YUVA420P:
    case AV_PIX_FMT_YUVA422P:
    case AV_PIX_FMT_YUVA444P:
    case AV_PIX_FMT_YUV420P9LE:
    case AV_PIX_FMT_YUV420P9BE:
    case AV_PIX_FMT_YUV420P10LE:
    case AV_PIX_FMT_YUV420P10BE:
    case AV_PIX_FMT_YUV420P12LE:
    case AV_PIX_FMT_YUV420P12BE:
    case AV_PIX_FMT_YUV420P14LE:
    case AV_PIX_FMT_YUV420P14BE:
    case AV_PIX_FMT_YUV420P16LE:
    case AV_PIX_FMT_YUV420P16BE:
    case AV_PIX_FMT_YUV422P9LE:
    case AV_PIX_FMT_YUV422P9BE:
    case AV_PIX_FMT_YUV422P10LE:
    case AV_PIX_FMT_YUV422P10BE:
<<<<<<< HEAD
    case AV_PIX_FMT_YUV422P12LE:
    case AV_PIX_FMT_YUV422P12BE:
    case AV_PIX_FMT_YUV422P14LE:
    case AV_PIX_FMT_YUV422P14BE:
    case AV_PIX_FMT_YUV422P16LE:
    case AV_PIX_FMT_YUV422P16BE:
=======
    case AV_PIX_FMT_YUVA422P10LE:
    case AV_PIX_FMT_YUVA422P10BE:
>>>>>>> 8058284c
    case AV_PIX_FMT_YUV444P9LE:
    case AV_PIX_FMT_YUV444P9BE:
    case AV_PIX_FMT_YUV444P10LE:
    case AV_PIX_FMT_YUV444P10BE:
<<<<<<< HEAD
    case AV_PIX_FMT_YUV444P12LE:
    case AV_PIX_FMT_YUV444P12BE:
    case AV_PIX_FMT_YUV444P14LE:
    case AV_PIX_FMT_YUV444P14BE:
    case AV_PIX_FMT_YUV444P16LE:
    case AV_PIX_FMT_YUV444P16BE:
    case AV_PIX_FMT_YUVA420P9LE:
    case AV_PIX_FMT_YUVA420P9BE:
    case AV_PIX_FMT_YUVA420P10LE:
    case AV_PIX_FMT_YUVA420P10BE:
    case AV_PIX_FMT_YUVA420P16LE:
    case AV_PIX_FMT_YUVA420P16BE:
    case AV_PIX_FMT_YUVA422P9LE:
    case AV_PIX_FMT_YUVA422P9BE:
    case AV_PIX_FMT_YUVA422P10LE:
    case AV_PIX_FMT_YUVA422P10BE:
    case AV_PIX_FMT_YUVA422P16LE:
    case AV_PIX_FMT_YUVA422P16BE:
    case AV_PIX_FMT_YUVA444P9LE:
    case AV_PIX_FMT_YUVA444P9BE:
    case AV_PIX_FMT_YUVA444P10LE:
    case AV_PIX_FMT_YUVA444P10BE:
    case AV_PIX_FMT_YUVA444P16LE:
    case AV_PIX_FMT_YUVA444P16BE:
=======
    case AV_PIX_FMT_YUVA444P10LE:
    case AV_PIX_FMT_YUVA444P10BE:
>>>>>>> 8058284c
    case AV_PIX_FMT_GBRP9LE:
    case AV_PIX_FMT_GBRP9BE:
    case AV_PIX_FMT_GBRP10LE:
    case AV_PIX_FMT_GBRP10BE:
    case AV_PIX_FMT_GBRP12LE:
    case AV_PIX_FMT_GBRP12BE:
    case AV_PIX_FMT_GBRP14LE:
    case AV_PIX_FMT_GBRP14BE:
        w_align = 16; //FIXME assume 16 pixel per macroblock
        h_align = 16 * 2; // interlaced needs 2 macroblocks height
        break;
    case AV_PIX_FMT_YUV411P:
    case AV_PIX_FMT_YUVJ411P:
    case AV_PIX_FMT_UYYVYY411:
        w_align = 32;
        h_align = 8;
        break;
    case AV_PIX_FMT_YUV410P:
        if (s->codec_id == AV_CODEC_ID_SVQ1) {
            w_align = 64;
            h_align = 64;
        }
        break;
    case AV_PIX_FMT_RGB555:
        if (s->codec_id == AV_CODEC_ID_RPZA) {
            w_align = 4;
            h_align = 4;
        }
        break;
    case AV_PIX_FMT_PAL8:
    case AV_PIX_FMT_BGR8:
    case AV_PIX_FMT_RGB8:
        if (s->codec_id == AV_CODEC_ID_SMC ||
            s->codec_id == AV_CODEC_ID_CINEPAK) {
            w_align = 4;
            h_align = 4;
        }
        break;
    case AV_PIX_FMT_BGR24:
        if ((s->codec_id == AV_CODEC_ID_MSZH) ||
            (s->codec_id == AV_CODEC_ID_ZLIB)) {
            w_align = 4;
            h_align = 4;
        }
        break;
    case AV_PIX_FMT_RGB24:
        if (s->codec_id == AV_CODEC_ID_CINEPAK) {
            w_align = 4;
            h_align = 4;
        }
        break;
    default:
        w_align = 1;
        h_align = 1;
        break;
    }

    if (s->codec_id == AV_CODEC_ID_IFF_ILBM || s->codec_id == AV_CODEC_ID_IFF_BYTERUN1) {
        w_align = FFMAX(w_align, 8);
    }

    *width  = FFALIGN(*width, w_align);
    *height = FFALIGN(*height, h_align);
    if (s->codec_id == AV_CODEC_ID_H264 || s->lowres)
        // some of the optimized chroma MC reads one line too much
        // which is also done in mpeg decoders with lowres > 0
        *height += 2;

    for (i = 0; i < 4; i++)
        linesize_align[i] = STRIDE_ALIGN;
}

void avcodec_align_dimensions(AVCodecContext *s, int *width, int *height)
{
    const AVPixFmtDescriptor *desc = av_pix_fmt_desc_get(s->pix_fmt);
    int chroma_shift = desc->log2_chroma_w;
    int linesize_align[AV_NUM_DATA_POINTERS];
    int align;

    avcodec_align_dimensions2(s, width, height, linesize_align);
    align               = FFMAX(linesize_align[0], linesize_align[3]);
    linesize_align[1] <<= chroma_shift;
    linesize_align[2] <<= chroma_shift;
    align               = FFMAX3(align, linesize_align[1], linesize_align[2]);
    *width              = FFALIGN(*width, align);
}

int avcodec_enum_to_chroma_pos(int *xpos, int *ypos, enum AVChromaLocation pos)
{
    if (pos <= AVCHROMA_LOC_UNSPECIFIED || pos >= AVCHROMA_LOC_NB)
        return AVERROR(EINVAL);
    pos--;

    *xpos = (pos&1) * 128;
    *ypos = ((pos>>1)^(pos<4)) * 128;

    return 0;
}

enum AVChromaLocation avcodec_chroma_pos_to_enum(int xpos, int ypos)
{
    int pos, xout, yout;

    for (pos = AVCHROMA_LOC_UNSPECIFIED + 1; pos < AVCHROMA_LOC_NB; pos++) {
        if (avcodec_enum_to_chroma_pos(&xout, &yout, pos) == 0 && xout == xpos && yout == ypos)
            return pos;
    }
    return AVCHROMA_LOC_UNSPECIFIED;
}

int avcodec_fill_audio_frame(AVFrame *frame, int nb_channels,
                             enum AVSampleFormat sample_fmt, const uint8_t *buf,
                             int buf_size, int align)
{
    int ch, planar, needed_size, ret = 0;

    needed_size = av_samples_get_buffer_size(NULL, nb_channels,
                                             frame->nb_samples, sample_fmt,
                                             align);
    if (buf_size < needed_size)
        return AVERROR(EINVAL);

    planar = av_sample_fmt_is_planar(sample_fmt);
    if (planar && nb_channels > AV_NUM_DATA_POINTERS) {
        if (!(frame->extended_data = av_mallocz(nb_channels *
                                                sizeof(*frame->extended_data))))
            return AVERROR(ENOMEM);
    } else {
        frame->extended_data = frame->data;
    }

    if ((ret = av_samples_fill_arrays(frame->extended_data, &frame->linesize[0],
                                      (uint8_t *)(intptr_t)buf, nb_channels, frame->nb_samples,
                                      sample_fmt, align)) < 0) {
        if (frame->extended_data != frame->data)
            av_freep(&frame->extended_data);
        return ret;
    }
    if (frame->extended_data != frame->data) {
        for (ch = 0; ch < AV_NUM_DATA_POINTERS; ch++)
            frame->data[ch] = frame->extended_data[ch];
    }

    return ret;
}

static int update_frame_pool(AVCodecContext *avctx, AVFrame *frame)
{
    FramePool *pool = avctx->internal->pool;
    int i, ret;

    switch (avctx->codec_type) {
    case AVMEDIA_TYPE_VIDEO: {
        AVPicture picture;
        int size[4] = { 0 };
        int w = frame->width;
        int h = frame->height;
        int tmpsize, unaligned;

        if (pool->format == frame->format &&
            pool->width == frame->width && pool->height == frame->height)
            return 0;

        avcodec_align_dimensions2(avctx, &w, &h, pool->stride_align);

        if (!(avctx->flags & CODEC_FLAG_EMU_EDGE)) {
            w += EDGE_WIDTH * 2;
            h += EDGE_WIDTH * 2;
        }

        do {
            // NOTE: do not align linesizes individually, this breaks e.g. assumptions
            // that linesize[0] == 2*linesize[1] in the MPEG-encoder for 4:2:2
            av_image_fill_linesizes(picture.linesize, avctx->pix_fmt, w);
            // increase alignment of w for next try (rhs gives the lowest bit set in w)
            w += w & ~(w - 1);

            unaligned = 0;
            for (i = 0; i < 4; i++)
                unaligned |= picture.linesize[i] % pool->stride_align[i];
        } while (unaligned);

        tmpsize = av_image_fill_pointers(picture.data, avctx->pix_fmt, h,
                                         NULL, picture.linesize);
        if (tmpsize < 0)
            return -1;

        for (i = 0; i < 3 && picture.data[i + 1]; i++)
            size[i] = picture.data[i + 1] - picture.data[i];
        size[i] = tmpsize - (picture.data[i] - picture.data[0]);

        for (i = 0; i < 4; i++) {
            av_buffer_pool_uninit(&pool->pools[i]);
            pool->linesize[i] = picture.linesize[i];
            if (size[i]) {
                pool->pools[i] = av_buffer_pool_init(size[i] + 16 + STRIDE_ALIGN - 1,
                                                     CONFIG_MEMORY_POISONING ?
                                                        NULL :
                                                        av_buffer_allocz);
                if (!pool->pools[i]) {
                    ret = AVERROR(ENOMEM);
                    goto fail;
                }
            }
        }
        pool->format = frame->format;
        pool->width  = frame->width;
        pool->height = frame->height;

        break;
        }
    case AVMEDIA_TYPE_AUDIO: {
        int ch     = av_frame_get_channels(frame); //av_get_channel_layout_nb_channels(frame->channel_layout);
        int planar = av_sample_fmt_is_planar(frame->format);
        int planes = planar ? ch : 1;

        if (pool->format == frame->format && pool->planes == planes &&
            pool->channels == ch && frame->nb_samples == pool->samples)
            return 0;

        av_buffer_pool_uninit(&pool->pools[0]);
        ret = av_samples_get_buffer_size(&pool->linesize[0], ch,
                                         frame->nb_samples, frame->format, 0);
        if (ret < 0)
            goto fail;

        pool->pools[0] = av_buffer_pool_init(pool->linesize[0], NULL);
        if (!pool->pools[0]) {
            ret = AVERROR(ENOMEM);
            goto fail;
        }

        pool->format     = frame->format;
        pool->planes     = planes;
        pool->channels   = ch;
        pool->samples = frame->nb_samples;
        break;
        }
    default: av_assert0(0);
    }
    return 0;
fail:
    for (i = 0; i < 4; i++)
        av_buffer_pool_uninit(&pool->pools[i]);
    pool->format = -1;
    pool->planes = pool->channels = pool->samples = 0;
    pool->width  = pool->height = 0;
    return ret;
}

static int audio_get_buffer(AVCodecContext *avctx, AVFrame *frame)
{
    FramePool *pool = avctx->internal->pool;
    int planes = pool->planes;
    int i;

    frame->linesize[0] = pool->linesize[0];

    if (planes > AV_NUM_DATA_POINTERS) {
        frame->extended_data = av_mallocz(planes * sizeof(*frame->extended_data));
        frame->nb_extended_buf = planes - AV_NUM_DATA_POINTERS;
        frame->extended_buf  = av_mallocz(frame->nb_extended_buf *
                                          sizeof(*frame->extended_buf));
        if (!frame->extended_data || !frame->extended_buf) {
            av_freep(&frame->extended_data);
            av_freep(&frame->extended_buf);
            return AVERROR(ENOMEM);
        }
    } else {
        frame->extended_data = frame->data;
        av_assert0(frame->nb_extended_buf == 0);
    }

    for (i = 0; i < FFMIN(planes, AV_NUM_DATA_POINTERS); i++) {
        frame->buf[i] = av_buffer_pool_get(pool->pools[0]);
        if (!frame->buf[i])
            goto fail;
        frame->extended_data[i] = frame->data[i] = frame->buf[i]->data;
    }
    for (i = 0; i < frame->nb_extended_buf; i++) {
        frame->extended_buf[i] = av_buffer_pool_get(pool->pools[0]);
        if (!frame->extended_buf[i])
            goto fail;
        frame->extended_data[i + AV_NUM_DATA_POINTERS] = frame->extended_buf[i]->data;
    }

    if (avctx->debug & FF_DEBUG_BUFFERS)
        av_log(avctx, AV_LOG_DEBUG, "default_get_buffer called on frame %p", frame);

    return 0;
fail:
    av_frame_unref(frame);
    return AVERROR(ENOMEM);
}

static int video_get_buffer(AVCodecContext *s, AVFrame *pic)
{
    FramePool *pool = s->internal->pool;
    const AVPixFmtDescriptor *desc = av_pix_fmt_desc_get(pic->format);
    int pixel_size = desc->comp[0].step_minus1 + 1;
    int h_chroma_shift, v_chroma_shift;
    int i;

    if (pic->data[0] != NULL) {
        av_log(s, AV_LOG_ERROR, "pic->data[0]!=NULL in avcodec_default_get_buffer\n");
        return -1;
    }

    memset(pic->data, 0, sizeof(pic->data));
    pic->extended_data = pic->data;

    av_pix_fmt_get_chroma_sub_sample(s->pix_fmt, &h_chroma_shift, &v_chroma_shift);

    for (i = 0; i < 4 && pool->pools[i]; i++) {
        const int h_shift = i == 0 ? 0 : h_chroma_shift;
        const int v_shift = i == 0 ? 0 : v_chroma_shift;
        int is_planar = pool->pools[2] || (i==0 && s->pix_fmt == AV_PIX_FMT_GRAY8);

        pic->linesize[i] = pool->linesize[i];

        pic->buf[i] = av_buffer_pool_get(pool->pools[i]);
        if (!pic->buf[i])
            goto fail;

        // no edge if EDGE EMU or not planar YUV
        if ((s->flags & CODEC_FLAG_EMU_EDGE) || !is_planar)
            pic->data[i] = pic->buf[i]->data;
        else {
            pic->data[i] = pic->buf[i]->data +
                FFALIGN((pic->linesize[i] * EDGE_WIDTH >> v_shift) +
                        (pixel_size * EDGE_WIDTH >> h_shift), pool->stride_align[i]);
        }
    }
    for (; i < AV_NUM_DATA_POINTERS; i++) {
        pic->data[i] = NULL;
        pic->linesize[i] = 0;
    }
    if (pic->data[1] && !pic->data[2])
        avpriv_set_systematic_pal2((uint32_t *)pic->data[1], s->pix_fmt);

    if (s->debug & FF_DEBUG_BUFFERS)
        av_log(s, AV_LOG_DEBUG, "default_get_buffer called on pic %p\n", pic);

    return 0;
fail:
    av_frame_unref(pic);
    return AVERROR(ENOMEM);
}

void avpriv_color_frame(AVFrame *frame, const int c[4])
{
    const AVPixFmtDescriptor *desc = av_pix_fmt_desc_get(frame->format);
    int p, y, x;

    av_assert0(desc->flags & AV_PIX_FMT_FLAG_PLANAR);

    for (p = 0; p<desc->nb_components; p++) {
        uint8_t *dst = frame->data[p];
        int is_chroma = p == 1 || p == 2;
        int bytes  = is_chroma ? FF_CEIL_RSHIFT(frame->width,  desc->log2_chroma_w) : frame->width;
        int height = is_chroma ? FF_CEIL_RSHIFT(frame->height, desc->log2_chroma_h) : frame->height;
        for (y = 0; y < height; y++) {
            if (desc->comp[0].depth_minus1 >= 8) {
                for (x = 0; x<bytes; x++)
                    ((uint16_t*)dst)[x] = c[p];
            }else
                memset(dst, c[p], bytes);
            dst += frame->linesize[p];
        }
    }
}

int avcodec_default_get_buffer2(AVCodecContext *avctx, AVFrame *frame, int flags)
{
    int ret;

    if ((ret = update_frame_pool(avctx, frame)) < 0)
        return ret;

#if FF_API_GET_BUFFER
FF_DISABLE_DEPRECATION_WARNINGS
    frame->type = FF_BUFFER_TYPE_INTERNAL;
FF_ENABLE_DEPRECATION_WARNINGS
#endif

    switch (avctx->codec_type) {
    case AVMEDIA_TYPE_VIDEO:
        return video_get_buffer(avctx, frame);
    case AVMEDIA_TYPE_AUDIO:
        return audio_get_buffer(avctx, frame);
    default:
        return -1;
    }
}

int ff_init_buffer_info(AVCodecContext *avctx, AVFrame *frame)
{
    if (avctx->internal->pkt) {
        frame->pkt_pts = avctx->internal->pkt->pts;
        av_frame_set_pkt_pos     (frame, avctx->internal->pkt->pos);
        av_frame_set_pkt_duration(frame, avctx->internal->pkt->duration);
        av_frame_set_pkt_size    (frame, avctx->internal->pkt->size);
    } else {
        frame->pkt_pts = AV_NOPTS_VALUE;
        av_frame_set_pkt_pos     (frame, -1);
        av_frame_set_pkt_duration(frame, 0);
        av_frame_set_pkt_size    (frame, -1);
    }
    frame->reordered_opaque = avctx->reordered_opaque;

    switch (avctx->codec->type) {
    case AVMEDIA_TYPE_VIDEO:
        frame->width  = FFMAX(avctx->width,  FF_CEIL_RSHIFT(avctx->coded_width,  avctx->lowres));
        frame->height = FFMAX(avctx->height, FF_CEIL_RSHIFT(avctx->coded_height, avctx->lowres));
        if (frame->format < 0)
            frame->format              = avctx->pix_fmt;
        if (!frame->sample_aspect_ratio.num)
            frame->sample_aspect_ratio = avctx->sample_aspect_ratio;
        if (av_frame_get_colorspace(frame) == AVCOL_SPC_UNSPECIFIED)
            av_frame_set_colorspace(frame, avctx->colorspace);
        if (av_frame_get_color_range(frame) == AVCOL_RANGE_UNSPECIFIED)
            av_frame_set_color_range(frame, avctx->color_range);
        break;
    case AVMEDIA_TYPE_AUDIO:
        if (!frame->sample_rate)
            frame->sample_rate    = avctx->sample_rate;
        if (frame->format < 0)
            frame->format         = avctx->sample_fmt;
        if (!frame->channel_layout) {
            if (avctx->channel_layout) {
                 if (av_get_channel_layout_nb_channels(avctx->channel_layout) !=
                     avctx->channels) {
                     av_log(avctx, AV_LOG_ERROR, "Inconsistent channel "
                            "configuration.\n");
                     return AVERROR(EINVAL);
                 }

                frame->channel_layout = avctx->channel_layout;
            } else {
                if (avctx->channels > FF_SANE_NB_CHANNELS) {
                    av_log(avctx, AV_LOG_ERROR, "Too many channels: %d.\n",
                           avctx->channels);
                    return AVERROR(ENOSYS);
                }
            }
        }
        av_frame_set_channels(frame, avctx->channels);
        break;
    }
    return 0;
}

#if FF_API_GET_BUFFER
FF_DISABLE_DEPRECATION_WARNINGS
int avcodec_default_get_buffer(AVCodecContext *avctx, AVFrame *frame)
{
    return avcodec_default_get_buffer2(avctx, frame, 0);
}

typedef struct CompatReleaseBufPriv {
    AVCodecContext avctx;
    AVFrame frame;
} CompatReleaseBufPriv;

static void compat_free_buffer(void *opaque, uint8_t *data)
{
    CompatReleaseBufPriv *priv = opaque;
    if (priv->avctx.release_buffer)
        priv->avctx.release_buffer(&priv->avctx, &priv->frame);
    av_freep(&priv);
}

static void compat_release_buffer(void *opaque, uint8_t *data)
{
    AVBufferRef *buf = opaque;
    av_buffer_unref(&buf);
}
FF_ENABLE_DEPRECATION_WARNINGS
#endif

static int get_buffer_internal(AVCodecContext *avctx, AVFrame *frame, int flags)
{
    int ret;

    if (avctx->codec_type == AVMEDIA_TYPE_VIDEO) {
        if ((ret = av_image_check_size(avctx->width, avctx->height, 0, avctx)) < 0 || avctx->pix_fmt<0) {
            av_log(avctx, AV_LOG_ERROR, "video_get_buffer: image parameters invalid\n");
            return AVERROR(EINVAL);
        }
    }
    if ((ret = ff_init_buffer_info(avctx, frame)) < 0)
        return ret;

#if FF_API_GET_BUFFER
FF_DISABLE_DEPRECATION_WARNINGS
    /*
     * Wrap an old get_buffer()-allocated buffer in a bunch of AVBuffers.
     * We wrap each plane in its own AVBuffer. Each of those has a reference to
     * a dummy AVBuffer as its private data, unreffing it on free.
     * When all the planes are freed, the dummy buffer's free callback calls
     * release_buffer().
     */
    if (avctx->get_buffer) {
        CompatReleaseBufPriv *priv = NULL;
        AVBufferRef *dummy_buf = NULL;
        int planes, i, ret;

        if (flags & AV_GET_BUFFER_FLAG_REF)
            frame->reference    = 1;

        ret = avctx->get_buffer(avctx, frame);
        if (ret < 0)
            return ret;

        /* return if the buffers are already set up
         * this would happen e.g. when a custom get_buffer() calls
         * avcodec_default_get_buffer
         */
        if (frame->buf[0])
            goto end;

        priv = av_mallocz(sizeof(*priv));
        if (!priv) {
            ret = AVERROR(ENOMEM);
            goto fail;
        }
        priv->avctx = *avctx;
        priv->frame = *frame;

        dummy_buf = av_buffer_create(NULL, 0, compat_free_buffer, priv, 0);
        if (!dummy_buf) {
            ret = AVERROR(ENOMEM);
            goto fail;
        }

#define WRAP_PLANE(ref_out, data, data_size)                            \
do {                                                                    \
    AVBufferRef *dummy_ref = av_buffer_ref(dummy_buf);                  \
    if (!dummy_ref) {                                                   \
        ret = AVERROR(ENOMEM);                                          \
        goto fail;                                                      \
    }                                                                   \
    ref_out = av_buffer_create(data, data_size, compat_release_buffer,  \
                               dummy_ref, 0);                           \
    if (!ref_out) {                                                     \
        av_frame_unref(frame);                                          \
        ret = AVERROR(ENOMEM);                                          \
        goto fail;                                                      \
    }                                                                   \
} while (0)

        if (avctx->codec_type == AVMEDIA_TYPE_VIDEO) {
            const AVPixFmtDescriptor *desc = av_pix_fmt_desc_get(frame->format);

            planes = av_pix_fmt_count_planes(frame->format);
            /* workaround for AVHWAccel plane count of 0, buf[0] is used as
               check for allocated buffers: make libavcodec happy */
            if (desc && desc->flags & AV_PIX_FMT_FLAG_HWACCEL)
                planes = 1;
            if (!desc || planes <= 0) {
                ret = AVERROR(EINVAL);
                goto fail;
            }

            for (i = 0; i < planes; i++) {
                int v_shift    = (i == 1 || i == 2) ? desc->log2_chroma_h : 0;
                int plane_size = (frame->height >> v_shift) * frame->linesize[i];

                WRAP_PLANE(frame->buf[i], frame->data[i], plane_size);
            }
        } else {
            int planar = av_sample_fmt_is_planar(frame->format);
            planes = planar ? avctx->channels : 1;

            if (planes > FF_ARRAY_ELEMS(frame->buf)) {
                frame->nb_extended_buf = planes - FF_ARRAY_ELEMS(frame->buf);
                frame->extended_buf = av_malloc(sizeof(*frame->extended_buf) *
                                                frame->nb_extended_buf);
                if (!frame->extended_buf) {
                    ret = AVERROR(ENOMEM);
                    goto fail;
                }
            }

            for (i = 0; i < FFMIN(planes, FF_ARRAY_ELEMS(frame->buf)); i++)
                WRAP_PLANE(frame->buf[i], frame->extended_data[i], frame->linesize[0]);

            for (i = 0; i < frame->nb_extended_buf; i++)
                WRAP_PLANE(frame->extended_buf[i],
                           frame->extended_data[i + FF_ARRAY_ELEMS(frame->buf)],
                           frame->linesize[0]);
        }

        av_buffer_unref(&dummy_buf);

end:
        frame->width  = avctx->width;
        frame->height = avctx->height;

        return 0;

fail:
        avctx->release_buffer(avctx, frame);
        av_freep(&priv);
        av_buffer_unref(&dummy_buf);
        return ret;
    }
FF_ENABLE_DEPRECATION_WARNINGS
#endif

    ret = avctx->get_buffer2(avctx, frame, flags);

    if (avctx->codec_type == AVMEDIA_TYPE_VIDEO) {
        frame->width  = avctx->width;
        frame->height = avctx->height;
    }

    return ret;
}

int ff_get_buffer(AVCodecContext *avctx, AVFrame *frame, int flags)
{
    int ret = get_buffer_internal(avctx, frame, flags);
    if (ret < 0)
        av_log(avctx, AV_LOG_ERROR, "get_buffer() failed\n");
    return ret;
}

static int reget_buffer_internal(AVCodecContext *avctx, AVFrame *frame)
{
    AVFrame tmp;
    int ret;

    av_assert0(avctx->codec_type == AVMEDIA_TYPE_VIDEO);

    if (frame->data[0] && (frame->width != avctx->width || frame->height != avctx->height || frame->format != avctx->pix_fmt)) {
        av_log(avctx, AV_LOG_WARNING, "Picture changed from size:%dx%d fmt:%s to size:%dx%d fmt:%s in reget buffer()\n",
               frame->width, frame->height, av_get_pix_fmt_name(frame->format), avctx->width, avctx->height, av_get_pix_fmt_name(avctx->pix_fmt));
        av_frame_unref(frame);
    }

    ff_init_buffer_info(avctx, frame);

    if (!frame->data[0])
        return ff_get_buffer(avctx, frame, AV_GET_BUFFER_FLAG_REF);

    if (av_frame_is_writable(frame))
        return 0;

    av_frame_move_ref(&tmp, frame);

    ret = ff_get_buffer(avctx, frame, AV_GET_BUFFER_FLAG_REF);
    if (ret < 0) {
        av_frame_unref(&tmp);
        return ret;
    }

    av_image_copy(frame->data, frame->linesize, tmp.data, tmp.linesize,
                  frame->format, frame->width, frame->height);

    av_frame_unref(&tmp);

    return 0;
}

int ff_reget_buffer(AVCodecContext *avctx, AVFrame *frame)
{
    int ret = reget_buffer_internal(avctx, frame);
    if (ret < 0)
        av_log(avctx, AV_LOG_ERROR, "reget_buffer() failed\n");
    return ret;
}

#if FF_API_GET_BUFFER
void avcodec_default_release_buffer(AVCodecContext *s, AVFrame *pic)
{
    av_assert0(s->codec_type == AVMEDIA_TYPE_VIDEO);

    av_frame_unref(pic);
}

int avcodec_default_reget_buffer(AVCodecContext *s, AVFrame *pic)
{
    av_assert0(0);
    return AVERROR_BUG;
}
#endif

int avcodec_default_execute(AVCodecContext *c, int (*func)(AVCodecContext *c2, void *arg2), void *arg, int *ret, int count, int size)
{
    int i;

    for (i = 0; i < count; i++) {
        int r = func(c, (char *)arg + i * size);
        if (ret)
            ret[i] = r;
    }
    return 0;
}

int avcodec_default_execute2(AVCodecContext *c, int (*func)(AVCodecContext *c2, void *arg2, int jobnr, int threadnr), void *arg, int *ret, int count)
{
    int i;

    for (i = 0; i < count; i++) {
        int r = func(c, arg, i, 0);
        if (ret)
            ret[i] = r;
    }
    return 0;
}

static int is_hwaccel_pix_fmt(enum AVPixelFormat pix_fmt)
{
    const AVPixFmtDescriptor *desc = av_pix_fmt_desc_get(pix_fmt);
    return desc->flags & AV_PIX_FMT_FLAG_HWACCEL;
}

enum AVPixelFormat avcodec_default_get_format(struct AVCodecContext *s, const enum AVPixelFormat *fmt)
{
    while (*fmt != AV_PIX_FMT_NONE && is_hwaccel_pix_fmt(*fmt))
        ++fmt;
    return fmt[0];
}

#if FF_API_AVFRAME_LAVC
void avcodec_get_frame_defaults(AVFrame *frame)
{
#if LIBAVCODEC_VERSION_MAJOR >= 55
     // extended_data should explicitly be freed when needed, this code is unsafe currently
     // also this is not compatible to the <55 ABI/API
    if (frame->extended_data != frame->data && 0)
        av_freep(&frame->extended_data);
#endif

    memset(frame, 0, sizeof(AVFrame));
    av_frame_unref(frame);
}

AVFrame *avcodec_alloc_frame(void)
{
    return av_frame_alloc();
}

void avcodec_free_frame(AVFrame **frame)
{
    av_frame_free(frame);
}
#endif

MAKE_ACCESSORS(AVCodecContext, codec, AVRational, pkt_timebase)
MAKE_ACCESSORS(AVCodecContext, codec, const AVCodecDescriptor *, codec_descriptor)
MAKE_ACCESSORS(AVCodecContext, codec, int, lowres)
MAKE_ACCESSORS(AVCodecContext, codec, int, seek_preroll)

int av_codec_get_max_lowres(const AVCodec *codec)
{
    return codec->max_lowres;
}

static void avcodec_get_subtitle_defaults(AVSubtitle *sub)
{
    memset(sub, 0, sizeof(*sub));
    sub->pts = AV_NOPTS_VALUE;
}

static int get_bit_rate(AVCodecContext *ctx)
{
    int bit_rate;
    int bits_per_sample;

    switch (ctx->codec_type) {
    case AVMEDIA_TYPE_VIDEO:
    case AVMEDIA_TYPE_DATA:
    case AVMEDIA_TYPE_SUBTITLE:
    case AVMEDIA_TYPE_ATTACHMENT:
        bit_rate = ctx->bit_rate;
        break;
    case AVMEDIA_TYPE_AUDIO:
        bits_per_sample = av_get_bits_per_sample(ctx->codec_id);
        bit_rate = bits_per_sample ? ctx->sample_rate * ctx->channels * bits_per_sample : ctx->bit_rate;
        break;
    default:
        bit_rate = 0;
        break;
    }
    return bit_rate;
}

int attribute_align_arg ff_codec_open2_recursive(AVCodecContext *avctx, const AVCodec *codec, AVDictionary **options)
{
    int ret = 0;

    ff_unlock_avcodec();

    ret = avcodec_open2(avctx, codec, options);

    ff_lock_avcodec(avctx);
    return ret;
}

int attribute_align_arg avcodec_open2(AVCodecContext *avctx, const AVCodec *codec, AVDictionary **options)
{
    int ret = 0;
    AVDictionary *tmp = NULL;

    if (avcodec_is_open(avctx))
        return 0;

    if ((!codec && !avctx->codec)) {
        av_log(avctx, AV_LOG_ERROR, "No codec provided to avcodec_open2()\n");
        return AVERROR(EINVAL);
    }
    if ((codec && avctx->codec && codec != avctx->codec)) {
        av_log(avctx, AV_LOG_ERROR, "This AVCodecContext was allocated for %s, "
                                    "but %s passed to avcodec_open2()\n", avctx->codec->name, codec->name);
        return AVERROR(EINVAL);
    }
    if (!codec)
        codec = avctx->codec;

    if (avctx->extradata_size < 0 || avctx->extradata_size >= FF_MAX_EXTRADATA_SIZE)
        return AVERROR(EINVAL);

    if (options)
        av_dict_copy(&tmp, *options, 0);

    ret = ff_lock_avcodec(avctx);
    if (ret < 0)
        return ret;

    avctx->internal = av_mallocz(sizeof(AVCodecInternal));
    if (!avctx->internal) {
        ret = AVERROR(ENOMEM);
        goto end;
    }

    avctx->internal->pool = av_mallocz(sizeof(*avctx->internal->pool));
    if (!avctx->internal->pool) {
        ret = AVERROR(ENOMEM);
        goto free_and_end;
    }

    avctx->internal->to_free = av_frame_alloc();
    if (!avctx->internal->to_free) {
        ret = AVERROR(ENOMEM);
        goto free_and_end;
    }

    if (codec->priv_data_size > 0) {
        if (!avctx->priv_data) {
            avctx->priv_data = av_mallocz(codec->priv_data_size);
            if (!avctx->priv_data) {
                ret = AVERROR(ENOMEM);
                goto end;
            }
            if (codec->priv_class) {
                *(const AVClass **)avctx->priv_data = codec->priv_class;
                av_opt_set_defaults(avctx->priv_data);
            }
        }
        if (codec->priv_class && (ret = av_opt_set_dict(avctx->priv_data, &tmp)) < 0)
            goto free_and_end;
    } else {
        avctx->priv_data = NULL;
    }
    if ((ret = av_opt_set_dict(avctx, &tmp)) < 0)
        goto free_and_end;

    // only call ff_set_dimensions() for non H.264/VP6F codecs so as not to overwrite previously setup dimensions
    if (!(avctx->coded_width && avctx->coded_height && avctx->width && avctx->height &&
          (avctx->codec_id == AV_CODEC_ID_H264 || avctx->codec_id == AV_CODEC_ID_VP6F))) {
    if (avctx->coded_width && avctx->coded_height)
        ret = ff_set_dimensions(avctx, avctx->coded_width, avctx->coded_height);
    else if (avctx->width && avctx->height)
        ret = ff_set_dimensions(avctx, avctx->width, avctx->height);
    if (ret < 0)
        goto free_and_end;
    }

    if ((avctx->coded_width || avctx->coded_height || avctx->width || avctx->height)
        && (  av_image_check_size(avctx->coded_width, avctx->coded_height, 0, avctx) < 0
           || av_image_check_size(avctx->width,       avctx->height,       0, avctx) < 0)) {
        av_log(avctx, AV_LOG_WARNING, "Ignoring invalid width/height values\n");
        ff_set_dimensions(avctx, 0, 0);
    }

    /* if the decoder init function was already called previously,
     * free the already allocated subtitle_header before overwriting it */
    if (av_codec_is_decoder(codec))
        av_freep(&avctx->subtitle_header);

    if (avctx->channels > FF_SANE_NB_CHANNELS) {
        ret = AVERROR(EINVAL);
        goto free_and_end;
    }

    avctx->codec = codec;
    if ((avctx->codec_type == AVMEDIA_TYPE_UNKNOWN || avctx->codec_type == codec->type) &&
        avctx->codec_id == AV_CODEC_ID_NONE) {
        avctx->codec_type = codec->type;
        avctx->codec_id   = codec->id;
    }
    if (avctx->codec_id != codec->id || (avctx->codec_type != codec->type
                                         && avctx->codec_type != AVMEDIA_TYPE_ATTACHMENT)) {
        av_log(avctx, AV_LOG_ERROR, "Codec type or id mismatches\n");
        ret = AVERROR(EINVAL);
        goto free_and_end;
    }
    avctx->frame_number = 0;
    avctx->codec_descriptor = avcodec_descriptor_get(avctx->codec_id);

    if (avctx->codec->capabilities & CODEC_CAP_EXPERIMENTAL &&
        avctx->strict_std_compliance > FF_COMPLIANCE_EXPERIMENTAL) {
        const char *codec_string = av_codec_is_encoder(codec) ? "encoder" : "decoder";
        AVCodec *codec2;
        av_log(avctx, AV_LOG_ERROR,
               "The %s '%s' is experimental but experimental codecs are not enabled, "
               "add '-strict %d' if you want to use it.\n",
               codec_string, codec->name, FF_COMPLIANCE_EXPERIMENTAL);
        codec2 = av_codec_is_encoder(codec) ? avcodec_find_encoder(codec->id) : avcodec_find_decoder(codec->id);
        if (!(codec2->capabilities & CODEC_CAP_EXPERIMENTAL))
            av_log(avctx, AV_LOG_ERROR, "Alternatively use the non experimental %s '%s'.\n",
                codec_string, codec2->name);
        ret = AVERROR_EXPERIMENTAL;
        goto free_and_end;
    }

    if (avctx->codec_type == AVMEDIA_TYPE_AUDIO &&
        (!avctx->time_base.num || !avctx->time_base.den)) {
        avctx->time_base.num = 1;
        avctx->time_base.den = avctx->sample_rate;
    }

    if (!HAVE_THREADS)
        av_log(avctx, AV_LOG_WARNING, "Warning: not compiled with thread support, using thread emulation\n");

    if (CONFIG_FRAME_THREAD_ENCODER) {
        ff_unlock_avcodec(); //we will instanciate a few encoders thus kick the counter to prevent false detection of a problem
        ret = ff_frame_thread_encoder_init(avctx, options ? *options : NULL);
        ff_lock_avcodec(avctx);
        if (ret < 0)
            goto free_and_end;
    }

    if (HAVE_THREADS
        && !(avctx->internal->frame_thread_encoder && (avctx->active_thread_type&FF_THREAD_FRAME))) {
        ret = ff_thread_init(avctx);
        if (ret < 0) {
            goto free_and_end;
        }
    }
    if (!HAVE_THREADS && !(codec->capabilities & CODEC_CAP_AUTO_THREADS))
        avctx->thread_count = 1;

    if (avctx->codec->max_lowres < avctx->lowres || avctx->lowres < 0) {
        av_log(avctx, AV_LOG_ERROR, "The maximum value for lowres supported by the decoder is %d\n",
               avctx->codec->max_lowres);
        ret = AVERROR(EINVAL);
        goto free_and_end;
    }

    if (av_codec_is_encoder(avctx->codec)) {
        int i;
        if (avctx->codec->sample_fmts) {
            for (i = 0; avctx->codec->sample_fmts[i] != AV_SAMPLE_FMT_NONE; i++) {
                if (avctx->sample_fmt == avctx->codec->sample_fmts[i])
                    break;
                if (avctx->channels == 1 &&
                    av_get_planar_sample_fmt(avctx->sample_fmt) ==
                    av_get_planar_sample_fmt(avctx->codec->sample_fmts[i])) {
                    avctx->sample_fmt = avctx->codec->sample_fmts[i];
                    break;
                }
            }
            if (avctx->codec->sample_fmts[i] == AV_SAMPLE_FMT_NONE) {
                char buf[128];
                snprintf(buf, sizeof(buf), "%d", avctx->sample_fmt);
                av_log(avctx, AV_LOG_ERROR, "Specified sample format %s is invalid or not supported\n",
                       (char *)av_x_if_null(av_get_sample_fmt_name(avctx->sample_fmt), buf));
                ret = AVERROR(EINVAL);
                goto free_and_end;
            }
        }
        if (avctx->codec->pix_fmts) {
            for (i = 0; avctx->codec->pix_fmts[i] != AV_PIX_FMT_NONE; i++)
                if (avctx->pix_fmt == avctx->codec->pix_fmts[i])
                    break;
            if (avctx->codec->pix_fmts[i] == AV_PIX_FMT_NONE
                && !((avctx->codec_id == AV_CODEC_ID_MJPEG || avctx->codec_id == AV_CODEC_ID_LJPEG)
                     && avctx->strict_std_compliance <= FF_COMPLIANCE_UNOFFICIAL)) {
                char buf[128];
                snprintf(buf, sizeof(buf), "%d", avctx->pix_fmt);
                av_log(avctx, AV_LOG_ERROR, "Specified pixel format %s is invalid or not supported\n",
                       (char *)av_x_if_null(av_get_pix_fmt_name(avctx->pix_fmt), buf));
                ret = AVERROR(EINVAL);
                goto free_and_end;
            }
        }
        if (avctx->codec->supported_samplerates) {
            for (i = 0; avctx->codec->supported_samplerates[i] != 0; i++)
                if (avctx->sample_rate == avctx->codec->supported_samplerates[i])
                    break;
            if (avctx->codec->supported_samplerates[i] == 0) {
                av_log(avctx, AV_LOG_ERROR, "Specified sample rate %d is not supported\n",
                       avctx->sample_rate);
                ret = AVERROR(EINVAL);
                goto free_and_end;
            }
        }
        if (avctx->codec->channel_layouts) {
            if (!avctx->channel_layout) {
                av_log(avctx, AV_LOG_WARNING, "Channel layout not specified\n");
            } else {
                for (i = 0; avctx->codec->channel_layouts[i] != 0; i++)
                    if (avctx->channel_layout == avctx->codec->channel_layouts[i])
                        break;
                if (avctx->codec->channel_layouts[i] == 0) {
                    char buf[512];
                    av_get_channel_layout_string(buf, sizeof(buf), -1, avctx->channel_layout);
                    av_log(avctx, AV_LOG_ERROR, "Specified channel layout '%s' is not supported\n", buf);
                    ret = AVERROR(EINVAL);
                    goto free_and_end;
                }
            }
        }
        if (avctx->channel_layout && avctx->channels) {
            int channels = av_get_channel_layout_nb_channels(avctx->channel_layout);
            if (channels != avctx->channels) {
                char buf[512];
                av_get_channel_layout_string(buf, sizeof(buf), -1, avctx->channel_layout);
                av_log(avctx, AV_LOG_ERROR,
                       "Channel layout '%s' with %d channels does not match number of specified channels %d\n",
                       buf, channels, avctx->channels);
                ret = AVERROR(EINVAL);
                goto free_and_end;
            }
        } else if (avctx->channel_layout) {
            avctx->channels = av_get_channel_layout_nb_channels(avctx->channel_layout);
        }
        if(avctx->codec_type == AVMEDIA_TYPE_VIDEO &&
           avctx->codec_id != AV_CODEC_ID_PNG // For mplayer
        ) {
            if (avctx->width <= 0 || avctx->height <= 0) {
                av_log(avctx, AV_LOG_ERROR, "dimensions not set\n");
                ret = AVERROR(EINVAL);
                goto free_and_end;
            }
        }
        if (   (avctx->codec_type == AVMEDIA_TYPE_VIDEO || avctx->codec_type == AVMEDIA_TYPE_AUDIO)
            && avctx->bit_rate>0 && avctx->bit_rate<1000) {
            av_log(avctx, AV_LOG_WARNING, "Bitrate %d is extremely low, maybe you mean %dk\n", avctx->bit_rate, avctx->bit_rate);
        }

        if (!avctx->rc_initial_buffer_occupancy)
            avctx->rc_initial_buffer_occupancy = avctx->rc_buffer_size * 3 / 4;
    }

    avctx->pts_correction_num_faulty_pts =
    avctx->pts_correction_num_faulty_dts = 0;
    avctx->pts_correction_last_pts =
    avctx->pts_correction_last_dts = INT64_MIN;

    if (   avctx->codec->init && (!(avctx->active_thread_type&FF_THREAD_FRAME)
        || avctx->internal->frame_thread_encoder)) {
        ret = avctx->codec->init(avctx);
        if (ret < 0) {
            goto free_and_end;
        }
    }

    ret=0;

    if (av_codec_is_decoder(avctx->codec)) {
        if (!avctx->bit_rate)
            avctx->bit_rate = get_bit_rate(avctx);
        /* validate channel layout from the decoder */
        if (avctx->channel_layout) {
            int channels = av_get_channel_layout_nb_channels(avctx->channel_layout);
            if (!avctx->channels)
                avctx->channels = channels;
            else if (channels != avctx->channels) {
                char buf[512];
                av_get_channel_layout_string(buf, sizeof(buf), -1, avctx->channel_layout);
                av_log(avctx, AV_LOG_WARNING,
                       "Channel layout '%s' with %d channels does not match specified number of channels %d: "
                       "ignoring specified channel layout\n",
                       buf, channels, avctx->channels);
                avctx->channel_layout = 0;
            }
        }
        if (avctx->channels && avctx->channels < 0 ||
            avctx->channels > FF_SANE_NB_CHANNELS) {
            ret = AVERROR(EINVAL);
            goto free_and_end;
        }
        if (avctx->sub_charenc) {
            if (avctx->codec_type != AVMEDIA_TYPE_SUBTITLE) {
                av_log(avctx, AV_LOG_ERROR, "Character encoding is only "
                       "supported with subtitles codecs\n");
                ret = AVERROR(EINVAL);
                goto free_and_end;
            } else if (avctx->codec_descriptor->props & AV_CODEC_PROP_BITMAP_SUB) {
                av_log(avctx, AV_LOG_WARNING, "Codec '%s' is bitmap-based, "
                       "subtitles character encoding will be ignored\n",
                       avctx->codec_descriptor->name);
                avctx->sub_charenc_mode = FF_SUB_CHARENC_MODE_DO_NOTHING;
            } else {
                /* input character encoding is set for a text based subtitle
                 * codec at this point */
                if (avctx->sub_charenc_mode == FF_SUB_CHARENC_MODE_AUTOMATIC)
                    avctx->sub_charenc_mode = FF_SUB_CHARENC_MODE_PRE_DECODER;

                if (avctx->sub_charenc_mode == FF_SUB_CHARENC_MODE_PRE_DECODER) {
#if CONFIG_ICONV
                    iconv_t cd = iconv_open("UTF-8", avctx->sub_charenc);
                    if (cd == (iconv_t)-1) {
                        av_log(avctx, AV_LOG_ERROR, "Unable to open iconv context "
                               "with input character encoding \"%s\"\n", avctx->sub_charenc);
                        ret = AVERROR(errno);
                        goto free_and_end;
                    }
                    iconv_close(cd);
#else
                    av_log(avctx, AV_LOG_ERROR, "Character encoding subtitles "
                           "conversion needs a libavcodec built with iconv support "
                           "for this codec\n");
                    ret = AVERROR(ENOSYS);
                    goto free_and_end;
#endif
                }
            }
        }
    }
end:
    ff_unlock_avcodec();
    if (options) {
        av_dict_free(options);
        *options = tmp;
    }

    return ret;
free_and_end:
    av_dict_free(&tmp);
    av_freep(&avctx->priv_data);
    if (avctx->internal) {
        av_freep(&avctx->internal->pool);
        av_frame_free(&avctx->internal->to_free);
    }
    av_freep(&avctx->internal);
    avctx->codec = NULL;
    goto end;
}

int ff_alloc_packet2(AVCodecContext *avctx, AVPacket *avpkt, int64_t size)
{
    if (avpkt->size < 0) {
        av_log(avctx, AV_LOG_ERROR, "Invalid negative user packet size %d\n", avpkt->size);
        return AVERROR(EINVAL);
    }
    if (size < 0 || size > INT_MAX - FF_INPUT_BUFFER_PADDING_SIZE) {
        av_log(avctx, AV_LOG_ERROR, "Invalid minimum required packet size %"PRId64" (max allowed is %d)\n",
               size, INT_MAX - FF_INPUT_BUFFER_PADDING_SIZE);
        return AVERROR(EINVAL);
    }

    if (avctx) {
        av_assert0(!avpkt->data || avpkt->data != avctx->internal->byte_buffer);
        if (!avpkt->data || avpkt->size < size) {
            av_fast_padded_malloc(&avctx->internal->byte_buffer, &avctx->internal->byte_buffer_size, size);
            avpkt->data = avctx->internal->byte_buffer;
            avpkt->size = avctx->internal->byte_buffer_size;
            avpkt->destruct = NULL;
        }
    }

    if (avpkt->data) {
        AVBufferRef *buf = avpkt->buf;
#if FF_API_DESTRUCT_PACKET
FF_DISABLE_DEPRECATION_WARNINGS
        void *destruct = avpkt->destruct;
FF_ENABLE_DEPRECATION_WARNINGS
#endif

        if (avpkt->size < size) {
            av_log(avctx, AV_LOG_ERROR, "User packet is too small (%d < %"PRId64")\n", avpkt->size, size);
            return AVERROR(EINVAL);
        }

        av_init_packet(avpkt);
#if FF_API_DESTRUCT_PACKET
FF_DISABLE_DEPRECATION_WARNINGS
        avpkt->destruct = destruct;
FF_ENABLE_DEPRECATION_WARNINGS
#endif
        avpkt->buf      = buf;
        avpkt->size     = size;
        return 0;
    } else {
        int ret = av_new_packet(avpkt, size);
        if (ret < 0)
            av_log(avctx, AV_LOG_ERROR, "Failed to allocate packet of size %"PRId64"\n", size);
        return ret;
    }
}

int ff_alloc_packet(AVPacket *avpkt, int size)
{
    return ff_alloc_packet2(NULL, avpkt, size);
}

/**
 * Pad last frame with silence.
 */
static int pad_last_frame(AVCodecContext *s, AVFrame **dst, const AVFrame *src)
{
    AVFrame *frame = NULL;
    int ret;

    if (!(frame = av_frame_alloc()))
        return AVERROR(ENOMEM);

    frame->format         = src->format;
    frame->channel_layout = src->channel_layout;
    av_frame_set_channels(frame, av_frame_get_channels(src));
    frame->nb_samples     = s->frame_size;
    ret = av_frame_get_buffer(frame, 32);
    if (ret < 0)
        goto fail;

    ret = av_frame_copy_props(frame, src);
    if (ret < 0)
        goto fail;

    if ((ret = av_samples_copy(frame->extended_data, src->extended_data, 0, 0,
                               src->nb_samples, s->channels, s->sample_fmt)) < 0)
        goto fail;
    if ((ret = av_samples_set_silence(frame->extended_data, src->nb_samples,
                                      frame->nb_samples - src->nb_samples,
                                      s->channels, s->sample_fmt)) < 0)
        goto fail;

    *dst = frame;

    return 0;

fail:
    av_frame_free(&frame);
    return ret;
}

int attribute_align_arg avcodec_encode_audio2(AVCodecContext *avctx,
                                              AVPacket *avpkt,
                                              const AVFrame *frame,
                                              int *got_packet_ptr)
{
    AVFrame tmp;
    AVFrame *padded_frame = NULL;
    int ret;
    AVPacket user_pkt = *avpkt;
    int needs_realloc = !user_pkt.data;

    *got_packet_ptr = 0;

    if (!(avctx->codec->capabilities & CODEC_CAP_DELAY) && !frame) {
        av_free_packet(avpkt);
        av_init_packet(avpkt);
        return 0;
    }

    /* ensure that extended_data is properly set */
    if (frame && !frame->extended_data) {
        if (av_sample_fmt_is_planar(avctx->sample_fmt) &&
            avctx->channels > AV_NUM_DATA_POINTERS) {
            av_log(avctx, AV_LOG_ERROR, "Encoding to a planar sample format, "
                                        "with more than %d channels, but extended_data is not set.\n",
                   AV_NUM_DATA_POINTERS);
            return AVERROR(EINVAL);
        }
        av_log(avctx, AV_LOG_WARNING, "extended_data is not set.\n");

        tmp = *frame;
        tmp.extended_data = tmp.data;
        frame = &tmp;
    }

    /* check for valid frame size */
    if (frame) {
        if (avctx->codec->capabilities & CODEC_CAP_SMALL_LAST_FRAME) {
            if (frame->nb_samples > avctx->frame_size) {
                av_log(avctx, AV_LOG_ERROR, "more samples than frame size (avcodec_encode_audio2)\n");
                return AVERROR(EINVAL);
            }
        } else if (!(avctx->codec->capabilities & CODEC_CAP_VARIABLE_FRAME_SIZE)) {
            if (frame->nb_samples < avctx->frame_size &&
                !avctx->internal->last_audio_frame) {
                ret = pad_last_frame(avctx, &padded_frame, frame);
                if (ret < 0)
                    return ret;

                frame = padded_frame;
                avctx->internal->last_audio_frame = 1;
            }

            if (frame->nb_samples != avctx->frame_size) {
                av_log(avctx, AV_LOG_ERROR, "nb_samples (%d) != frame_size (%d) (avcodec_encode_audio2)\n", frame->nb_samples, avctx->frame_size);
                ret = AVERROR(EINVAL);
                goto end;
            }
        }
    }

    ret = avctx->codec->encode2(avctx, avpkt, frame, got_packet_ptr);
    if (!ret) {
        if (*got_packet_ptr) {
            if (!(avctx->codec->capabilities & CODEC_CAP_DELAY)) {
                if (avpkt->pts == AV_NOPTS_VALUE)
                    avpkt->pts = frame->pts;
                if (!avpkt->duration)
                    avpkt->duration = ff_samples_to_time_base(avctx,
                                                              frame->nb_samples);
            }
            avpkt->dts = avpkt->pts;
        } else {
            avpkt->size = 0;
        }
    }
    if (avpkt->data && avpkt->data == avctx->internal->byte_buffer) {
        needs_realloc = 0;
        if (user_pkt.data) {
            if (user_pkt.size >= avpkt->size) {
                memcpy(user_pkt.data, avpkt->data, avpkt->size);
            } else {
                av_log(avctx, AV_LOG_ERROR, "Provided packet is too small, needs to be %d\n", avpkt->size);
                avpkt->size = user_pkt.size;
                ret = -1;
            }
            avpkt->buf      = user_pkt.buf;
            avpkt->data     = user_pkt.data;
            avpkt->destruct = user_pkt.destruct;
        } else {
            if (av_dup_packet(avpkt) < 0) {
                ret = AVERROR(ENOMEM);
            }
        }
    }

    if (!ret) {
        if (needs_realloc && avpkt->data) {
            ret = av_buffer_realloc(&avpkt->buf, avpkt->size + FF_INPUT_BUFFER_PADDING_SIZE);
            if (ret >= 0)
                avpkt->data = avpkt->buf->data;
        }

        avctx->frame_number++;
    }

    if (ret < 0 || !*got_packet_ptr) {
        av_free_packet(avpkt);
        av_init_packet(avpkt);
        goto end;
    }

    /* NOTE: if we add any audio encoders which output non-keyframe packets,
     *       this needs to be moved to the encoders, but for now we can do it
     *       here to simplify things */
    avpkt->flags |= AV_PKT_FLAG_KEY;

end:
    av_frame_free(&padded_frame);

    return ret;
}

#if FF_API_OLD_ENCODE_AUDIO
int attribute_align_arg avcodec_encode_audio(AVCodecContext *avctx,
                                             uint8_t *buf, int buf_size,
                                             const short *samples)
{
    AVPacket pkt;
    AVFrame *frame;
    int ret, samples_size, got_packet;

    av_init_packet(&pkt);
    pkt.data = buf;
    pkt.size = buf_size;

    if (samples) {
        frame = av_frame_alloc();
        if (!frame)
            return AVERROR(ENOMEM);

        if (avctx->frame_size) {
            frame->nb_samples = avctx->frame_size;
        } else {
            /* if frame_size is not set, the number of samples must be
             * calculated from the buffer size */
            int64_t nb_samples;
            if (!av_get_bits_per_sample(avctx->codec_id)) {
                av_log(avctx, AV_LOG_ERROR, "avcodec_encode_audio() does not "
                                            "support this codec\n");
                av_frame_free(&frame);
                return AVERROR(EINVAL);
            }
            nb_samples = (int64_t)buf_size * 8 /
                         (av_get_bits_per_sample(avctx->codec_id) *
                          avctx->channels);
            if (nb_samples >= INT_MAX) {
                av_frame_free(&frame);
                return AVERROR(EINVAL);
            }
            frame->nb_samples = nb_samples;
        }

        /* it is assumed that the samples buffer is large enough based on the
         * relevant parameters */
        samples_size = av_samples_get_buffer_size(NULL, avctx->channels,
                                                  frame->nb_samples,
                                                  avctx->sample_fmt, 1);
        if ((ret = avcodec_fill_audio_frame(frame, avctx->channels,
                                            avctx->sample_fmt,
                                            (const uint8_t *)samples,
                                            samples_size, 1)) < 0) {
            av_frame_free(&frame);
            return ret;
        }

        /* fabricate frame pts from sample count.
         * this is needed because the avcodec_encode_audio() API does not have
         * a way for the user to provide pts */
        if (avctx->sample_rate && avctx->time_base.num)
            frame->pts = ff_samples_to_time_base(avctx,
                                                 avctx->internal->sample_count);
        else
            frame->pts = AV_NOPTS_VALUE;
        avctx->internal->sample_count += frame->nb_samples;
    } else {
        frame = NULL;
    }

    got_packet = 0;
    ret = avcodec_encode_audio2(avctx, &pkt, frame, &got_packet);
    if (!ret && got_packet && avctx->coded_frame) {
        avctx->coded_frame->pts       = pkt.pts;
        avctx->coded_frame->key_frame = !!(pkt.flags & AV_PKT_FLAG_KEY);
    }
    /* free any side data since we cannot return it */
    av_packet_free_side_data(&pkt);

    if (frame && frame->extended_data != frame->data)
        av_freep(&frame->extended_data);

    av_frame_free(&frame);
    return ret ? ret : pkt.size;
}

#endif

#if FF_API_OLD_ENCODE_VIDEO
int attribute_align_arg avcodec_encode_video(AVCodecContext *avctx, uint8_t *buf, int buf_size,
                                             const AVFrame *pict)
{
    AVPacket pkt;
    int ret, got_packet = 0;

    if (buf_size < FF_MIN_BUFFER_SIZE) {
        av_log(avctx, AV_LOG_ERROR, "buffer smaller than minimum size\n");
        return -1;
    }

    av_init_packet(&pkt);
    pkt.data = buf;
    pkt.size = buf_size;

    ret = avcodec_encode_video2(avctx, &pkt, pict, &got_packet);
    if (!ret && got_packet && avctx->coded_frame) {
        avctx->coded_frame->pts       = pkt.pts;
        avctx->coded_frame->key_frame = !!(pkt.flags & AV_PKT_FLAG_KEY);
    }

    /* free any side data since we cannot return it */
    if (pkt.side_data_elems > 0) {
        int i;
        for (i = 0; i < pkt.side_data_elems; i++)
            av_free(pkt.side_data[i].data);
        av_freep(&pkt.side_data);
        pkt.side_data_elems = 0;
    }

    return ret ? ret : pkt.size;
}

#endif

int attribute_align_arg avcodec_encode_video2(AVCodecContext *avctx,
                                              AVPacket *avpkt,
                                              const AVFrame *frame,
                                              int *got_packet_ptr)
{
    int ret;
    AVPacket user_pkt = *avpkt;
    int needs_realloc = !user_pkt.data;

    *got_packet_ptr = 0;

    if(CONFIG_FRAME_THREAD_ENCODER &&
       avctx->internal->frame_thread_encoder && (avctx->active_thread_type&FF_THREAD_FRAME))
        return ff_thread_video_encode_frame(avctx, avpkt, frame, got_packet_ptr);

    if ((avctx->flags&CODEC_FLAG_PASS1) && avctx->stats_out)
        avctx->stats_out[0] = '\0';

    if (!(avctx->codec->capabilities & CODEC_CAP_DELAY) && !frame) {
        av_free_packet(avpkt);
        av_init_packet(avpkt);
        avpkt->size = 0;
        return 0;
    }

    if (av_image_check_size(avctx->width, avctx->height, 0, avctx))
        return AVERROR(EINVAL);

    av_assert0(avctx->codec->encode2);

    ret = avctx->codec->encode2(avctx, avpkt, frame, got_packet_ptr);
    av_assert0(ret <= 0);

    if (avpkt->data && avpkt->data == avctx->internal->byte_buffer) {
        needs_realloc = 0;
        if (user_pkt.data) {
            if (user_pkt.size >= avpkt->size) {
                memcpy(user_pkt.data, avpkt->data, avpkt->size);
            } else {
                av_log(avctx, AV_LOG_ERROR, "Provided packet is too small, needs to be %d\n", avpkt->size);
                avpkt->size = user_pkt.size;
                ret = -1;
            }
            avpkt->buf      = user_pkt.buf;
            avpkt->data     = user_pkt.data;
            avpkt->destruct = user_pkt.destruct;
        } else {
            if (av_dup_packet(avpkt) < 0) {
                ret = AVERROR(ENOMEM);
            }
        }
    }

    if (!ret) {
        if (!*got_packet_ptr)
            avpkt->size = 0;
        else if (!(avctx->codec->capabilities & CODEC_CAP_DELAY))
            avpkt->pts = avpkt->dts = frame->pts;

        if (needs_realloc && avpkt->data) {
            ret = av_buffer_realloc(&avpkt->buf, avpkt->size + FF_INPUT_BUFFER_PADDING_SIZE);
            if (ret >= 0)
                avpkt->data = avpkt->buf->data;
        }

        avctx->frame_number++;
    }

    if (ret < 0 || !*got_packet_ptr)
        av_free_packet(avpkt);
    else
        av_packet_merge_side_data(avpkt);

    emms_c();
    return ret;
}

int avcodec_encode_subtitle(AVCodecContext *avctx, uint8_t *buf, int buf_size,
                            const AVSubtitle *sub)
{
    int ret;
    if (sub->start_display_time) {
        av_log(avctx, AV_LOG_ERROR, "start_display_time must be 0.\n");
        return -1;
    }

    ret = avctx->codec->encode_sub(avctx, buf, buf_size, sub);
    avctx->frame_number++;
    return ret;
}

/**
 * Attempt to guess proper monotonic timestamps for decoded video frames
 * which might have incorrect times. Input timestamps may wrap around, in
 * which case the output will as well.
 *
 * @param pts the pts field of the decoded AVPacket, as passed through
 * AVFrame.pkt_pts
 * @param dts the dts field of the decoded AVPacket
 * @return one of the input values, may be AV_NOPTS_VALUE
 */
static int64_t guess_correct_pts(AVCodecContext *ctx,
                                 int64_t reordered_pts, int64_t dts)
{
    int64_t pts = AV_NOPTS_VALUE;

    if (dts != AV_NOPTS_VALUE) {
        ctx->pts_correction_num_faulty_dts += dts <= ctx->pts_correction_last_dts;
        ctx->pts_correction_last_dts = dts;
    }
    if (reordered_pts != AV_NOPTS_VALUE) {
        ctx->pts_correction_num_faulty_pts += reordered_pts <= ctx->pts_correction_last_pts;
        ctx->pts_correction_last_pts = reordered_pts;
    }
    if ((ctx->pts_correction_num_faulty_pts<=ctx->pts_correction_num_faulty_dts || dts == AV_NOPTS_VALUE)
       && reordered_pts != AV_NOPTS_VALUE)
        pts = reordered_pts;
    else
        pts = dts;

    return pts;
}

static int apply_param_change(AVCodecContext *avctx, AVPacket *avpkt)
{
    int size = 0, ret;
    const uint8_t *data;
    uint32_t flags;

    data = av_packet_get_side_data(avpkt, AV_PKT_DATA_PARAM_CHANGE, &size);
    if (!data)
        return 0;

    if (!(avctx->codec->capabilities & CODEC_CAP_PARAM_CHANGE)) {
        av_log(avctx, AV_LOG_ERROR, "This decoder does not support parameter "
               "changes, but PARAM_CHANGE side data was sent to it.\n");
        return AVERROR(EINVAL);
    }

    if (size < 4)
        goto fail;

    flags = bytestream_get_le32(&data);
    size -= 4;

    if (flags & AV_SIDE_DATA_PARAM_CHANGE_CHANNEL_COUNT) {
        if (size < 4)
            goto fail;
        avctx->channels = bytestream_get_le32(&data);
        size -= 4;
    }
    if (flags & AV_SIDE_DATA_PARAM_CHANGE_CHANNEL_LAYOUT) {
        if (size < 8)
            goto fail;
        avctx->channel_layout = bytestream_get_le64(&data);
        size -= 8;
    }
    if (flags & AV_SIDE_DATA_PARAM_CHANGE_SAMPLE_RATE) {
        if (size < 4)
            goto fail;
        avctx->sample_rate = bytestream_get_le32(&data);
        size -= 4;
    }
    if (flags & AV_SIDE_DATA_PARAM_CHANGE_DIMENSIONS) {
        if (size < 8)
            goto fail;
        avctx->width  = bytestream_get_le32(&data);
        avctx->height = bytestream_get_le32(&data);
        size -= 8;
        ret = ff_set_dimensions(avctx, avctx->width, avctx->height);
        if (ret < 0)
            return ret;
    }

    return 0;
fail:
    av_log(avctx, AV_LOG_ERROR, "PARAM_CHANGE side data too small.\n");
    return AVERROR_INVALIDDATA;
}

static int add_metadata_from_side_data(AVCodecContext *avctx, AVFrame *frame)
{
    int size;
    const uint8_t *side_metadata;

    AVDictionary **frame_md = avpriv_frame_get_metadatap(frame);

    side_metadata = av_packet_get_side_data(avctx->internal->pkt,
                                            AV_PKT_DATA_STRINGS_METADATA, &size);
    return av_packet_unpack_dictionary(side_metadata, size, frame_md);
}

static int unrefcount_frame(AVCodecInternal *avci, AVFrame *frame)
{
    int ret;

    /* move the original frame to our backup */
    av_frame_unref(avci->to_free);
    av_frame_move_ref(avci->to_free, frame);

    /* now copy everything except the AVBufferRefs back
     * note that we make a COPY of the side data, so calling av_frame_free() on
     * the caller's frame will work properly */
    ret = av_frame_copy_props(frame, avci->to_free);
    if (ret < 0)
        return ret;

    memcpy(frame->data,     avci->to_free->data,     sizeof(frame->data));
    memcpy(frame->linesize, avci->to_free->linesize, sizeof(frame->linesize));
    if (avci->to_free->extended_data != avci->to_free->data) {
        int planes = av_frame_get_channels(avci->to_free);
        int size   = planes * sizeof(*frame->extended_data);

        if (!size) {
            av_frame_unref(frame);
            return AVERROR_BUG;
        }

        frame->extended_data = av_malloc(size);
        if (!frame->extended_data) {
            av_frame_unref(frame);
            return AVERROR(ENOMEM);
        }
        memcpy(frame->extended_data, avci->to_free->extended_data,
               size);
    } else
        frame->extended_data = frame->data;

    frame->format         = avci->to_free->format;
    frame->width          = avci->to_free->width;
    frame->height         = avci->to_free->height;
    frame->channel_layout = avci->to_free->channel_layout;
    frame->nb_samples     = avci->to_free->nb_samples;
    av_frame_set_channels(frame, av_frame_get_channels(avci->to_free));

    return 0;
}

int attribute_align_arg avcodec_decode_video2(AVCodecContext *avctx, AVFrame *picture,
                                              int *got_picture_ptr,
                                              const AVPacket *avpkt)
{
    AVCodecInternal *avci = avctx->internal;
    int ret;
    // copy to ensure we do not change avpkt
    AVPacket tmp = *avpkt;

    if (!avctx->codec)
        return AVERROR(EINVAL);
    if (avctx->codec->type != AVMEDIA_TYPE_VIDEO) {
        av_log(avctx, AV_LOG_ERROR, "Invalid media type for video\n");
        return AVERROR(EINVAL);
    }

    *got_picture_ptr = 0;
    if ((avctx->coded_width || avctx->coded_height) && av_image_check_size(avctx->coded_width, avctx->coded_height, 0, avctx))
        return AVERROR(EINVAL);

    av_frame_unref(picture);

    if ((avctx->codec->capabilities & CODEC_CAP_DELAY) || avpkt->size || (avctx->active_thread_type & FF_THREAD_FRAME)) {
        int did_split = av_packet_split_side_data(&tmp);
        ret = apply_param_change(avctx, &tmp);
        if (ret < 0) {
            av_log(avctx, AV_LOG_ERROR, "Error applying parameter changes.\n");
            if (avctx->err_recognition & AV_EF_EXPLODE)
                goto fail;
        }

        avctx->internal->pkt = &tmp;
        if (HAVE_THREADS && avctx->active_thread_type & FF_THREAD_FRAME)
            ret = ff_thread_decode_frame(avctx, picture, got_picture_ptr,
                                         &tmp);
        else {
            ret = avctx->codec->decode(avctx, picture, got_picture_ptr,
                                       &tmp);
            picture->pkt_dts = avpkt->dts;

            if(!avctx->has_b_frames){
                av_frame_set_pkt_pos(picture, avpkt->pos);
            }
            //FIXME these should be under if(!avctx->has_b_frames)
            /* get_buffer is supposed to set frame parameters */
            if (!(avctx->codec->capabilities & CODEC_CAP_DR1)) {
                if (!picture->sample_aspect_ratio.num)    picture->sample_aspect_ratio = avctx->sample_aspect_ratio;
                if (!picture->width)                      picture->width               = avctx->width;
                if (!picture->height)                     picture->height              = avctx->height;
                if (picture->format == AV_PIX_FMT_NONE)   picture->format              = avctx->pix_fmt;
            }
        }
        add_metadata_from_side_data(avctx, picture);

fail:
        emms_c(); //needed to avoid an emms_c() call before every return;

        avctx->internal->pkt = NULL;
        if (did_split) {
            av_packet_free_side_data(&tmp);
            if(ret == tmp.size)
                ret = avpkt->size;
        }

        if (*got_picture_ptr) {
            if (!avctx->refcounted_frames) {
                int err = unrefcount_frame(avci, picture);
                if (err < 0)
                    return err;
            }

            avctx->frame_number++;
            av_frame_set_best_effort_timestamp(picture,
                                               guess_correct_pts(avctx,
                                                                 picture->pkt_pts,
                                                                 picture->pkt_dts));
        } else
            av_frame_unref(picture);
    } else
        ret = 0;

    /* many decoders assign whole AVFrames, thus overwriting extended_data;
     * make sure it's set correctly */
    av_assert0(!picture->extended_data || picture->extended_data == picture->data);

    return ret;
}

#if FF_API_OLD_DECODE_AUDIO
int attribute_align_arg avcodec_decode_audio3(AVCodecContext *avctx, int16_t *samples,
                                              int *frame_size_ptr,
                                              AVPacket *avpkt)
{
    AVFrame *frame = av_frame_alloc();
    int ret, got_frame = 0;

    if (!frame)
        return AVERROR(ENOMEM);
    if (avctx->get_buffer != avcodec_default_get_buffer) {
        av_log(avctx, AV_LOG_ERROR, "Custom get_buffer() for use with"
                                    "avcodec_decode_audio3() detected. Overriding with avcodec_default_get_buffer\n");
        av_log(avctx, AV_LOG_ERROR, "Please port your application to "
                                    "avcodec_decode_audio4()\n");
        avctx->get_buffer = avcodec_default_get_buffer;
        avctx->release_buffer = avcodec_default_release_buffer;
    }

    ret = avcodec_decode_audio4(avctx, frame, &got_frame, avpkt);

    if (ret >= 0 && got_frame) {
        int ch, plane_size;
        int planar    = av_sample_fmt_is_planar(avctx->sample_fmt);
        int data_size = av_samples_get_buffer_size(&plane_size, avctx->channels,
                                                   frame->nb_samples,
                                                   avctx->sample_fmt, 1);
        if (*frame_size_ptr < data_size) {
            av_log(avctx, AV_LOG_ERROR, "output buffer size is too small for "
                                        "the current frame (%d < %d)\n", *frame_size_ptr, data_size);
            av_frame_free(&frame);
            return AVERROR(EINVAL);
        }

        memcpy(samples, frame->extended_data[0], plane_size);

        if (planar && avctx->channels > 1) {
            uint8_t *out = ((uint8_t *)samples) + plane_size;
            for (ch = 1; ch < avctx->channels; ch++) {
                memcpy(out, frame->extended_data[ch], plane_size);
                out += plane_size;
            }
        }
        *frame_size_ptr = data_size;
    } else {
        *frame_size_ptr = 0;
    }
    av_frame_free(&frame);
    return ret;
}

#endif

int attribute_align_arg avcodec_decode_audio4(AVCodecContext *avctx,
                                              AVFrame *frame,
                                              int *got_frame_ptr,
                                              const AVPacket *avpkt)
{
    AVCodecInternal *avci = avctx->internal;
    int ret = 0;

    *got_frame_ptr = 0;

    if (!avpkt->data && avpkt->size) {
        av_log(avctx, AV_LOG_ERROR, "invalid packet: NULL data, size != 0\n");
        return AVERROR(EINVAL);
    }
    if (!avctx->codec)
        return AVERROR(EINVAL);
    if (avctx->codec->type != AVMEDIA_TYPE_AUDIO) {
        av_log(avctx, AV_LOG_ERROR, "Invalid media type for audio\n");
        return AVERROR(EINVAL);
    }

    av_frame_unref(frame);

    if ((avctx->codec->capabilities & CODEC_CAP_DELAY) || avpkt->size || (avctx->active_thread_type & FF_THREAD_FRAME)) {
        uint8_t *side;
        int side_size;
        uint32_t discard_padding = 0;
        // copy to ensure we do not change avpkt
        AVPacket tmp = *avpkt;
        int did_split = av_packet_split_side_data(&tmp);
        ret = apply_param_change(avctx, &tmp);
        if (ret < 0) {
            av_log(avctx, AV_LOG_ERROR, "Error applying parameter changes.\n");
            if (avctx->err_recognition & AV_EF_EXPLODE)
                goto fail;
        }

        avctx->internal->pkt = &tmp;
        if (HAVE_THREADS && avctx->active_thread_type & FF_THREAD_FRAME)
            ret = ff_thread_decode_frame(avctx, frame, got_frame_ptr, &tmp);
        else {
            ret = avctx->codec->decode(avctx, frame, got_frame_ptr, &tmp);
            frame->pkt_dts = avpkt->dts;
        }
        if (ret >= 0 && *got_frame_ptr) {
            add_metadata_from_side_data(avctx, frame);
            avctx->frame_number++;
            av_frame_set_best_effort_timestamp(frame,
                                               guess_correct_pts(avctx,
                                                                 frame->pkt_pts,
                                                                 frame->pkt_dts));
            if (frame->format == AV_SAMPLE_FMT_NONE)
                frame->format = avctx->sample_fmt;
            if (!frame->channel_layout)
                frame->channel_layout = avctx->channel_layout;
            if (!av_frame_get_channels(frame))
                av_frame_set_channels(frame, avctx->channels);
            if (!frame->sample_rate)
                frame->sample_rate = avctx->sample_rate;
        }

        side= av_packet_get_side_data(avctx->internal->pkt, AV_PKT_DATA_SKIP_SAMPLES, &side_size);
        if(side && side_size>=10) {
            avctx->internal->skip_samples = AV_RL32(side);
            av_log(avctx, AV_LOG_DEBUG, "skip %d samples due to side data\n",
                   avctx->internal->skip_samples);
            discard_padding = AV_RL32(side + 4);
        }
        if (avctx->internal->skip_samples && *got_frame_ptr) {
            if(frame->nb_samples <= avctx->internal->skip_samples){
                *got_frame_ptr = 0;
                avctx->internal->skip_samples -= frame->nb_samples;
                av_log(avctx, AV_LOG_DEBUG, "skip whole frame, skip left: %d\n",
                       avctx->internal->skip_samples);
            } else {
                av_samples_copy(frame->extended_data, frame->extended_data, 0, avctx->internal->skip_samples,
                                frame->nb_samples - avctx->internal->skip_samples, avctx->channels, frame->format);
                if(avctx->pkt_timebase.num && avctx->sample_rate) {
                    int64_t diff_ts = av_rescale_q(avctx->internal->skip_samples,
                                                   (AVRational){1, avctx->sample_rate},
                                                   avctx->pkt_timebase);
                    if(frame->pkt_pts!=AV_NOPTS_VALUE)
                        frame->pkt_pts += diff_ts;
                    if(frame->pkt_dts!=AV_NOPTS_VALUE)
                        frame->pkt_dts += diff_ts;
                    if (av_frame_get_pkt_duration(frame) >= diff_ts)
                        av_frame_set_pkt_duration(frame, av_frame_get_pkt_duration(frame) - diff_ts);
                } else {
                    av_log(avctx, AV_LOG_WARNING, "Could not update timestamps for skipped samples.\n");
                }
                av_log(avctx, AV_LOG_DEBUG, "skip %d/%d samples\n",
                       avctx->internal->skip_samples, frame->nb_samples);
                frame->nb_samples -= avctx->internal->skip_samples;
                avctx->internal->skip_samples = 0;
            }
        }

        if (discard_padding > 0 && discard_padding <= frame->nb_samples && *got_frame_ptr) {
            if (discard_padding == frame->nb_samples) {
                *got_frame_ptr = 0;
            } else {
                if(avctx->pkt_timebase.num && avctx->sample_rate) {
                    int64_t diff_ts = av_rescale_q(frame->nb_samples - discard_padding,
                                                   (AVRational){1, avctx->sample_rate},
                                                   avctx->pkt_timebase);
                    if (av_frame_get_pkt_duration(frame) >= diff_ts)
                        av_frame_set_pkt_duration(frame, av_frame_get_pkt_duration(frame) - diff_ts);
                } else {
                    av_log(avctx, AV_LOG_WARNING, "Could not update timestamps for discarded samples.\n");
                }
                av_log(avctx, AV_LOG_DEBUG, "discard %d/%d samples\n",
                       discard_padding, frame->nb_samples);
                frame->nb_samples -= discard_padding;
            }
        }
fail:
        avctx->internal->pkt = NULL;
        if (did_split) {
            av_packet_free_side_data(&tmp);
            if(ret == tmp.size)
                ret = avpkt->size;
        }

        if (ret >= 0 && *got_frame_ptr) {
            if (!avctx->refcounted_frames) {
                int err = unrefcount_frame(avci, frame);
                if (err < 0)
                    return err;
            }
        } else
            av_frame_unref(frame);
    }

    return ret;
}

#define UTF8_MAX_BYTES 4 /* 5 and 6 bytes sequences should not be used */
static int recode_subtitle(AVCodecContext *avctx,
                           AVPacket *outpkt, const AVPacket *inpkt)
{
#if CONFIG_ICONV
    iconv_t cd = (iconv_t)-1;
    int ret = 0;
    char *inb, *outb;
    size_t inl, outl;
    AVPacket tmp;
#endif

    if (avctx->sub_charenc_mode != FF_SUB_CHARENC_MODE_PRE_DECODER || inpkt->size == 0)
        return 0;

#if CONFIG_ICONV
    cd = iconv_open("UTF-8", avctx->sub_charenc);
    av_assert0(cd != (iconv_t)-1);

    inb = inpkt->data;
    inl = inpkt->size;

    if (inl >= INT_MAX / UTF8_MAX_BYTES - FF_INPUT_BUFFER_PADDING_SIZE) {
        av_log(avctx, AV_LOG_ERROR, "Subtitles packet is too big for recoding\n");
        ret = AVERROR(ENOMEM);
        goto end;
    }

    ret = av_new_packet(&tmp, inl * UTF8_MAX_BYTES);
    if (ret < 0)
        goto end;
    outpkt->buf  = tmp.buf;
    outpkt->data = tmp.data;
    outpkt->size = tmp.size;
    outb = outpkt->data;
    outl = outpkt->size;

    if (iconv(cd, &inb, &inl, &outb, &outl) == (size_t)-1 ||
        iconv(cd, NULL, NULL, &outb, &outl) == (size_t)-1 ||
        outl >= outpkt->size || inl != 0) {
        av_log(avctx, AV_LOG_ERROR, "Unable to recode subtitle event \"%s\" "
               "from %s to UTF-8\n", inpkt->data, avctx->sub_charenc);
        av_free_packet(&tmp);
        ret = AVERROR(errno);
        goto end;
    }
    outpkt->size -= outl;
    memset(outpkt->data + outpkt->size, 0, outl);

end:
    if (cd != (iconv_t)-1)
        iconv_close(cd);
    return ret;
#else
    av_assert0(!"requesting subtitles recoding without iconv");
#endif
}

static int utf8_check(const uint8_t *str)
{
    const uint8_t *byte;
    uint32_t codepoint, min;

    while (*str) {
        byte = str;
        GET_UTF8(codepoint, *(byte++), return 0;);
        min = byte - str == 1 ? 0 : byte - str == 2 ? 0x80 :
              1 << (5 * (byte - str) - 4);
        if (codepoint < min || codepoint >= 0x110000 ||
            codepoint == 0xFFFE /* BOM */ ||
            codepoint >= 0xD800 && codepoint <= 0xDFFF /* surrogates */)
            return 0;
        str = byte;
    }
    return 1;
}

int avcodec_decode_subtitle2(AVCodecContext *avctx, AVSubtitle *sub,
                             int *got_sub_ptr,
                             AVPacket *avpkt)
{
    int i, ret = 0;

    if (!avpkt->data && avpkt->size) {
        av_log(avctx, AV_LOG_ERROR, "invalid packet: NULL data, size != 0\n");
        return AVERROR(EINVAL);
    }
    if (!avctx->codec)
        return AVERROR(EINVAL);
    if (avctx->codec->type != AVMEDIA_TYPE_SUBTITLE) {
        av_log(avctx, AV_LOG_ERROR, "Invalid media type for subtitles\n");
        return AVERROR(EINVAL);
    }

    *got_sub_ptr = 0;
    avcodec_get_subtitle_defaults(sub);

    if ((avctx->codec->capabilities & CODEC_CAP_DELAY) || avpkt->size) {
        AVPacket pkt_recoded;
        AVPacket tmp = *avpkt;
        int did_split = av_packet_split_side_data(&tmp);
        //apply_param_change(avctx, &tmp);

        if (did_split) {
            /* FFMIN() prevents overflow in case the packet wasn't allocated with
             * proper padding.
             * If the side data is smaller than the buffer padding size, the
             * remaining bytes should have already been filled with zeros by the
             * original packet allocation anyway. */
            memset(tmp.data + tmp.size, 0,
                   FFMIN(avpkt->size - tmp.size, FF_INPUT_BUFFER_PADDING_SIZE));
        }

        pkt_recoded = tmp;
        ret = recode_subtitle(avctx, &pkt_recoded, &tmp);
        if (ret < 0) {
            *got_sub_ptr = 0;
        } else {
            avctx->internal->pkt = &pkt_recoded;

            if (avctx->pkt_timebase.den && avpkt->pts != AV_NOPTS_VALUE)
                sub->pts = av_rescale_q(avpkt->pts,
                                        avctx->pkt_timebase, AV_TIME_BASE_Q);
            ret = avctx->codec->decode(avctx, sub, got_sub_ptr, &pkt_recoded);
            av_assert1((ret >= 0) >= !!*got_sub_ptr &&
                       !!*got_sub_ptr >= !!sub->num_rects);

            if (sub->num_rects && !sub->end_display_time && avpkt->duration &&
                avctx->pkt_timebase.num) {
                AVRational ms = { 1, 1000 };
                sub->end_display_time = av_rescale_q(avpkt->duration,
                                                     avctx->pkt_timebase, ms);
            }

            for (i = 0; i < sub->num_rects; i++) {
                if (sub->rects[i]->ass && !utf8_check(sub->rects[i]->ass)) {
                    av_log(avctx, AV_LOG_ERROR,
                           "Invalid UTF-8 in decoded subtitles text; "
                           "maybe missing -sub_charenc option\n");
                    avsubtitle_free(sub);
                    return AVERROR_INVALIDDATA;
                }
            }

            if (tmp.data != pkt_recoded.data) { // did we recode?
                /* prevent from destroying side data from original packet */
                pkt_recoded.side_data = NULL;
                pkt_recoded.side_data_elems = 0;

                av_free_packet(&pkt_recoded);
            }
            if (avctx->codec_descriptor->props & AV_CODEC_PROP_BITMAP_SUB)
                sub->format = 0;
            else if (avctx->codec_descriptor->props & AV_CODEC_PROP_TEXT_SUB)
                sub->format = 1;
            avctx->internal->pkt = NULL;
        }

        if (did_split) {
            av_packet_free_side_data(&tmp);
            if(ret == tmp.size)
                ret = avpkt->size;
        }

        if (*got_sub_ptr)
            avctx->frame_number++;
    }

    return ret;
}

void avsubtitle_free(AVSubtitle *sub)
{
    int i;

    for (i = 0; i < sub->num_rects; i++) {
        av_freep(&sub->rects[i]->pict.data[0]);
        av_freep(&sub->rects[i]->pict.data[1]);
        av_freep(&sub->rects[i]->pict.data[2]);
        av_freep(&sub->rects[i]->pict.data[3]);
        av_freep(&sub->rects[i]->text);
        av_freep(&sub->rects[i]->ass);
        av_freep(&sub->rects[i]);
    }

    av_freep(&sub->rects);

    memset(sub, 0, sizeof(AVSubtitle));
}

av_cold int ff_codec_close_recursive(AVCodecContext *avctx)
{
    int ret = 0;

    ff_unlock_avcodec();

    ret = avcodec_close(avctx);

    ff_lock_avcodec(NULL);
    return ret;
}

av_cold int avcodec_close(AVCodecContext *avctx)
{
    int ret;

    if (!avctx)
        return 0;

    ret = ff_lock_avcodec(avctx);
    if (ret < 0)
        return ret;

    if (avcodec_is_open(avctx)) {
        FramePool *pool = avctx->internal->pool;
        int i;
        if (CONFIG_FRAME_THREAD_ENCODER &&
            avctx->internal->frame_thread_encoder && avctx->thread_count > 1) {
            ff_unlock_avcodec();
            ff_frame_thread_encoder_free(avctx);
            ff_lock_avcodec(avctx);
        }
        if (HAVE_THREADS && avctx->internal->thread_ctx)
            ff_thread_free(avctx);
        if (avctx->codec && avctx->codec->close)
            avctx->codec->close(avctx);
        avctx->coded_frame = NULL;
        avctx->internal->byte_buffer_size = 0;
        av_freep(&avctx->internal->byte_buffer);
        av_frame_free(&avctx->internal->to_free);
        for (i = 0; i < FF_ARRAY_ELEMS(pool->pools); i++)
            av_buffer_pool_uninit(&pool->pools[i]);
        av_freep(&avctx->internal->pool);
        av_freep(&avctx->internal);
    }

    if (avctx->priv_data && avctx->codec && avctx->codec->priv_class)
        av_opt_free(avctx->priv_data);
    av_opt_free(avctx);
    av_freep(&avctx->priv_data);
    if (av_codec_is_encoder(avctx->codec))
        av_freep(&avctx->extradata);
    avctx->codec = NULL;
    avctx->active_thread_type = 0;

    ff_unlock_avcodec();
    return 0;
}

static enum AVCodecID remap_deprecated_codec_id(enum AVCodecID id)
{
    switch(id){
        //This is for future deprecatec codec ids, its empty since
        //last major bump but will fill up again over time, please don't remove it
//         case AV_CODEC_ID_UTVIDEO_DEPRECATED: return AV_CODEC_ID_UTVIDEO;
        case AV_CODEC_ID_OPUS_DEPRECATED: return AV_CODEC_ID_OPUS;
        case AV_CODEC_ID_TAK_DEPRECATED : return AV_CODEC_ID_TAK;
        case AV_CODEC_ID_PCM_S24LE_PLANAR_DEPRECATED : return AV_CODEC_ID_PCM_S24LE_PLANAR;
        case AV_CODEC_ID_PCM_S32LE_PLANAR_DEPRECATED : return AV_CODEC_ID_PCM_S32LE_PLANAR;
        case AV_CODEC_ID_ESCAPE130_DEPRECATED : return AV_CODEC_ID_ESCAPE130;
        case AV_CODEC_ID_G2M_DEPRECATED : return AV_CODEC_ID_G2M;
        case AV_CODEC_ID_WEBP_DEPRECATED: return AV_CODEC_ID_WEBP;
        case AV_CODEC_ID_HEVC_DEPRECATED: return AV_CODEC_ID_HEVC;
        default                         : return id;
    }
}

static AVCodec *find_encdec(enum AVCodecID id, int encoder)
{
    AVCodec *p, *experimental = NULL;
    p = first_avcodec;
    id= remap_deprecated_codec_id(id);
    while (p) {
        if ((encoder ? av_codec_is_encoder(p) : av_codec_is_decoder(p)) &&
            p->id == id) {
            if (p->capabilities & CODEC_CAP_EXPERIMENTAL && !experimental) {
                experimental = p;
            } else
                return p;
        }
        p = p->next;
    }
    return experimental;
}

AVCodec *avcodec_find_encoder(enum AVCodecID id)
{
    return find_encdec(id, 1);
}

AVCodec *avcodec_find_encoder_by_name(const char *name)
{
    AVCodec *p;
    if (!name)
        return NULL;
    p = first_avcodec;
    while (p) {
        if (av_codec_is_encoder(p) && strcmp(name, p->name) == 0)
            return p;
        p = p->next;
    }
    return NULL;
}

AVCodec *avcodec_find_decoder(enum AVCodecID id)
{
    return find_encdec(id, 0);
}

AVCodec *avcodec_find_decoder_by_name(const char *name)
{
    AVCodec *p;
    if (!name)
        return NULL;
    p = first_avcodec;
    while (p) {
        if (av_codec_is_decoder(p) && strcmp(name, p->name) == 0)
            return p;
        p = p->next;
    }
    return NULL;
}

const char *avcodec_get_name(enum AVCodecID id)
{
    const AVCodecDescriptor *cd;
    AVCodec *codec;

    if (id == AV_CODEC_ID_NONE)
        return "none";
    cd = avcodec_descriptor_get(id);
    if (cd)
        return cd->name;
    av_log(NULL, AV_LOG_WARNING, "Codec 0x%x is not in the full list.\n", id);
    codec = avcodec_find_decoder(id);
    if (codec)
        return codec->name;
    codec = avcodec_find_encoder(id);
    if (codec)
        return codec->name;
    return "unknown_codec";
}

size_t av_get_codec_tag_string(char *buf, size_t buf_size, unsigned int codec_tag)
{
    int i, len, ret = 0;

#define TAG_PRINT(x)                                              \
    (((x) >= '0' && (x) <= '9') ||                                \
     ((x) >= 'a' && (x) <= 'z') || ((x) >= 'A' && (x) <= 'Z') ||  \
     ((x) == '.' || (x) == ' ' || (x) == '-' || (x) == '_'))

    for (i = 0; i < 4; i++) {
        len = snprintf(buf, buf_size,
                       TAG_PRINT(codec_tag & 0xFF) ? "%c" : "[%d]", codec_tag & 0xFF);
        buf        += len;
        buf_size    = buf_size > len ? buf_size - len : 0;
        ret        += len;
        codec_tag >>= 8;
    }
    return ret;
}

void avcodec_string(char *buf, int buf_size, AVCodecContext *enc, int encode)
{
    const char *codec_type;
    const char *codec_name;
    const char *profile = NULL;
    const AVCodec *p;
    int bitrate;
    AVRational display_aspect_ratio;

    if (!buf || buf_size <= 0)
        return;
    codec_type = av_get_media_type_string(enc->codec_type);
    codec_name = avcodec_get_name(enc->codec_id);
    if (enc->profile != FF_PROFILE_UNKNOWN) {
        if (enc->codec)
            p = enc->codec;
        else
            p = encode ? avcodec_find_encoder(enc->codec_id) :
                        avcodec_find_decoder(enc->codec_id);
        if (p)
            profile = av_get_profile_name(p, enc->profile);
    }

    snprintf(buf, buf_size, "%s: %s", codec_type ? codec_type : "unknown",
             codec_name);
    buf[0] ^= 'a' ^ 'A'; /* first letter in uppercase */

    if (enc->codec && strcmp(enc->codec->name, codec_name))
        snprintf(buf + strlen(buf), buf_size - strlen(buf), " (%s)", enc->codec->name);

    if (profile)
        snprintf(buf + strlen(buf), buf_size - strlen(buf), " (%s)", profile);
    if (enc->codec_tag) {
        char tag_buf[32];
        av_get_codec_tag_string(tag_buf, sizeof(tag_buf), enc->codec_tag);
        snprintf(buf + strlen(buf), buf_size - strlen(buf),
                 " (%s / 0x%04X)", tag_buf, enc->codec_tag);
    }

    switch (enc->codec_type) {
    case AVMEDIA_TYPE_VIDEO:
        if (enc->pix_fmt != AV_PIX_FMT_NONE) {
            char detail[256] = "(";
            const char *colorspace_name;
            snprintf(buf + strlen(buf), buf_size - strlen(buf),
                     ", %s",
                     av_get_pix_fmt_name(enc->pix_fmt));
            if (enc->bits_per_raw_sample &&
                enc->bits_per_raw_sample <= av_pix_fmt_desc_get(enc->pix_fmt)->comp[0].depth_minus1)
                av_strlcatf(detail, sizeof(detail), "%d bpc, ", enc->bits_per_raw_sample);
            if (enc->color_range != AVCOL_RANGE_UNSPECIFIED)
                av_strlcatf(detail, sizeof(detail),
                            enc->color_range == AVCOL_RANGE_MPEG ? "tv, ": "pc, ");

            colorspace_name = av_get_colorspace_name(enc->colorspace);
            if (colorspace_name)
                av_strlcatf(detail, sizeof(detail), "%s, ", colorspace_name);

            if (strlen(detail) > 1) {
                detail[strlen(detail) - 2] = 0;
                av_strlcatf(buf, buf_size, "%s)", detail);
            }
        }
        if (enc->width) {
            snprintf(buf + strlen(buf), buf_size - strlen(buf),
                     ", %dx%d",
                     enc->width, enc->height);
            if (enc->sample_aspect_ratio.num) {
                av_reduce(&display_aspect_ratio.num, &display_aspect_ratio.den,
                          enc->width * enc->sample_aspect_ratio.num,
                          enc->height * enc->sample_aspect_ratio.den,
                          1024 * 1024);
                snprintf(buf + strlen(buf), buf_size - strlen(buf),
                         " [SAR %d:%d DAR %d:%d]",
                         enc->sample_aspect_ratio.num, enc->sample_aspect_ratio.den,
                         display_aspect_ratio.num, display_aspect_ratio.den);
            }
            if (av_log_get_level() >= AV_LOG_DEBUG) {
                int g = av_gcd(enc->time_base.num, enc->time_base.den);
                snprintf(buf + strlen(buf), buf_size - strlen(buf),
                         ", %d/%d",
                         enc->time_base.num / g, enc->time_base.den / g);
            }
        }
        if (encode) {
            snprintf(buf + strlen(buf), buf_size - strlen(buf),
                     ", q=%d-%d", enc->qmin, enc->qmax);
        }
        break;
    case AVMEDIA_TYPE_AUDIO:
        if (enc->sample_rate) {
            snprintf(buf + strlen(buf), buf_size - strlen(buf),
                     ", %d Hz", enc->sample_rate);
        }
        av_strlcat(buf, ", ", buf_size);
        av_get_channel_layout_string(buf + strlen(buf), buf_size - strlen(buf), enc->channels, enc->channel_layout);
        if (enc->sample_fmt != AV_SAMPLE_FMT_NONE) {
            snprintf(buf + strlen(buf), buf_size - strlen(buf),
                     ", %s", av_get_sample_fmt_name(enc->sample_fmt));
        }
        break;
    case AVMEDIA_TYPE_DATA:
        if (av_log_get_level() >= AV_LOG_DEBUG) {
            int g = av_gcd(enc->time_base.num, enc->time_base.den);
            if (g)
                snprintf(buf + strlen(buf), buf_size - strlen(buf),
                         ", %d/%d",
                         enc->time_base.num / g, enc->time_base.den / g);
        }
        break;
    case AVMEDIA_TYPE_SUBTITLE:
        if (enc->width)
            snprintf(buf + strlen(buf), buf_size - strlen(buf),
                     ", %dx%d", enc->width, enc->height);
        break;
    default:
        return;
    }
    if (encode) {
        if (enc->flags & CODEC_FLAG_PASS1)
            snprintf(buf + strlen(buf), buf_size - strlen(buf),
                     ", pass 1");
        if (enc->flags & CODEC_FLAG_PASS2)
            snprintf(buf + strlen(buf), buf_size - strlen(buf),
                     ", pass 2");
    }
    bitrate = get_bit_rate(enc);
    if (bitrate != 0) {
        snprintf(buf + strlen(buf), buf_size - strlen(buf),
                 ", %d kb/s", bitrate / 1000);
    } else if (enc->rc_max_rate > 0) {
        snprintf(buf + strlen(buf), buf_size - strlen(buf),
                 ", max. %d kb/s", enc->rc_max_rate / 1000);
    }
}

const char *av_get_profile_name(const AVCodec *codec, int profile)
{
    const AVProfile *p;
    if (profile == FF_PROFILE_UNKNOWN || !codec->profiles)
        return NULL;

    for (p = codec->profiles; p->profile != FF_PROFILE_UNKNOWN; p++)
        if (p->profile == profile)
            return p->name;

    return NULL;
}

unsigned avcodec_version(void)
{
//    av_assert0(AV_CODEC_ID_V410==164);
    av_assert0(AV_CODEC_ID_PCM_S8_PLANAR==65563);
    av_assert0(AV_CODEC_ID_ADPCM_G722==69660);
//     av_assert0(AV_CODEC_ID_BMV_AUDIO==86071);
    av_assert0(AV_CODEC_ID_SRT==94216);
    av_assert0(LIBAVCODEC_VERSION_MICRO >= 100);

    av_assert0(CODEC_ID_CLLC == AV_CODEC_ID_CLLC);
    av_assert0(CODEC_ID_PCM_S8_PLANAR == AV_CODEC_ID_PCM_S8_PLANAR);
    av_assert0(CODEC_ID_ADPCM_IMA_APC == AV_CODEC_ID_ADPCM_IMA_APC);
    av_assert0(CODEC_ID_ILBC == AV_CODEC_ID_ILBC);
    av_assert0(CODEC_ID_SRT == AV_CODEC_ID_SRT);
    return LIBAVCODEC_VERSION_INT;
}

const char *avcodec_configuration(void)
{
    return FFMPEG_CONFIGURATION;
}

const char *avcodec_license(void)
{
#define LICENSE_PREFIX "libavcodec license: "
    return LICENSE_PREFIX FFMPEG_LICENSE + sizeof(LICENSE_PREFIX) - 1;
}

void avcodec_flush_buffers(AVCodecContext *avctx)
{
    if (HAVE_THREADS && avctx->active_thread_type & FF_THREAD_FRAME)
        ff_thread_flush(avctx);
    else if (avctx->codec->flush)
        avctx->codec->flush(avctx);

    avctx->pts_correction_last_pts =
    avctx->pts_correction_last_dts = INT64_MIN;

    if (!avctx->refcounted_frames)
        av_frame_unref(avctx->internal->to_free);
}

int av_get_exact_bits_per_sample(enum AVCodecID codec_id)
{
    switch (codec_id) {
    case AV_CODEC_ID_8SVX_EXP:
    case AV_CODEC_ID_8SVX_FIB:
    case AV_CODEC_ID_ADPCM_CT:
    case AV_CODEC_ID_ADPCM_IMA_APC:
    case AV_CODEC_ID_ADPCM_IMA_EA_SEAD:
    case AV_CODEC_ID_ADPCM_IMA_OKI:
    case AV_CODEC_ID_ADPCM_IMA_WS:
    case AV_CODEC_ID_ADPCM_G722:
    case AV_CODEC_ID_ADPCM_YAMAHA:
        return 4;
    case AV_CODEC_ID_PCM_ALAW:
    case AV_CODEC_ID_PCM_MULAW:
    case AV_CODEC_ID_PCM_S8:
    case AV_CODEC_ID_PCM_S8_PLANAR:
    case AV_CODEC_ID_PCM_U8:
    case AV_CODEC_ID_PCM_ZORK:
        return 8;
    case AV_CODEC_ID_PCM_S16BE:
    case AV_CODEC_ID_PCM_S16BE_PLANAR:
    case AV_CODEC_ID_PCM_S16LE:
    case AV_CODEC_ID_PCM_S16LE_PLANAR:
    case AV_CODEC_ID_PCM_U16BE:
    case AV_CODEC_ID_PCM_U16LE:
        return 16;
    case AV_CODEC_ID_PCM_S24DAUD:
    case AV_CODEC_ID_PCM_S24BE:
    case AV_CODEC_ID_PCM_S24LE:
    case AV_CODEC_ID_PCM_S24LE_PLANAR:
    case AV_CODEC_ID_PCM_U24BE:
    case AV_CODEC_ID_PCM_U24LE:
        return 24;
    case AV_CODEC_ID_PCM_S32BE:
    case AV_CODEC_ID_PCM_S32LE:
    case AV_CODEC_ID_PCM_S32LE_PLANAR:
    case AV_CODEC_ID_PCM_U32BE:
    case AV_CODEC_ID_PCM_U32LE:
    case AV_CODEC_ID_PCM_F32BE:
    case AV_CODEC_ID_PCM_F32LE:
        return 32;
    case AV_CODEC_ID_PCM_F64BE:
    case AV_CODEC_ID_PCM_F64LE:
        return 64;
    default:
        return 0;
    }
}

enum AVCodecID av_get_pcm_codec(enum AVSampleFormat fmt, int be)
{
    static const enum AVCodecID map[AV_SAMPLE_FMT_NB][2] = {
        [AV_SAMPLE_FMT_U8  ] = { AV_CODEC_ID_PCM_U8,    AV_CODEC_ID_PCM_U8    },
        [AV_SAMPLE_FMT_S16 ] = { AV_CODEC_ID_PCM_S16LE, AV_CODEC_ID_PCM_S16BE },
        [AV_SAMPLE_FMT_S32 ] = { AV_CODEC_ID_PCM_S32LE, AV_CODEC_ID_PCM_S32BE },
        [AV_SAMPLE_FMT_FLT ] = { AV_CODEC_ID_PCM_F32LE, AV_CODEC_ID_PCM_F32BE },
        [AV_SAMPLE_FMT_DBL ] = { AV_CODEC_ID_PCM_F64LE, AV_CODEC_ID_PCM_F64BE },
        [AV_SAMPLE_FMT_U8P ] = { AV_CODEC_ID_PCM_U8,    AV_CODEC_ID_PCM_U8    },
        [AV_SAMPLE_FMT_S16P] = { AV_CODEC_ID_PCM_S16LE, AV_CODEC_ID_PCM_S16BE },
        [AV_SAMPLE_FMT_S32P] = { AV_CODEC_ID_PCM_S32LE, AV_CODEC_ID_PCM_S32BE },
        [AV_SAMPLE_FMT_FLTP] = { AV_CODEC_ID_PCM_F32LE, AV_CODEC_ID_PCM_F32BE },
        [AV_SAMPLE_FMT_DBLP] = { AV_CODEC_ID_PCM_F64LE, AV_CODEC_ID_PCM_F64BE },
    };
    if (fmt < 0 || fmt >= AV_SAMPLE_FMT_NB)
        return AV_CODEC_ID_NONE;
    if (be < 0 || be > 1)
        be = AV_NE(1, 0);
    return map[fmt][be];
}

int av_get_bits_per_sample(enum AVCodecID codec_id)
{
    switch (codec_id) {
    case AV_CODEC_ID_ADPCM_SBPRO_2:
        return 2;
    case AV_CODEC_ID_ADPCM_SBPRO_3:
        return 3;
    case AV_CODEC_ID_ADPCM_SBPRO_4:
    case AV_CODEC_ID_ADPCM_IMA_WAV:
    case AV_CODEC_ID_ADPCM_IMA_QT:
    case AV_CODEC_ID_ADPCM_SWF:
    case AV_CODEC_ID_ADPCM_MS:
        return 4;
    default:
        return av_get_exact_bits_per_sample(codec_id);
    }
}

int av_get_audio_frame_duration(AVCodecContext *avctx, int frame_bytes)
{
    int id, sr, ch, ba, tag, bps;

    id  = avctx->codec_id;
    sr  = avctx->sample_rate;
    ch  = avctx->channels;
    ba  = avctx->block_align;
    tag = avctx->codec_tag;
    bps = av_get_exact_bits_per_sample(avctx->codec_id);

    /* codecs with an exact constant bits per sample */
    if (bps > 0 && ch > 0 && frame_bytes > 0 && ch < 32768 && bps < 32768)
        return (frame_bytes * 8LL) / (bps * ch);
    bps = avctx->bits_per_coded_sample;

    /* codecs with a fixed packet duration */
    switch (id) {
    case AV_CODEC_ID_ADPCM_ADX:    return   32;
    case AV_CODEC_ID_ADPCM_IMA_QT: return   64;
    case AV_CODEC_ID_ADPCM_EA_XAS: return  128;
    case AV_CODEC_ID_AMR_NB:
    case AV_CODEC_ID_EVRC:
    case AV_CODEC_ID_GSM:
    case AV_CODEC_ID_QCELP:
    case AV_CODEC_ID_RA_288:       return  160;
    case AV_CODEC_ID_AMR_WB:
    case AV_CODEC_ID_GSM_MS:       return  320;
    case AV_CODEC_ID_MP1:          return  384;
    case AV_CODEC_ID_ATRAC1:       return  512;
    case AV_CODEC_ID_ATRAC3:       return 1024;
    case AV_CODEC_ID_MP2:
    case AV_CODEC_ID_MUSEPACK7:    return 1152;
    case AV_CODEC_ID_AC3:          return 1536;
    }

    if (sr > 0) {
        /* calc from sample rate */
        if (id == AV_CODEC_ID_TTA)
            return 256 * sr / 245;

        if (ch > 0) {
            /* calc from sample rate and channels */
            if (id == AV_CODEC_ID_BINKAUDIO_DCT)
                return (480 << (sr / 22050)) / ch;
        }
    }

    if (ba > 0) {
        /* calc from block_align */
        if (id == AV_CODEC_ID_SIPR) {
            switch (ba) {
            case 20: return 160;
            case 19: return 144;
            case 29: return 288;
            case 37: return 480;
            }
        } else if (id == AV_CODEC_ID_ILBC) {
            switch (ba) {
            case 38: return 160;
            case 50: return 240;
            }
        }
    }

    if (frame_bytes > 0) {
        /* calc from frame_bytes only */
        if (id == AV_CODEC_ID_TRUESPEECH)
            return 240 * (frame_bytes / 32);
        if (id == AV_CODEC_ID_NELLYMOSER)
            return 256 * (frame_bytes / 64);
        if (id == AV_CODEC_ID_RA_144)
            return 160 * (frame_bytes / 20);
        if (id == AV_CODEC_ID_G723_1)
            return 240 * (frame_bytes / 24);

        if (bps > 0) {
            /* calc from frame_bytes and bits_per_coded_sample */
            if (id == AV_CODEC_ID_ADPCM_G726)
                return frame_bytes * 8 / bps;
        }

        if (ch > 0) {
            /* calc from frame_bytes and channels */
            switch (id) {
            case AV_CODEC_ID_ADPCM_AFC:
                return frame_bytes / (9 * ch) * 16;
            case AV_CODEC_ID_ADPCM_DTK:
                return frame_bytes / (16 * ch) * 28;
            case AV_CODEC_ID_ADPCM_4XM:
            case AV_CODEC_ID_ADPCM_IMA_ISS:
                return (frame_bytes - 4 * ch) * 2 / ch;
            case AV_CODEC_ID_ADPCM_IMA_SMJPEG:
                return (frame_bytes - 4) * 2 / ch;
            case AV_CODEC_ID_ADPCM_IMA_AMV:
                return (frame_bytes - 8) * 2 / ch;
            case AV_CODEC_ID_ADPCM_XA:
                return (frame_bytes / 128) * 224 / ch;
            case AV_CODEC_ID_INTERPLAY_DPCM:
                return (frame_bytes - 6 - ch) / ch;
            case AV_CODEC_ID_ROQ_DPCM:
                return (frame_bytes - 8) / ch;
            case AV_CODEC_ID_XAN_DPCM:
                return (frame_bytes - 2 * ch) / ch;
            case AV_CODEC_ID_MACE3:
                return 3 * frame_bytes / ch;
            case AV_CODEC_ID_MACE6:
                return 6 * frame_bytes / ch;
            case AV_CODEC_ID_PCM_LXF:
                return 2 * (frame_bytes / (5 * ch));
            case AV_CODEC_ID_IAC:
            case AV_CODEC_ID_IMC:
                return 4 * frame_bytes / ch;
            }

            if (tag) {
                /* calc from frame_bytes, channels, and codec_tag */
                if (id == AV_CODEC_ID_SOL_DPCM) {
                    if (tag == 3)
                        return frame_bytes / ch;
                    else
                        return frame_bytes * 2 / ch;
                }
            }

            if (ba > 0) {
                /* calc from frame_bytes, channels, and block_align */
                int blocks = frame_bytes / ba;
                switch (avctx->codec_id) {
                case AV_CODEC_ID_ADPCM_IMA_WAV:
                    if (bps < 2 || bps > 5)
                        return 0;
                    return blocks * (1 + (ba - 4 * ch) / (bps * ch) * 8);
                case AV_CODEC_ID_ADPCM_IMA_DK3:
                    return blocks * (((ba - 16) * 2 / 3 * 4) / ch);
                case AV_CODEC_ID_ADPCM_IMA_DK4:
                    return blocks * (1 + (ba - 4 * ch) * 2 / ch);
                case AV_CODEC_ID_ADPCM_IMA_RAD:
                    return blocks * ((ba - 4 * ch) * 2 / ch);
                case AV_CODEC_ID_ADPCM_MS:
                    return blocks * (2 + (ba - 7 * ch) * 2 / ch);
                }
            }

            if (bps > 0) {
                /* calc from frame_bytes, channels, and bits_per_coded_sample */
                switch (avctx->codec_id) {
                case AV_CODEC_ID_PCM_DVD:
                    if(bps<4)
                        return 0;
                    return 2 * (frame_bytes / ((bps * 2 / 8) * ch));
                case AV_CODEC_ID_PCM_BLURAY:
                    if(bps<4)
                        return 0;
                    return frame_bytes / ((FFALIGN(ch, 2) * bps) / 8);
                case AV_CODEC_ID_S302M:
                    return 2 * (frame_bytes / ((bps + 4) / 4)) / ch;
                }
            }
        }
    }

    return 0;
}

#if !HAVE_THREADS
int ff_thread_init(AVCodecContext *s)
{
    return -1;
}

#endif

unsigned int av_xiphlacing(unsigned char *s, unsigned int v)
{
    unsigned int n = 0;

    while (v >= 0xff) {
        *s++ = 0xff;
        v -= 0xff;
        n++;
    }
    *s = v;
    n++;
    return n;
}

int ff_match_2uint16(const uint16_t(*tab)[2], int size, int a, int b)
{
    int i;
    for (i = 0; i < size && !(tab[i][0] == a && tab[i][1] == b); i++) ;
    return i;
}

#if FF_API_MISSING_SAMPLE
FF_DISABLE_DEPRECATION_WARNINGS
void av_log_missing_feature(void *avc, const char *feature, int want_sample)
{
    av_log(avc, AV_LOG_WARNING, "%s is not implemented. Update your FFmpeg "
            "version to the newest one from Git. If the problem still "
            "occurs, it means that your file has a feature which has not "
            "been implemented.\n", feature);
    if(want_sample)
        av_log_ask_for_sample(avc, NULL);
}

void av_log_ask_for_sample(void *avc, const char *msg, ...)
{
    va_list argument_list;

    va_start(argument_list, msg);

    if (msg)
        av_vlog(avc, AV_LOG_WARNING, msg, argument_list);
    av_log(avc, AV_LOG_WARNING, "If you want to help, upload a sample "
            "of this file to ftp://upload.ffmpeg.org/MPlayer/incoming/ "
            "and contact the ffmpeg-devel mailing list.\n");

    va_end(argument_list);
}
FF_ENABLE_DEPRECATION_WARNINGS
#endif /* FF_API_MISSING_SAMPLE */

static AVHWAccel *first_hwaccel = NULL;
static AVHWAccel **last_hwaccel = &first_hwaccel;

void av_register_hwaccel(AVHWAccel *hwaccel)
{
    AVHWAccel **p = last_hwaccel;
    hwaccel->next = NULL;
    while(*p || avpriv_atomic_ptr_cas((void * volatile *)p, NULL, hwaccel))
        p = &(*p)->next;
    last_hwaccel = &hwaccel->next;
}

AVHWAccel *av_hwaccel_next(AVHWAccel *hwaccel)
{
    return hwaccel ? hwaccel->next : first_hwaccel;
}

AVHWAccel *ff_find_hwaccel(AVCodecContext *avctx)
{
    enum AVCodecID codec_id = avctx->codec->id;
    enum AVPixelFormat pix_fmt = avctx->pix_fmt;

    AVHWAccel *hwaccel = NULL;

    while ((hwaccel = av_hwaccel_next(hwaccel)))
        if (hwaccel->id == codec_id
            && hwaccel->pix_fmt == pix_fmt)
            return hwaccel;
    return NULL;
}

int av_lockmgr_register(int (*cb)(void **mutex, enum AVLockOp op))
{
    if (lockmgr_cb) {
        if (lockmgr_cb(&codec_mutex, AV_LOCK_DESTROY))
            return -1;
        if (lockmgr_cb(&avformat_mutex, AV_LOCK_DESTROY))
            return -1;
    }

    lockmgr_cb = cb;

    if (lockmgr_cb) {
        if (lockmgr_cb(&codec_mutex, AV_LOCK_CREATE))
            return -1;
        if (lockmgr_cb(&avformat_mutex, AV_LOCK_CREATE))
            return -1;
    }
    return 0;
}

int ff_lock_avcodec(AVCodecContext *log_ctx)
{
    if (lockmgr_cb) {
        if ((*lockmgr_cb)(&codec_mutex, AV_LOCK_OBTAIN))
            return -1;
    }
    entangled_thread_counter++;
    if (entangled_thread_counter != 1) {
        av_log(log_ctx, AV_LOG_ERROR, "Insufficient thread locking around avcodec_open/close()\n");
        if (!lockmgr_cb)
            av_log(log_ctx, AV_LOG_ERROR, "No lock manager is set, please see av_lockmgr_register()\n");
        ff_avcodec_locked = 1;
        ff_unlock_avcodec();
        return AVERROR(EINVAL);
    }
    av_assert0(!ff_avcodec_locked);
    ff_avcodec_locked = 1;
    return 0;
}

int ff_unlock_avcodec(void)
{
    av_assert0(ff_avcodec_locked);
    ff_avcodec_locked = 0;
    entangled_thread_counter--;
    if (lockmgr_cb) {
        if ((*lockmgr_cb)(&codec_mutex, AV_LOCK_RELEASE))
            return -1;
    }
    return 0;
}

int avpriv_lock_avformat(void)
{
    if (lockmgr_cb) {
        if ((*lockmgr_cb)(&avformat_mutex, AV_LOCK_OBTAIN))
            return -1;
    }
    return 0;
}

int avpriv_unlock_avformat(void)
{
    if (lockmgr_cb) {
        if ((*lockmgr_cb)(&avformat_mutex, AV_LOCK_RELEASE))
            return -1;
    }
    return 0;
}

unsigned int avpriv_toupper4(unsigned int x)
{
    return av_toupper(x & 0xFF) +
          (av_toupper((x >>  8) & 0xFF) << 8)  +
          (av_toupper((x >> 16) & 0xFF) << 16) +
          (av_toupper((x >> 24) & 0xFF) << 24);
}

int ff_thread_ref_frame(ThreadFrame *dst, ThreadFrame *src)
{
    int ret;

    dst->owner = src->owner;

    ret = av_frame_ref(dst->f, src->f);
    if (ret < 0)
        return ret;

    if (src->progress &&
        !(dst->progress = av_buffer_ref(src->progress))) {
        ff_thread_release_buffer(dst->owner, dst);
        return AVERROR(ENOMEM);
    }

    return 0;
}

#if !HAVE_THREADS

enum AVPixelFormat ff_thread_get_format(AVCodecContext *avctx, const enum AVPixelFormat *fmt)
{
    return avctx->get_format(avctx, fmt);
}

int ff_thread_get_buffer(AVCodecContext *avctx, ThreadFrame *f, int flags)
{
    f->owner = avctx;
    return ff_get_buffer(avctx, f->f, flags);
}

void ff_thread_release_buffer(AVCodecContext *avctx, ThreadFrame *f)
{
    av_frame_unref(f->f);
}

void ff_thread_finish_setup(AVCodecContext *avctx)
{
}

void ff_thread_report_progress(ThreadFrame *f, int progress, int field)
{
}

void ff_thread_await_progress(ThreadFrame *f, int progress, int field)
{
}

int ff_thread_can_start_frame(AVCodecContext *avctx)
{
    return 1;
}

int ff_alloc_entries(AVCodecContext *avctx, int count)
{
    return 0;
}

void ff_reset_entries(AVCodecContext *avctx)
{
}

void ff_thread_await_progress2(AVCodecContext *avctx, int field, int thread, int shift)
{
}

void ff_thread_report_progress2(AVCodecContext *avctx, int field, int thread, int n)
{
}

#endif

enum AVMediaType avcodec_get_type(enum AVCodecID codec_id)
{
    AVCodec *c= avcodec_find_decoder(codec_id);
    if(!c)
        c= avcodec_find_encoder(codec_id);
    if(c)
        return c->type;

    if (codec_id <= AV_CODEC_ID_NONE)
        return AVMEDIA_TYPE_UNKNOWN;
    else if (codec_id < AV_CODEC_ID_FIRST_AUDIO)
        return AVMEDIA_TYPE_VIDEO;
    else if (codec_id < AV_CODEC_ID_FIRST_SUBTITLE)
        return AVMEDIA_TYPE_AUDIO;
    else if (codec_id < AV_CODEC_ID_FIRST_UNKNOWN)
        return AVMEDIA_TYPE_SUBTITLE;

    return AVMEDIA_TYPE_UNKNOWN;
}

int avcodec_is_open(AVCodecContext *s)
{
    return !!s->internal;
}

int avpriv_bprint_to_extradata(AVCodecContext *avctx, struct AVBPrint *buf)
{
    int ret;
    char *str;

    ret = av_bprint_finalize(buf, &str);
    if (ret < 0)
        return ret;
    avctx->extradata = str;
    /* Note: the string is NUL terminated (so extradata can be read as a
     * string), but the ending character is not accounted in the size (in
     * binary formats you are likely not supposed to mux that character). When
     * extradata is copied, it is also padded with FF_INPUT_BUFFER_PADDING_SIZE
     * zeros. */
    avctx->extradata_size = buf->len;
    return 0;
}

const uint8_t *avpriv_find_start_code(const uint8_t *av_restrict p,
                                      const uint8_t *end,
                                      uint32_t *av_restrict state)
{
    int i;

    av_assert0(p <= end);
    if (p >= end)
        return end;

    for (i = 0; i < 3; i++) {
        uint32_t tmp = *state << 8;
        *state = tmp + *(p++);
        if (tmp == 0x100 || p == end)
            return p;
    }

    while (p < end) {
        if      (p[-1] > 1      ) p += 3;
        else if (p[-2]          ) p += 2;
        else if (p[-3]|(p[-1]-1)) p++;
        else {
            p++;
            break;
        }
    }

    p = FFMIN(p, end) - 4;
    *state = AV_RB32(p);

    return p + 4;
}<|MERGE_RESOLUTION|>--- conflicted
+++ resolved
@@ -314,54 +314,44 @@
     case AV_PIX_FMT_YUV420P14BE:
     case AV_PIX_FMT_YUV420P16LE:
     case AV_PIX_FMT_YUV420P16BE:
+    case AV_PIX_FMT_YUVA420P9LE:
+    case AV_PIX_FMT_YUVA420P9BE:
+    case AV_PIX_FMT_YUVA420P10LE:
+    case AV_PIX_FMT_YUVA420P10BE:
+    case AV_PIX_FMT_YUVA420P16LE:
+    case AV_PIX_FMT_YUVA420P16BE:
     case AV_PIX_FMT_YUV422P9LE:
     case AV_PIX_FMT_YUV422P9BE:
     case AV_PIX_FMT_YUV422P10LE:
     case AV_PIX_FMT_YUV422P10BE:
-<<<<<<< HEAD
     case AV_PIX_FMT_YUV422P12LE:
     case AV_PIX_FMT_YUV422P12BE:
     case AV_PIX_FMT_YUV422P14LE:
     case AV_PIX_FMT_YUV422P14BE:
     case AV_PIX_FMT_YUV422P16LE:
     case AV_PIX_FMT_YUV422P16BE:
-=======
+    case AV_PIX_FMT_YUVA422P9LE:
+    case AV_PIX_FMT_YUVA422P9BE:
     case AV_PIX_FMT_YUVA422P10LE:
     case AV_PIX_FMT_YUVA422P10BE:
->>>>>>> 8058284c
+    case AV_PIX_FMT_YUVA422P16LE:
+    case AV_PIX_FMT_YUVA422P16BE:
     case AV_PIX_FMT_YUV444P9LE:
     case AV_PIX_FMT_YUV444P9BE:
     case AV_PIX_FMT_YUV444P10LE:
     case AV_PIX_FMT_YUV444P10BE:
-<<<<<<< HEAD
     case AV_PIX_FMT_YUV444P12LE:
     case AV_PIX_FMT_YUV444P12BE:
     case AV_PIX_FMT_YUV444P14LE:
     case AV_PIX_FMT_YUV444P14BE:
     case AV_PIX_FMT_YUV444P16LE:
     case AV_PIX_FMT_YUV444P16BE:
-    case AV_PIX_FMT_YUVA420P9LE:
-    case AV_PIX_FMT_YUVA420P9BE:
-    case AV_PIX_FMT_YUVA420P10LE:
-    case AV_PIX_FMT_YUVA420P10BE:
-    case AV_PIX_FMT_YUVA420P16LE:
-    case AV_PIX_FMT_YUVA420P16BE:
-    case AV_PIX_FMT_YUVA422P9LE:
-    case AV_PIX_FMT_YUVA422P9BE:
-    case AV_PIX_FMT_YUVA422P10LE:
-    case AV_PIX_FMT_YUVA422P10BE:
-    case AV_PIX_FMT_YUVA422P16LE:
-    case AV_PIX_FMT_YUVA422P16BE:
     case AV_PIX_FMT_YUVA444P9LE:
     case AV_PIX_FMT_YUVA444P9BE:
     case AV_PIX_FMT_YUVA444P10LE:
     case AV_PIX_FMT_YUVA444P10BE:
     case AV_PIX_FMT_YUVA444P16LE:
     case AV_PIX_FMT_YUVA444P16BE:
-=======
-    case AV_PIX_FMT_YUVA444P10LE:
-    case AV_PIX_FMT_YUVA444P10BE:
->>>>>>> 8058284c
     case AV_PIX_FMT_GBRP9LE:
     case AV_PIX_FMT_GBRP9BE:
     case AV_PIX_FMT_GBRP10LE:
