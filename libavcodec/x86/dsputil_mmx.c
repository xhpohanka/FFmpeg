/*
 * MMX optimized DSP utils
 * Copyright (c) 2000, 2001 Fabrice Bellard
 * Copyright (c) 2002-2004 Michael Niedermayer <michaelni@gmx.at>
 *
 * This file is part of FFmpeg.
 *
 * FFmpeg is free software; you can redistribute it and/or
 * modify it under the terms of the GNU Lesser General Public
 * License as published by the Free Software Foundation; either
 * version 2.1 of the License, or (at your option) any later version.
 *
 * FFmpeg is distributed in the hope that it will be useful,
 * but WITHOUT ANY WARRANTY; without even the implied warranty of
 * MERCHANTABILITY or FITNESS FOR A PARTICULAR PURPOSE.  See the GNU
 * Lesser General Public License for more details.
 *
 * You should have received a copy of the GNU Lesser General Public
 * License along with FFmpeg; if not, write to the Free Software
 * Foundation, Inc., 51 Franklin Street, Fifth Floor, Boston, MA 02110-1301 USA
 *
 * MMX optimization by Nick Kurshev <nickols_k@mail.ru>
 */

#include "libavutil/attributes.h"
#include "libavutil/cpu.h"
#include "libavutil/x86/asm.h"
#include "libavcodec/dsputil.h"
#include "libavcodec/h264dsp.h"
#include "libavcodec/mpegvideo.h"
#include "libavcodec/simple_idct.h"
#include "libavcodec/videodsp.h"
#include "dsputil_mmx.h"
#include "idct_xvid.h"
#include "diracdsp_mmx.h"

//#undef NDEBUG
//#include <assert.h>

/* pixel operations */
DECLARE_ALIGNED(8,  const uint64_t, ff_pw_15)   =   0x000F000F000F000FULL;
DECLARE_ALIGNED(16, const xmm_reg,  ff_pw_17)   = { 0x0011001100110011ULL, 0x0011001100110011ULL };
DECLARE_ALIGNED(8,  const uint64_t, ff_pw_20)   =   0x0014001400140014ULL;
DECLARE_ALIGNED(8,  const uint64_t, ff_pw_42)   =   0x002A002A002A002AULL;
DECLARE_ALIGNED(8,  const uint64_t, ff_pw_53)   =   0x0035003500350035ULL;
DECLARE_ALIGNED(8,  const uint64_t, ff_pw_96)   =   0x0060006000600060ULL;
DECLARE_ALIGNED(8,  const uint64_t, ff_pw_128)  =   0x0080008000800080ULL;
DECLARE_ALIGNED(8,  const uint64_t, ff_pw_255)  =   0x00ff00ff00ff00ffULL;
DECLARE_ALIGNED(16, const xmm_reg,  ff_pw_512)  = { 0x0200020002000200ULL, 0x0200020002000200ULL };
DECLARE_ALIGNED(16, const xmm_reg,  ff_pw_1019) = { 0x03FB03FB03FB03FBULL, 0x03FB03FB03FB03FBULL };

DECLARE_ALIGNED(8,  const uint64_t, ff_pb_3F)   =   0x3F3F3F3F3F3F3F3FULL;
DECLARE_ALIGNED(8,  const uint64_t, ff_pb_FC)   =   0xFCFCFCFCFCFCFCFCULL;

DECLARE_ALIGNED(16, const double, ff_pd_1)[2] = { 1.0, 1.0 };
DECLARE_ALIGNED(16, const double, ff_pd_2)[2] = { 2.0, 2.0 };


#if HAVE_YASM
void ff_put_pixels8_l2_mmxext(uint8_t *dst, uint8_t *src1, uint8_t *src2,
                              int dstStride, int src1Stride, int h);
void ff_put_no_rnd_pixels8_l2_mmxext(uint8_t *dst, uint8_t *src1,
                                     uint8_t *src2, int dstStride,
                                     int src1Stride, int h);
void ff_avg_pixels8_l2_mmxext(uint8_t *dst, uint8_t *src1, uint8_t *src2,
                              int dstStride, int src1Stride, int h);
void ff_put_pixels16_l2_mmxext(uint8_t *dst, uint8_t *src1, uint8_t *src2,
                               int dstStride, int src1Stride, int h);
void ff_avg_pixels16_l2_mmxext(uint8_t *dst, uint8_t *src1, uint8_t *src2,
                               int dstStride, int src1Stride, int h);
void ff_put_no_rnd_pixels16_l2_mmxext(uint8_t *dst, uint8_t *src1, uint8_t *src2,
                                      int dstStride, int src1Stride, int h);

static void ff_put_pixels16_mmxext(uint8_t *block, const uint8_t *pixels,
                                   ptrdiff_t line_size, int h)
{
    ff_put_pixels8_mmxext(block,     pixels,     line_size, h);
    ff_put_pixels8_mmxext(block + 8, pixels + 8, line_size, h);
}

void ff_put_mpeg4_qpel16_h_lowpass_mmxext(uint8_t *dst, uint8_t *src,
                                         int dstStride, int srcStride, int h);
void ff_avg_mpeg4_qpel16_h_lowpass_mmxext(uint8_t *dst, uint8_t *src,
                                         int dstStride, int srcStride, int h);
void ff_put_no_rnd_mpeg4_qpel16_h_lowpass_mmxext(uint8_t *dst, uint8_t *src,
                                                 int dstStride, int srcStride,
                                                 int h);
void ff_put_mpeg4_qpel8_h_lowpass_mmxext(uint8_t *dst, uint8_t *src,
                                        int dstStride, int srcStride, int h);
void ff_avg_mpeg4_qpel8_h_lowpass_mmxext(uint8_t *dst, uint8_t *src,
                                        int dstStride, int srcStride, int h);
void ff_put_no_rnd_mpeg4_qpel8_h_lowpass_mmxext(uint8_t *dst, uint8_t *src,
                                                int dstStride, int srcStride,
                                                int h);
void ff_put_mpeg4_qpel16_v_lowpass_mmxext(uint8_t *dst, uint8_t *src,
                                         int dstStride, int srcStride);
void ff_avg_mpeg4_qpel16_v_lowpass_mmxext(uint8_t *dst, uint8_t *src,
                                         int dstStride, int srcStride);
void ff_put_no_rnd_mpeg4_qpel16_v_lowpass_mmxext(uint8_t *dst, uint8_t *src,
                                                 int dstStride, int srcStride);
void ff_put_mpeg4_qpel8_v_lowpass_mmxext(uint8_t *dst, uint8_t *src,
                                        int dstStride, int srcStride);
void ff_avg_mpeg4_qpel8_v_lowpass_mmxext(uint8_t *dst, uint8_t *src,
                                        int dstStride, int srcStride);
void ff_put_no_rnd_mpeg4_qpel8_v_lowpass_mmxext(uint8_t *dst, uint8_t *src,
                                                int dstStride, int srcStride);
#define ff_put_no_rnd_pixels16_mmxext ff_put_pixels16_mmxext
#define ff_put_no_rnd_pixels8_mmxext ff_put_pixels8_mmxext
#endif /* HAVE_YASM */


#if HAVE_INLINE_ASM

#define JUMPALIGN()     __asm__ volatile (".p2align 3"::)
#define MOVQ_ZERO(regd) __asm__ volatile ("pxor %%"#regd", %%"#regd ::)

#define MOVQ_BFE(regd)                                  \
    __asm__ volatile (                                  \
        "pcmpeqd %%"#regd", %%"#regd"   \n\t"           \
        "paddb   %%"#regd", %%"#regd"   \n\t" ::)

#ifndef PIC
#define MOVQ_BONE(regd) __asm__ volatile ("movq %0, %%"#regd" \n\t" :: "m"(ff_bone))
#define MOVQ_WTWO(regd) __asm__ volatile ("movq %0, %%"#regd" \n\t" :: "m"(ff_wtwo))
#else
// for shared library it's better to use this way for accessing constants
// pcmpeqd -> -1
#define MOVQ_BONE(regd)                                 \
    __asm__ volatile (                                  \
        "pcmpeqd  %%"#regd", %%"#regd"  \n\t"           \
        "psrlw          $15, %%"#regd"  \n\t"           \
        "packuswb %%"#regd", %%"#regd"  \n\t" ::)

#define MOVQ_WTWO(regd)                                 \
    __asm__ volatile (                                  \
        "pcmpeqd %%"#regd", %%"#regd"   \n\t"           \
        "psrlw         $15, %%"#regd"   \n\t"           \
        "psllw          $1, %%"#regd"   \n\t"::)

#endif

// using regr as temporary and for the output result
// first argument is unmodifed and second is trashed
// regfe is supposed to contain 0xfefefefefefefefe
#define PAVGB_MMX(rega, regb, regr, regfe)                       \
    "movq   "#rega", "#regr"            \n\t"                    \
    "por    "#regb", "#regr"            \n\t"                    \
    "pxor   "#rega", "#regb"            \n\t"                    \
    "pand  "#regfe", "#regb"            \n\t"                    \
    "psrlq       $1, "#regb"            \n\t"                    \
    "psubb  "#regb", "#regr"            \n\t"

// mm6 is supposed to contain 0xfefefefefefefefe
#define PAVGBP_MMX(rega, regb, regr, regc, regd, regp)           \
    "movq  "#rega", "#regr"             \n\t"                    \
    "movq  "#regc", "#regp"             \n\t"                    \
    "por   "#regb", "#regr"             \n\t"                    \
    "por   "#regd", "#regp"             \n\t"                    \
    "pxor  "#rega", "#regb"             \n\t"                    \
    "pxor  "#regc", "#regd"             \n\t"                    \
    "pand    %%mm6, "#regb"             \n\t"                    \
    "pand    %%mm6, "#regd"             \n\t"                    \
    "psrlq      $1, "#regd"             \n\t"                    \
    "psrlq      $1, "#regb"             \n\t"                    \
    "psubb "#regb", "#regr"             \n\t"                    \
    "psubb "#regd", "#regp"             \n\t"

/***********************************/
/* MMX rounding */

#define DEF(x, y) x ## _ ## y ## _mmx
#define SET_RND  MOVQ_WTWO
#define PAVGBP(a, b, c, d, e, f)        PAVGBP_MMX(a, b, c, d, e, f)
#define PAVGB(a, b, c, e)               PAVGB_MMX(a, b, c, e)
#define OP_AVG(a, b, c, e)              PAVGB_MMX(a, b, c, e)

#include "dsputil_rnd_template.c"

#undef DEF
#undef SET_RND
#undef PAVGBP
#undef PAVGB
#undef OP_AVG

#endif /* HAVE_INLINE_ASM */


#if HAVE_YASM

/***********************************/
/* MMXEXT specific */

//FIXME the following could be optimized too ...
static void ff_avg_pixels16_mmxext(uint8_t *block, const uint8_t *pixels,
                                   int line_size, int h)
{
    ff_avg_pixels8_mmxext(block,     pixels,     line_size, h);
    ff_avg_pixels8_mmxext(block + 8, pixels + 8, line_size, h);
}

#endif /* HAVE_YASM */


#if HAVE_INLINE_ASM
/***********************************/
/* standard MMX */

void ff_put_pixels_clamped_mmx(const int16_t *block, uint8_t *pixels,
                               int line_size)
{
    const int16_t *p;
    uint8_t *pix;

    /* read the pixels */
    p   = block;
    pix = pixels;
    /* unrolled loop */
    __asm__ volatile (
        "movq      (%3), %%mm0          \n\t"
        "movq     8(%3), %%mm1          \n\t"
        "movq    16(%3), %%mm2          \n\t"
        "movq    24(%3), %%mm3          \n\t"
        "movq    32(%3), %%mm4          \n\t"
        "movq    40(%3), %%mm5          \n\t"
        "movq    48(%3), %%mm6          \n\t"
        "movq    56(%3), %%mm7          \n\t"
        "packuswb %%mm1, %%mm0          \n\t"
        "packuswb %%mm3, %%mm2          \n\t"
        "packuswb %%mm5, %%mm4          \n\t"
        "packuswb %%mm7, %%mm6          \n\t"
        "movq     %%mm0, (%0)           \n\t"
        "movq     %%mm2, (%0, %1)       \n\t"
        "movq     %%mm4, (%0, %1, 2)    \n\t"
        "movq     %%mm6, (%0, %2)       \n\t"
        :: "r"(pix), "r"((x86_reg)line_size), "r"((x86_reg)line_size * 3),
           "r"(p)
        : "memory");
    pix += line_size * 4;
    p   += 32;

    // if here would be an exact copy of the code above
    // compiler would generate some very strange code
    // thus using "r"
    __asm__ volatile (
        "movq       (%3), %%mm0         \n\t"
        "movq      8(%3), %%mm1         \n\t"
        "movq     16(%3), %%mm2         \n\t"
        "movq     24(%3), %%mm3         \n\t"
        "movq     32(%3), %%mm4         \n\t"
        "movq     40(%3), %%mm5         \n\t"
        "movq     48(%3), %%mm6         \n\t"
        "movq     56(%3), %%mm7         \n\t"
        "packuswb  %%mm1, %%mm0         \n\t"
        "packuswb  %%mm3, %%mm2         \n\t"
        "packuswb  %%mm5, %%mm4         \n\t"
        "packuswb  %%mm7, %%mm6         \n\t"
        "movq      %%mm0, (%0)          \n\t"
        "movq      %%mm2, (%0, %1)      \n\t"
        "movq      %%mm4, (%0, %1, 2)   \n\t"
        "movq      %%mm6, (%0, %2)      \n\t"
        :: "r"(pix), "r"((x86_reg)line_size), "r"((x86_reg)line_size * 3), "r"(p)
        : "memory");
}

#define put_signed_pixels_clamped_mmx_half(off)             \
    "movq          "#off"(%2), %%mm1        \n\t"           \
    "movq     16 + "#off"(%2), %%mm2        \n\t"           \
    "movq     32 + "#off"(%2), %%mm3        \n\t"           \
    "movq     48 + "#off"(%2), %%mm4        \n\t"           \
    "packsswb  8 + "#off"(%2), %%mm1        \n\t"           \
    "packsswb 24 + "#off"(%2), %%mm2        \n\t"           \
    "packsswb 40 + "#off"(%2), %%mm3        \n\t"           \
    "packsswb 56 + "#off"(%2), %%mm4        \n\t"           \
    "paddb              %%mm0, %%mm1        \n\t"           \
    "paddb              %%mm0, %%mm2        \n\t"           \
    "paddb              %%mm0, %%mm3        \n\t"           \
    "paddb              %%mm0, %%mm4        \n\t"           \
    "movq               %%mm1, (%0)         \n\t"           \
    "movq               %%mm2, (%0, %3)     \n\t"           \
    "movq               %%mm3, (%0, %3, 2)  \n\t"           \
    "movq               %%mm4, (%0, %1)     \n\t"

void ff_put_signed_pixels_clamped_mmx(const int16_t *block, uint8_t *pixels,
                                      int line_size)
{
    x86_reg line_skip = line_size;
    x86_reg line_skip3;

    __asm__ volatile (
        "movq "MANGLE(ff_pb_80)", %%mm0     \n\t"
        "lea         (%3, %3, 2), %1        \n\t"
        put_signed_pixels_clamped_mmx_half(0)
        "lea         (%0, %3, 4), %0        \n\t"
        put_signed_pixels_clamped_mmx_half(64)
        : "+&r"(pixels), "=&r"(line_skip3)
        : "r"(block), "r"(line_skip)
        : "memory");
}

void ff_add_pixels_clamped_mmx(const int16_t *block, uint8_t *pixels,
                               int line_size)
{
    const int16_t *p;
    uint8_t *pix;
    int i;

    /* read the pixels */
    p   = block;
    pix = pixels;
    MOVQ_ZERO(mm7);
    i = 4;
    do {
        __asm__ volatile (
            "movq        (%2), %%mm0    \n\t"
            "movq       8(%2), %%mm1    \n\t"
            "movq      16(%2), %%mm2    \n\t"
            "movq      24(%2), %%mm3    \n\t"
            "movq          %0, %%mm4    \n\t"
            "movq          %1, %%mm6    \n\t"
            "movq       %%mm4, %%mm5    \n\t"
            "punpcklbw  %%mm7, %%mm4    \n\t"
            "punpckhbw  %%mm7, %%mm5    \n\t"
            "paddsw     %%mm4, %%mm0    \n\t"
            "paddsw     %%mm5, %%mm1    \n\t"
            "movq       %%mm6, %%mm5    \n\t"
            "punpcklbw  %%mm7, %%mm6    \n\t"
            "punpckhbw  %%mm7, %%mm5    \n\t"
            "paddsw     %%mm6, %%mm2    \n\t"
            "paddsw     %%mm5, %%mm3    \n\t"
            "packuswb   %%mm1, %%mm0    \n\t"
            "packuswb   %%mm3, %%mm2    \n\t"
            "movq       %%mm0, %0       \n\t"
            "movq       %%mm2, %1       \n\t"
            : "+m"(*pix), "+m"(*(pix + line_size))
            : "r"(p)
            : "memory");
        pix += line_size * 2;
        p   += 16;
    } while (--i);
}

static void put_pixels8_mmx(uint8_t *block, const uint8_t *pixels,
                            ptrdiff_t line_size, int h)
{
    __asm__ volatile (
        "lea   (%3, %3), %%"REG_a"      \n\t"
        ".p2align     3                 \n\t"
        "1:                             \n\t"
        "movq  (%1    ), %%mm0          \n\t"
        "movq  (%1, %3), %%mm1          \n\t"
        "movq     %%mm0, (%2)           \n\t"
        "movq     %%mm1, (%2, %3)       \n\t"
        "add  %%"REG_a", %1             \n\t"
        "add  %%"REG_a", %2             \n\t"
        "movq  (%1    ), %%mm0          \n\t"
        "movq  (%1, %3), %%mm1          \n\t"
        "movq     %%mm0, (%2)           \n\t"
        "movq     %%mm1, (%2, %3)       \n\t"
        "add  %%"REG_a", %1             \n\t"
        "add  %%"REG_a", %2             \n\t"
        "subl        $4, %0             \n\t"
        "jnz         1b                 \n\t"
        : "+g"(h), "+r"(pixels),  "+r"(block)
        : "r"((x86_reg)line_size)
        : "%"REG_a, "memory"
        );
}

static void put_pixels16_mmx(uint8_t *block, const uint8_t *pixels,
                             ptrdiff_t line_size, int h)
{
    __asm__ volatile (
        "lea   (%3, %3), %%"REG_a"      \n\t"
        ".p2align     3                 \n\t"
        "1:                             \n\t"
        "movq  (%1    ), %%mm0          \n\t"
        "movq 8(%1    ), %%mm4          \n\t"
        "movq  (%1, %3), %%mm1          \n\t"
        "movq 8(%1, %3), %%mm5          \n\t"
        "movq     %%mm0,  (%2)          \n\t"
        "movq     %%mm4, 8(%2)          \n\t"
        "movq     %%mm1,  (%2, %3)      \n\t"
        "movq     %%mm5, 8(%2, %3)      \n\t"
        "add  %%"REG_a", %1             \n\t"
        "add  %%"REG_a", %2             \n\t"
        "movq  (%1    ), %%mm0          \n\t"
        "movq 8(%1    ), %%mm4          \n\t"
        "movq  (%1, %3), %%mm1          \n\t"
        "movq 8(%1, %3), %%mm5          \n\t"
        "movq     %%mm0,  (%2)          \n\t"
        "movq     %%mm4, 8(%2)          \n\t"
        "movq     %%mm1,  (%2, %3)      \n\t"
        "movq     %%mm5, 8(%2, %3)      \n\t"
        "add  %%"REG_a", %1             \n\t"
        "add  %%"REG_a", %2             \n\t"
        "subl        $4, %0             \n\t"
        "jnz         1b                 \n\t"
        : "+g"(h), "+r"(pixels),  "+r"(block)
        : "r"((x86_reg)line_size)
        : "%"REG_a, "memory"
        );
}

#define CLEAR_BLOCKS(name, n)                           \
static void name(int16_t *blocks)                       \
{                                                       \
    __asm__ volatile (                                  \
        "pxor %%mm7, %%mm7              \n\t"           \
        "mov     %1,        %%"REG_a"   \n\t"           \
        "1:                             \n\t"           \
        "movq %%mm7,   (%0, %%"REG_a")  \n\t"           \
        "movq %%mm7,  8(%0, %%"REG_a")  \n\t"           \
        "movq %%mm7, 16(%0, %%"REG_a")  \n\t"           \
        "movq %%mm7, 24(%0, %%"REG_a")  \n\t"           \
        "add    $32, %%"REG_a"          \n\t"           \
        "js      1b                     \n\t"           \
        :: "r"(((uint8_t *)blocks) + 128 * n),          \
           "i"(-128 * n)                                \
        : "%"REG_a                                      \
        );                                              \
}
CLEAR_BLOCKS(clear_blocks_mmx, 6)
CLEAR_BLOCKS(clear_block_mmx, 1)

static void clear_block_sse(int16_t *block)
{
    __asm__ volatile (
        "xorps  %%xmm0, %%xmm0          \n"
        "movaps %%xmm0,    (%0)         \n"
        "movaps %%xmm0,  16(%0)         \n"
        "movaps %%xmm0,  32(%0)         \n"
        "movaps %%xmm0,  48(%0)         \n"
        "movaps %%xmm0,  64(%0)         \n"
        "movaps %%xmm0,  80(%0)         \n"
        "movaps %%xmm0,  96(%0)         \n"
        "movaps %%xmm0, 112(%0)         \n"
        :: "r"(block)
        : "memory"
    );
}

static void clear_blocks_sse(int16_t *blocks)
{
    __asm__ volatile (
        "xorps  %%xmm0, %%xmm0              \n"
        "mov        %1,         %%"REG_a"   \n"
        "1:                                 \n"
        "movaps %%xmm0,    (%0, %%"REG_a")  \n"
        "movaps %%xmm0,  16(%0, %%"REG_a")  \n"
        "movaps %%xmm0,  32(%0, %%"REG_a")  \n"
        "movaps %%xmm0,  48(%0, %%"REG_a")  \n"
        "movaps %%xmm0,  64(%0, %%"REG_a")  \n"
        "movaps %%xmm0,  80(%0, %%"REG_a")  \n"
        "movaps %%xmm0,  96(%0, %%"REG_a")  \n"
        "movaps %%xmm0, 112(%0, %%"REG_a")  \n"
        "add      $128,         %%"REG_a"   \n"
        "js         1b                      \n"
        :: "r"(((uint8_t *)blocks) + 128 * 6),
           "i"(-128 * 6)
        : "%"REG_a
    );
}

static void add_bytes_mmx(uint8_t *dst, uint8_t *src, int w)
{
    x86_reg i = 0;
    __asm__ volatile (
        "jmp          2f                \n\t"
        "1:                             \n\t"
        "movq   (%1, %0), %%mm0         \n\t"
        "movq   (%2, %0), %%mm1         \n\t"
        "paddb     %%mm0, %%mm1         \n\t"
        "movq      %%mm1, (%2, %0)      \n\t"
        "movq  8(%1, %0), %%mm0         \n\t"
        "movq  8(%2, %0), %%mm1         \n\t"
        "paddb     %%mm0, %%mm1         \n\t"
        "movq      %%mm1, 8(%2, %0)     \n\t"
        "add         $16, %0            \n\t"
        "2:                             \n\t"
        "cmp          %3, %0            \n\t"
        "js           1b                \n\t"
        : "+r"(i)
        : "r"(src), "r"(dst), "r"((x86_reg)w - 15)
    );
    for ( ; i < w; i++)
        dst[i + 0] += src[i + 0];
}

#if HAVE_7REGS
static void add_hfyu_median_prediction_cmov(uint8_t *dst, const uint8_t *top,
                                            const uint8_t *diff, int w,
                                            int *left, int *left_top)
{
    x86_reg w2 = -w;
    x86_reg x;
    int l  = *left     & 0xff;
    int tl = *left_top & 0xff;
    int t;
    __asm__ volatile (
        "mov          %7, %3            \n"
        "1:                             \n"
        "movzbl (%3, %4), %2            \n"
        "mov          %2, %k3           \n"
        "sub         %b1, %b3           \n"
        "add         %b0, %b3           \n"
        "mov          %2, %1            \n"
        "cmp          %0, %2            \n"
        "cmovg        %0, %2            \n"
        "cmovg        %1, %0            \n"
        "cmp         %k3, %0            \n"
        "cmovg       %k3, %0            \n"
        "mov          %7, %3            \n"
        "cmp          %2, %0            \n"
        "cmovl        %2, %0            \n"
        "add    (%6, %4), %b0           \n"
        "mov         %b0, (%5, %4)      \n"
        "inc          %4                \n"
        "jl           1b                \n"
        : "+&q"(l), "+&q"(tl), "=&r"(t), "=&q"(x), "+&r"(w2)
        : "r"(dst + w), "r"(diff + w), "rm"(top + w)
    );
    *left     = l;
    *left_top = tl;
}
#endif

/* Draw the edges of width 'w' of an image of size width, height
 * this MMX version can only handle w == 8 || w == 16. */
static void draw_edges_mmx(uint8_t *buf, int wrap, int width, int height,
                           int w, int h, int sides)
{
    uint8_t *ptr, *last_line;
    int i;

    last_line = buf + (height - 1) * wrap;
    /* left and right */
    ptr = buf;
    if (w == 8) {
        __asm__ volatile (
            "1:                             \n\t"
            "movd            (%0), %%mm0    \n\t"
            "punpcklbw      %%mm0, %%mm0    \n\t"
            "punpcklwd      %%mm0, %%mm0    \n\t"
            "punpckldq      %%mm0, %%mm0    \n\t"
            "movq           %%mm0, -8(%0)   \n\t"
            "movq      -8(%0, %2), %%mm1    \n\t"
            "punpckhbw      %%mm1, %%mm1    \n\t"
            "punpckhwd      %%mm1, %%mm1    \n\t"
            "punpckhdq      %%mm1, %%mm1    \n\t"
            "movq           %%mm1, (%0, %2) \n\t"
            "add               %1, %0       \n\t"
            "cmp               %3, %0       \n\t"
            "jb                1b           \n\t"
            : "+r"(ptr)
            : "r"((x86_reg)wrap), "r"((x86_reg)width), "r"(ptr + wrap * height)
            );
    } else if(w==16){
        __asm__ volatile (
            "1:                                 \n\t"
            "movd            (%0), %%mm0        \n\t"
            "punpcklbw      %%mm0, %%mm0        \n\t"
            "punpcklwd      %%mm0, %%mm0        \n\t"
            "punpckldq      %%mm0, %%mm0        \n\t"
            "movq           %%mm0, -8(%0)       \n\t"
            "movq           %%mm0, -16(%0)      \n\t"
            "movq      -8(%0, %2), %%mm1        \n\t"
            "punpckhbw      %%mm1, %%mm1        \n\t"
            "punpckhwd      %%mm1, %%mm1        \n\t"
            "punpckhdq      %%mm1, %%mm1        \n\t"
            "movq           %%mm1,  (%0, %2)    \n\t"
            "movq           %%mm1, 8(%0, %2)    \n\t"
            "add               %1, %0           \n\t"
            "cmp               %3, %0           \n\t"
            "jb                1b               \n\t"
            : "+r"(ptr)
            : "r"((x86_reg)wrap), "r"((x86_reg)width), "r"(ptr + wrap * height)
            );
    } else {
        av_assert1(w == 4);
        __asm__ volatile (
            "1:                             \n\t"
            "movd            (%0), %%mm0    \n\t"
            "punpcklbw      %%mm0, %%mm0    \n\t"
            "punpcklwd      %%mm0, %%mm0    \n\t"
            "movd           %%mm0, -4(%0)   \n\t"
            "movd      -4(%0, %2), %%mm1    \n\t"
            "punpcklbw      %%mm1, %%mm1    \n\t"
            "punpckhwd      %%mm1, %%mm1    \n\t"
            "punpckhdq      %%mm1, %%mm1    \n\t"
            "movd           %%mm1, (%0, %2) \n\t"
            "add               %1, %0       \n\t"
            "cmp               %3, %0       \n\t"
            "jb                1b           \n\t"
            : "+r"(ptr)
            : "r"((x86_reg)wrap), "r"((x86_reg)width), "r"(ptr + wrap * height)
            );
    }

    /* top and bottom (and hopefully also the corners) */
    if (sides & EDGE_TOP) {
        for (i = 0; i < h; i += 4) {
            ptr = buf - (i + 1) * wrap - w;
            __asm__ volatile (
                "1:                             \n\t"
                "movq (%1, %0), %%mm0           \n\t"
                "movq    %%mm0, (%0)            \n\t"
                "movq    %%mm0, (%0, %2)        \n\t"
                "movq    %%mm0, (%0, %2, 2)     \n\t"
                "movq    %%mm0, (%0, %3)        \n\t"
                "add        $8, %0              \n\t"
                "cmp        %4, %0              \n\t"
                "jb         1b                  \n\t"
                : "+r"(ptr)
                : "r"((x86_reg)buf - (x86_reg)ptr - w), "r"((x86_reg) -wrap),
                  "r"((x86_reg) -wrap * 3), "r"(ptr + width + 2 * w)
                );
        }
    }

    if (sides & EDGE_BOTTOM) {
        for (i = 0; i < h; i += 4) {
            ptr = last_line + (i + 1) * wrap - w;
            __asm__ volatile (
                "1:                             \n\t"
                "movq (%1, %0), %%mm0           \n\t"
                "movq    %%mm0, (%0)            \n\t"
                "movq    %%mm0, (%0, %2)        \n\t"
                "movq    %%mm0, (%0, %2, 2)     \n\t"
                "movq    %%mm0, (%0, %3)        \n\t"
                "add        $8, %0              \n\t"
                "cmp        %4, %0              \n\t"
                "jb         1b                  \n\t"
                : "+r"(ptr)
                : "r"((x86_reg)last_line - (x86_reg)ptr - w),
                  "r"((x86_reg)wrap), "r"((x86_reg)wrap * 3),
                  "r"(ptr + width + 2 * w)
                );
        }
    }
}
#endif /* HAVE_INLINE_ASM */


#if HAVE_YASM
#define QPEL_OP(OPNAME, ROUNDER, RND, MMX)                              \
static void OPNAME ## qpel8_mc00_ ## MMX (uint8_t *dst, uint8_t *src,   \
                                          ptrdiff_t stride)             \
{                                                                       \
    ff_ ## OPNAME ## pixels8_ ## MMX(dst, src, stride, 8);              \
}                                                                       \
                                                                        \
static void OPNAME ## qpel8_mc10_ ## MMX(uint8_t *dst, uint8_t *src,    \
                                         ptrdiff_t stride)              \
{                                                                       \
    uint64_t temp[8];                                                   \
    uint8_t * const half = (uint8_t*)temp;                              \
    ff_put ## RND ## mpeg4_qpel8_h_lowpass_ ## MMX(half, src, 8,        \
                                                   stride, 8);          \
    ff_ ## OPNAME ## pixels8_l2_ ## MMX(dst, src, half,                 \
                                        stride, stride, 8);             \
}                                                                       \
                                                                        \
static void OPNAME ## qpel8_mc20_ ## MMX(uint8_t *dst, uint8_t *src,    \
                                         ptrdiff_t stride)              \
{                                                                       \
    ff_ ## OPNAME ## mpeg4_qpel8_h_lowpass_ ## MMX(dst, src, stride,    \
                                                   stride, 8);          \
}                                                                       \
                                                                        \
static void OPNAME ## qpel8_mc30_ ## MMX(uint8_t *dst, uint8_t *src,    \
                                         ptrdiff_t stride)              \
{                                                                       \
    uint64_t temp[8];                                                   \
    uint8_t * const half = (uint8_t*)temp;                              \
    ff_put ## RND ## mpeg4_qpel8_h_lowpass_ ## MMX(half, src, 8,        \
                                                   stride, 8);          \
    ff_ ## OPNAME ## pixels8_l2_ ## MMX(dst, src + 1, half, stride,     \
                                        stride, 8);                     \
}                                                                       \
                                                                        \
static void OPNAME ## qpel8_mc01_ ## MMX(uint8_t *dst, uint8_t *src,    \
                                         ptrdiff_t stride)              \
{                                                                       \
    uint64_t temp[8];                                                   \
    uint8_t * const half = (uint8_t*)temp;                              \
    ff_put ## RND ## mpeg4_qpel8_v_lowpass_ ## MMX(half, src,           \
                                                   8, stride);          \
    ff_ ## OPNAME ## pixels8_l2_ ## MMX(dst, src, half,                 \
                                        stride, stride, 8);             \
}                                                                       \
                                                                        \
static void OPNAME ## qpel8_mc02_ ## MMX(uint8_t *dst, uint8_t *src,    \
                                         ptrdiff_t stride)              \
{                                                                       \
    ff_ ## OPNAME ## mpeg4_qpel8_v_lowpass_ ## MMX(dst, src,            \
                                                   stride, stride);     \
}                                                                       \
                                                                        \
static void OPNAME ## qpel8_mc03_ ## MMX(uint8_t *dst, uint8_t *src,    \
                                         ptrdiff_t stride)              \
{                                                                       \
    uint64_t temp[8];                                                   \
    uint8_t * const half = (uint8_t*)temp;                              \
    ff_put ## RND ## mpeg4_qpel8_v_lowpass_ ## MMX(half, src,           \
                                                   8, stride);          \
    ff_ ## OPNAME ## pixels8_l2_ ## MMX(dst, src + stride, half, stride,\
                                        stride, 8);                     \
}                                                                       \
                                                                        \
static void OPNAME ## qpel8_mc11_ ## MMX(uint8_t *dst, uint8_t *src,    \
                                         ptrdiff_t stride)              \
{                                                                       \
    uint64_t half[8 + 9];                                               \
    uint8_t * const halfH  = ((uint8_t*)half) + 64;                     \
    uint8_t * const halfHV = ((uint8_t*)half);                          \
    ff_put ## RND ## mpeg4_qpel8_h_lowpass_ ## MMX(halfH, src, 8,       \
                                                   stride, 9);          \
    ff_put ## RND ## pixels8_l2_ ## MMX(halfH, src, halfH, 8,           \
                                        stride, 9);                     \
    ff_put ## RND ## mpeg4_qpel8_v_lowpass_ ## MMX(halfHV, halfH, 8, 8);\
    ff_ ## OPNAME ## pixels8_l2_ ## MMX(dst, halfH, halfHV,             \
                                        stride, 8, 8);                  \
}                                                                       \
                                                                        \
static void OPNAME ## qpel8_mc31_ ## MMX(uint8_t *dst, uint8_t *src,    \
                                         ptrdiff_t stride)              \
{                                                                       \
    uint64_t half[8 + 9];                                               \
    uint8_t * const halfH  = ((uint8_t*)half) + 64;                     \
    uint8_t * const halfHV = ((uint8_t*)half);                          \
    ff_put ## RND ## mpeg4_qpel8_h_lowpass_ ## MMX(halfH, src, 8,       \
                                                   stride, 9);          \
    ff_put ## RND ## pixels8_l2_ ## MMX(halfH, src + 1, halfH, 8,       \
                                        stride, 9);                     \
    ff_put ## RND ## mpeg4_qpel8_v_lowpass_ ## MMX(halfHV, halfH, 8, 8);\
    ff_ ## OPNAME ## pixels8_l2_ ## MMX(dst, halfH, halfHV,             \
                                        stride, 8, 8);                  \
}                                                                       \
                                                                        \
static void OPNAME ## qpel8_mc13_ ## MMX(uint8_t *dst, uint8_t *src,    \
                                         ptrdiff_t stride)              \
{                                                                       \
    uint64_t half[8 + 9];                                               \
    uint8_t * const halfH  = ((uint8_t*)half) + 64;                     \
    uint8_t * const halfHV = ((uint8_t*)half);                          \
    ff_put ## RND ## mpeg4_qpel8_h_lowpass_ ## MMX(halfH, src, 8,       \
                                                   stride, 9);          \
    ff_put ## RND ## pixels8_l2_ ## MMX(halfH, src, halfH, 8,           \
                                        stride, 9);                     \
    ff_put ## RND ## mpeg4_qpel8_v_lowpass_ ## MMX(halfHV, halfH, 8, 8);\
    ff_ ## OPNAME ## pixels8_l2_ ## MMX(dst, halfH + 8, halfHV,         \
                                        stride, 8, 8);                  \
}                                                                       \
                                                                        \
static void OPNAME ## qpel8_mc33_ ## MMX(uint8_t *dst, uint8_t *src,    \
                                         ptrdiff_t stride)              \
{                                                                       \
    uint64_t half[8 + 9];                                               \
    uint8_t * const halfH  = ((uint8_t*)half) + 64;                     \
    uint8_t * const halfHV = ((uint8_t*)half);                          \
    ff_put ## RND ## mpeg4_qpel8_h_lowpass_ ## MMX(halfH, src, 8,       \
                                                   stride, 9);          \
    ff_put ## RND ## pixels8_l2_ ## MMX(halfH, src + 1, halfH, 8,       \
                                        stride, 9);                     \
    ff_put ## RND ## mpeg4_qpel8_v_lowpass_ ## MMX(halfHV, halfH, 8, 8);\
    ff_ ## OPNAME ## pixels8_l2_ ## MMX(dst, halfH + 8, halfHV,         \
                                        stride, 8, 8);                  \
}                                                                       \
                                                                        \
static void OPNAME ## qpel8_mc21_ ## MMX(uint8_t *dst, uint8_t *src,    \
                                         ptrdiff_t stride)              \
{                                                                       \
    uint64_t half[8 + 9];                                               \
    uint8_t * const halfH  = ((uint8_t*)half) + 64;                     \
    uint8_t * const halfHV = ((uint8_t*)half);                          \
    ff_put ## RND ## mpeg4_qpel8_h_lowpass_ ## MMX(halfH, src, 8,       \
                                                   stride, 9);          \
    ff_put ## RND ## mpeg4_qpel8_v_lowpass_ ## MMX(halfHV, halfH, 8, 8);\
    ff_ ## OPNAME ## pixels8_l2_ ## MMX(dst, halfH, halfHV,             \
                                        stride, 8, 8);                  \
}                                                                       \
                                                                        \
static void OPNAME ## qpel8_mc23_ ## MMX(uint8_t *dst, uint8_t *src,    \
                                         ptrdiff_t stride)              \
{                                                                       \
    uint64_t half[8 + 9];                                               \
    uint8_t * const halfH  = ((uint8_t*)half) + 64;                     \
    uint8_t * const halfHV = ((uint8_t*)half);                          \
    ff_put ## RND ## mpeg4_qpel8_h_lowpass_ ## MMX(halfH, src, 8,       \
                                                   stride, 9);          \
    ff_put ## RND ## mpeg4_qpel8_v_lowpass_ ## MMX(halfHV, halfH, 8, 8);\
    ff_ ## OPNAME ## pixels8_l2_ ## MMX(dst, halfH + 8, halfHV,         \
                                        stride, 8, 8);                  \
}                                                                       \
                                                                        \
static void OPNAME ## qpel8_mc12_ ## MMX(uint8_t *dst, uint8_t *src,    \
                                         ptrdiff_t stride)              \
{                                                                       \
    uint64_t half[8 + 9];                                               \
    uint8_t * const halfH = ((uint8_t*)half);                           \
    ff_put ## RND ## mpeg4_qpel8_h_lowpass_ ## MMX(halfH, src, 8,       \
                                                   stride, 9);          \
    ff_put ## RND ## pixels8_l2_ ## MMX(halfH, src, halfH,              \
                                        8, stride, 9);                  \
    ff_ ## OPNAME ## mpeg4_qpel8_v_lowpass_ ## MMX(dst, halfH,          \
                                                   stride, 8);          \
}                                                                       \
                                                                        \
static void OPNAME ## qpel8_mc32_ ## MMX(uint8_t *dst, uint8_t *src,    \
                                         ptrdiff_t stride)              \
{                                                                       \
    uint64_t half[8 + 9];                                               \
    uint8_t * const halfH = ((uint8_t*)half);                           \
    ff_put ## RND ## mpeg4_qpel8_h_lowpass_ ## MMX(halfH, src, 8,       \
                                                   stride, 9);          \
    ff_put ## RND ## pixels8_l2_ ## MMX(halfH, src + 1, halfH, 8,       \
                                        stride, 9);                     \
    ff_ ## OPNAME ## mpeg4_qpel8_v_lowpass_ ## MMX(dst, halfH,          \
                                                   stride, 8);          \
}                                                                       \
                                                                        \
static void OPNAME ## qpel8_mc22_ ## MMX(uint8_t *dst, uint8_t *src,    \
                                         ptrdiff_t stride)              \
{                                                                       \
    uint64_t half[9];                                                   \
    uint8_t * const halfH = ((uint8_t*)half);                           \
    ff_put ## RND ## mpeg4_qpel8_h_lowpass_ ## MMX(halfH, src, 8,       \
                                                   stride, 9);          \
    ff_ ## OPNAME ## mpeg4_qpel8_v_lowpass_ ## MMX(dst, halfH,          \
                                                   stride, 8);          \
}                                                                       \
                                                                        \
static void OPNAME ## qpel16_mc00_ ## MMX (uint8_t *dst, uint8_t *src,  \
                                           ptrdiff_t stride)            \
{                                                                       \
    ff_ ## OPNAME ## pixels16_ ## MMX(dst, src, stride, 16);            \
}                                                                       \
                                                                        \
static void OPNAME ## qpel16_mc10_ ## MMX(uint8_t *dst, uint8_t *src,   \
                                          ptrdiff_t stride)             \
{                                                                       \
    uint64_t temp[32];                                                  \
    uint8_t * const half = (uint8_t*)temp;                              \
    ff_put ## RND ## mpeg4_qpel16_h_lowpass_ ## MMX(half, src, 16,      \
                                                    stride, 16);        \
    ff_ ## OPNAME ## pixels16_l2_ ## MMX(dst, src, half, stride,        \
                                         stride, 16);                   \
}                                                                       \
                                                                        \
static void OPNAME ## qpel16_mc20_ ## MMX(uint8_t *dst, uint8_t *src,   \
                                          ptrdiff_t stride)             \
{                                                                       \
    ff_ ## OPNAME ## mpeg4_qpel16_h_lowpass_ ## MMX(dst, src,           \
                                                    stride, stride, 16);\
}                                                                       \
                                                                        \
static void OPNAME ## qpel16_mc30_ ## MMX(uint8_t *dst, uint8_t *src,   \
                                          ptrdiff_t stride)             \
{                                                                       \
    uint64_t temp[32];                                                  \
    uint8_t * const half = (uint8_t*)temp;                              \
    ff_put ## RND ## mpeg4_qpel16_h_lowpass_ ## MMX(half, src, 16,      \
                                                    stride, 16);        \
    ff_ ## OPNAME ## pixels16_l2_ ## MMX(dst, src + 1, half,            \
                                         stride, stride, 16);           \
}                                                                       \
                                                                        \
static void OPNAME ## qpel16_mc01_ ## MMX(uint8_t *dst, uint8_t *src,   \
                                          ptrdiff_t stride)             \
{                                                                       \
    uint64_t temp[32];                                                  \
    uint8_t * const half = (uint8_t*)temp;                              \
    ff_put ## RND ## mpeg4_qpel16_v_lowpass_ ## MMX(half, src, 16,      \
                                                    stride);            \
    ff_ ## OPNAME ## pixels16_l2_ ## MMX(dst, src, half, stride,        \
                                         stride, 16);                   \
}                                                                       \
                                                                        \
static void OPNAME ## qpel16_mc02_ ## MMX(uint8_t *dst, uint8_t *src,   \
                                          ptrdiff_t stride)             \
{                                                                       \
    ff_ ## OPNAME ## mpeg4_qpel16_v_lowpass_ ## MMX(dst, src,           \
                                                    stride, stride);    \
}                                                                       \
                                                                        \
static void OPNAME ## qpel16_mc03_ ## MMX(uint8_t *dst, uint8_t *src,   \
                                          ptrdiff_t stride)             \
{                                                                       \
    uint64_t temp[32];                                                  \
    uint8_t * const half = (uint8_t*)temp;                              \
    ff_put ## RND ## mpeg4_qpel16_v_lowpass_ ## MMX(half, src, 16,      \
                                                    stride);            \
    ff_ ## OPNAME ## pixels16_l2_ ## MMX(dst, src+stride, half,         \
                                         stride, stride, 16);           \
}                                                                       \
                                                                        \
static void OPNAME ## qpel16_mc11_ ## MMX(uint8_t *dst, uint8_t *src,   \
                                          ptrdiff_t stride)             \
{                                                                       \
    uint64_t half[16 * 2 + 17 * 2];                                     \
    uint8_t * const halfH  = ((uint8_t*)half) + 256;                    \
    uint8_t * const halfHV = ((uint8_t*)half);                          \
    ff_put ## RND ## mpeg4_qpel16_h_lowpass_ ## MMX(halfH, src, 16,     \
                                                    stride, 17);        \
    ff_put ## RND ## pixels16_l2_ ## MMX(halfH, src, halfH, 16,         \
                                         stride, 17);                   \
    ff_put ## RND ## mpeg4_qpel16_v_lowpass_ ## MMX(halfHV, halfH,      \
                                                    16, 16);            \
    ff_ ## OPNAME ## pixels16_l2_ ## MMX(dst, halfH, halfHV,            \
                                         stride, 16, 16);               \
}                                                                       \
                                                                        \
static void OPNAME ## qpel16_mc31_ ## MMX(uint8_t *dst, uint8_t *src,   \
                                          ptrdiff_t stride)             \
{                                                                       \
    uint64_t half[16 * 2 + 17 * 2];                                     \
    uint8_t * const halfH  = ((uint8_t*)half) + 256;                    \
    uint8_t * const halfHV = ((uint8_t*)half);                          \
    ff_put ## RND ## mpeg4_qpel16_h_lowpass_ ## MMX(halfH, src, 16,     \
                                                    stride, 17);        \
    ff_put ## RND ## pixels16_l2_ ## MMX(halfH, src + 1, halfH, 16,     \
                                         stride, 17);                   \
    ff_put ## RND ## mpeg4_qpel16_v_lowpass_ ## MMX(halfHV, halfH,      \
                                                    16, 16);            \
    ff_ ## OPNAME ## pixels16_l2_ ## MMX(dst, halfH, halfHV,            \
                                         stride, 16, 16);               \
}                                                                       \
                                                                        \
static void OPNAME ## qpel16_mc13_ ## MMX(uint8_t *dst, uint8_t *src,   \
                                          ptrdiff_t stride)             \
{                                                                       \
    uint64_t half[16 * 2 + 17 * 2];                                     \
    uint8_t * const halfH  = ((uint8_t*)half) + 256;                    \
    uint8_t * const halfHV = ((uint8_t*)half);                          \
    ff_put ## RND ## mpeg4_qpel16_h_lowpass_ ## MMX(halfH, src, 16,     \
                                                    stride, 17);        \
    ff_put ## RND ## pixels16_l2_ ## MMX(halfH, src, halfH, 16,         \
                                         stride, 17);                   \
    ff_put ## RND ## mpeg4_qpel16_v_lowpass_ ## MMX(halfHV, halfH,      \
                                                    16, 16);            \
    ff_ ## OPNAME ## pixels16_l2_ ## MMX(dst, halfH + 16, halfHV,       \
                                         stride, 16, 16);               \
}                                                                       \
                                                                        \
static void OPNAME ## qpel16_mc33_ ## MMX(uint8_t *dst, uint8_t *src,   \
                                          ptrdiff_t stride)             \
{                                                                       \
    uint64_t half[16 * 2 + 17 * 2];                                     \
    uint8_t * const halfH  = ((uint8_t*)half) + 256;                    \
    uint8_t * const halfHV = ((uint8_t*)half);                          \
    ff_put ## RND ## mpeg4_qpel16_h_lowpass_ ## MMX(halfH, src, 16,     \
                                                    stride, 17);        \
    ff_put ## RND ## pixels16_l2_ ## MMX(halfH, src + 1, halfH, 16,     \
                                         stride, 17);                   \
    ff_put ## RND ## mpeg4_qpel16_v_lowpass_ ## MMX(halfHV, halfH,      \
                                                    16, 16);            \
    ff_ ## OPNAME ## pixels16_l2_ ## MMX(dst, halfH + 16, halfHV,       \
                                         stride, 16, 16);               \
}                                                                       \
                                                                        \
static void OPNAME ## qpel16_mc21_ ## MMX(uint8_t *dst, uint8_t *src,   \
                                          ptrdiff_t stride)             \
{                                                                       \
    uint64_t half[16 * 2 + 17 * 2];                                     \
    uint8_t * const halfH  = ((uint8_t*)half) + 256;                    \
    uint8_t * const halfHV = ((uint8_t*)half);                          \
    ff_put ## RND ## mpeg4_qpel16_h_lowpass_ ## MMX(halfH, src, 16,     \
                                                    stride, 17);        \
    ff_put ## RND ## mpeg4_qpel16_v_lowpass_ ## MMX(halfHV, halfH,      \
                                                    16, 16);            \
    ff_ ## OPNAME ## pixels16_l2_ ## MMX(dst, halfH, halfHV,            \
                                         stride, 16, 16);               \
}                                                                       \
                                                                        \
static void OPNAME ## qpel16_mc23_ ## MMX(uint8_t *dst, uint8_t *src,   \
                                          ptrdiff_t stride)             \
{                                                                       \
    uint64_t half[16 * 2 + 17 * 2];                                     \
    uint8_t * const halfH  = ((uint8_t*)half) + 256;                    \
    uint8_t * const halfHV = ((uint8_t*)half);                          \
    ff_put ## RND ## mpeg4_qpel16_h_lowpass_ ## MMX(halfH, src, 16,     \
                                                    stride, 17);        \
    ff_put ## RND ## mpeg4_qpel16_v_lowpass_ ## MMX(halfHV, halfH,      \
                                                    16, 16);            \
    ff_ ## OPNAME ## pixels16_l2_ ## MMX(dst, halfH + 16, halfHV,       \
                                         stride, 16, 16);               \
}                                                                       \
                                                                        \
static void OPNAME ## qpel16_mc12_ ## MMX(uint8_t *dst, uint8_t *src,   \
                                          ptrdiff_t stride)             \
{                                                                       \
    uint64_t half[17 * 2];                                              \
    uint8_t * const halfH = ((uint8_t*)half);                           \
    ff_put ## RND ## mpeg4_qpel16_h_lowpass_ ## MMX(halfH, src, 16,     \
                                                    stride, 17);        \
    ff_put ## RND ## pixels16_l2_ ## MMX(halfH, src, halfH, 16,         \
                                         stride, 17);                   \
    ff_ ## OPNAME ## mpeg4_qpel16_v_lowpass_ ## MMX(dst, halfH,         \
                                                    stride, 16);        \
}                                                                       \
                                                                        \
static void OPNAME ## qpel16_mc32_ ## MMX(uint8_t *dst, uint8_t *src,   \
                                          ptrdiff_t stride)             \
{                                                                       \
    uint64_t half[17 * 2];                                              \
    uint8_t * const halfH = ((uint8_t*)half);                           \
    ff_put ## RND ## mpeg4_qpel16_h_lowpass_ ## MMX(halfH, src, 16,     \
                                                    stride, 17);        \
    ff_put ## RND ## pixels16_l2_ ## MMX(halfH, src + 1, halfH, 16,     \
                                         stride, 17);                   \
    ff_ ## OPNAME ## mpeg4_qpel16_v_lowpass_ ## MMX(dst, halfH,         \
                                                    stride, 16);        \
}                                                                       \
                                                                        \
static void OPNAME ## qpel16_mc22_ ## MMX(uint8_t *dst, uint8_t *src,   \
                                          ptrdiff_t stride)             \
{                                                                       \
    uint64_t half[17 * 2];                                              \
    uint8_t * const halfH = ((uint8_t*)half);                           \
    ff_put ## RND ## mpeg4_qpel16_h_lowpass_ ## MMX(halfH, src, 16,     \
                                                    stride, 17);        \
    ff_ ## OPNAME ## mpeg4_qpel16_v_lowpass_ ## MMX(dst, halfH,         \
                                                    stride, 16);        \
}

QPEL_OP(put_,          ff_pw_16, _,        mmxext)
QPEL_OP(avg_,          ff_pw_16, _,        mmxext)
QPEL_OP(put_no_rnd_,   ff_pw_15, _no_rnd_, mmxext)
#endif /* HAVE_YASM */


#if HAVE_INLINE_ASM
void ff_put_rv40_qpel8_mc33_mmx(uint8_t *dst, uint8_t *src, ptrdiff_t stride)
{
  put_pixels8_xy2_mmx(dst, src, stride, 8);
}
void ff_put_rv40_qpel16_mc33_mmx(uint8_t *dst, uint8_t *src, ptrdiff_t stride)
{
  put_pixels16_xy2_mmx(dst, src, stride, 16);
}
void ff_avg_rv40_qpel8_mc33_mmx(uint8_t *dst, uint8_t *src, ptrdiff_t stride)
{
  avg_pixels8_xy2_mmx(dst, src, stride, 8);
}
void ff_avg_rv40_qpel16_mc33_mmx(uint8_t *dst, uint8_t *src, ptrdiff_t stride)
{
  avg_pixels16_xy2_mmx(dst, src, stride, 16);
}

typedef void emulated_edge_mc_func(uint8_t *dst, const uint8_t *src,
                                   ptrdiff_t linesize, int block_w, int block_h,
                                   int src_x, int src_y, int w, int h);

static av_always_inline void gmc(uint8_t *dst, uint8_t *src,
                                 int stride, int h, int ox, int oy,
                                 int dxx, int dxy, int dyx, int dyy,
                                 int shift, int r, int width, int height,
                                 emulated_edge_mc_func *emu_edge_fn)
{
    const int w    = 8;
    const int ix   = ox  >> (16 + shift);
    const int iy   = oy  >> (16 + shift);
    const int oxs  = ox  >> 4;
    const int oys  = oy  >> 4;
    const int dxxs = dxx >> 4;
    const int dxys = dxy >> 4;
    const int dyxs = dyx >> 4;
    const int dyys = dyy >> 4;
    const uint16_t r4[4]   = { r, r, r, r };
    const uint16_t dxy4[4] = { dxys, dxys, dxys, dxys };
    const uint16_t dyy4[4] = { dyys, dyys, dyys, dyys };
    const uint64_t shift2 = 2 * shift;
#define MAX_STRIDE 4096U
#define MAX_H 8U
    uint8_t edge_buf[(MAX_H + 1) * MAX_STRIDE];
    int x, y;

    const int dxw = (dxx - (1 << (16 + shift))) * (w - 1);
    const int dyh = (dyy - (1 << (16 + shift))) * (h - 1);
    const int dxh = dxy * (h - 1);
    const int dyw = dyx * (w - 1);
    int need_emu =  (unsigned)ix >= width  - w ||
                    (unsigned)iy >= height - h;

    if ( // non-constant fullpel offset (3% of blocks)
        ((ox ^ (ox + dxw)) | (ox ^ (ox + dxh)) | (ox ^ (ox + dxw + dxh)) |
         (oy ^ (oy + dyw)) | (oy ^ (oy + dyh)) | (oy ^ (oy + dyw + dyh))) >> (16 + shift)
        // uses more than 16 bits of subpel mv (only at huge resolution)
        || (dxx | dxy | dyx | dyy) & 15
        || (need_emu && (h > MAX_H || stride > MAX_STRIDE))) {
        // FIXME could still use mmx for some of the rows
        ff_gmc_c(dst, src, stride, h, ox, oy, dxx, dxy, dyx, dyy,
                 shift, r, width, height);
        return;
    }

    src += ix + iy * stride;
    if (need_emu) {
        emu_edge_fn(edge_buf, src, stride, w + 1, h + 1, ix, iy, width, height);
        src = edge_buf;
    }

    __asm__ volatile (
        "movd         %0, %%mm6         \n\t"
        "pxor      %%mm7, %%mm7         \n\t"
        "punpcklwd %%mm6, %%mm6         \n\t"
        "punpcklwd %%mm6, %%mm6         \n\t"
        :: "r"(1<<shift)
    );

    for (x = 0; x < w; x += 4) {
        uint16_t dx4[4] = { oxs - dxys + dxxs * (x + 0),
                            oxs - dxys + dxxs * (x + 1),
                            oxs - dxys + dxxs * (x + 2),
                            oxs - dxys + dxxs * (x + 3) };
        uint16_t dy4[4] = { oys - dyys + dyxs * (x + 0),
                            oys - dyys + dyxs * (x + 1),
                            oys - dyys + dyxs * (x + 2),
                            oys - dyys + dyxs * (x + 3) };

        for (y = 0; y < h; y++) {
            __asm__ volatile (
                "movq      %0, %%mm4    \n\t"
                "movq      %1, %%mm5    \n\t"
                "paddw     %2, %%mm4    \n\t"
                "paddw     %3, %%mm5    \n\t"
                "movq   %%mm4, %0       \n\t"
                "movq   %%mm5, %1       \n\t"
                "psrlw    $12, %%mm4    \n\t"
                "psrlw    $12, %%mm5    \n\t"
                : "+m"(*dx4), "+m"(*dy4)
                : "m"(*dxy4), "m"(*dyy4)
            );

            __asm__ volatile (
                "movq      %%mm6, %%mm2 \n\t"
                "movq      %%mm6, %%mm1 \n\t"
                "psubw     %%mm4, %%mm2 \n\t"
                "psubw     %%mm5, %%mm1 \n\t"
                "movq      %%mm2, %%mm0 \n\t"
                "movq      %%mm4, %%mm3 \n\t"
                "pmullw    %%mm1, %%mm0 \n\t" // (s - dx) * (s - dy)
                "pmullw    %%mm5, %%mm3 \n\t" // dx * dy
                "pmullw    %%mm5, %%mm2 \n\t" // (s - dx) * dy
                "pmullw    %%mm4, %%mm1 \n\t" // dx * (s - dy)

                "movd         %4, %%mm5 \n\t"
                "movd         %3, %%mm4 \n\t"
                "punpcklbw %%mm7, %%mm5 \n\t"
                "punpcklbw %%mm7, %%mm4 \n\t"
                "pmullw    %%mm5, %%mm3 \n\t" // src[1, 1] * dx * dy
                "pmullw    %%mm4, %%mm2 \n\t" // src[0, 1] * (s - dx) * dy

                "movd         %2, %%mm5 \n\t"
                "movd         %1, %%mm4 \n\t"
                "punpcklbw %%mm7, %%mm5 \n\t"
                "punpcklbw %%mm7, %%mm4 \n\t"
                "pmullw    %%mm5, %%mm1 \n\t" // src[1, 0] * dx * (s - dy)
                "pmullw    %%mm4, %%mm0 \n\t" // src[0, 0] * (s - dx) * (s - dy)
                "paddw        %5, %%mm1 \n\t"
                "paddw     %%mm3, %%mm2 \n\t"
                "paddw     %%mm1, %%mm0 \n\t"
                "paddw     %%mm2, %%mm0 \n\t"

                "psrlw        %6, %%mm0 \n\t"
                "packuswb  %%mm0, %%mm0 \n\t"
                "movd      %%mm0, %0    \n\t"

                : "=m"(dst[x + y * stride])
                : "m"(src[0]), "m"(src[1]),
                  "m"(src[stride]), "m"(src[stride + 1]),
                  "m"(*r4), "m"(shift2)
            );
            src += stride;
        }
        src += 4 - h * stride;
    }
}


#if CONFIG_VIDEODSP
#if HAVE_YASM
#if ARCH_X86_32
static void gmc_mmx(uint8_t *dst, uint8_t *src,
                    int stride, int h, int ox, int oy,
                    int dxx, int dxy, int dyx, int dyy,
                    int shift, int r, int width, int height)
{
    gmc(dst, src, stride, h, ox, oy, dxx, dxy, dyx, dyy, shift, r,
        width, height, &ff_emulated_edge_mc_8);
}
#endif
static void gmc_sse(uint8_t *dst, uint8_t *src,
                    int stride, int h, int ox, int oy,
                    int dxx, int dxy, int dyx, int dyy,
                    int shift, int r, int width, int height)
{
    gmc(dst, src, stride, h, ox, oy, dxx, dxy, dyx, dyy, shift, r,
        width, height, &ff_emulated_edge_mc_8);
}
#else
static void gmc_mmx(uint8_t *dst, uint8_t *src,
                    int stride, int h, int ox, int oy,
                    int dxx, int dxy, int dyx, int dyy,
                    int shift, int r, int width, int height)
{
    gmc(dst, src, stride, h, ox, oy, dxx, dxy, dyx, dyy, shift, r,
        width, height, &ff_emulated_edge_mc_8);
}
#endif
#endif

/* CAVS-specific */
void ff_put_cavs_qpel8_mc00_mmx(uint8_t *dst, uint8_t *src, ptrdiff_t stride)
{
    put_pixels8_mmx(dst, src, stride, 8);
}

void ff_avg_cavs_qpel8_mc00_mmx(uint8_t *dst, uint8_t *src, ptrdiff_t stride)
{
    avg_pixels8_mmx(dst, src, stride, 8);
}

void ff_put_cavs_qpel16_mc00_mmx(uint8_t *dst, uint8_t *src, ptrdiff_t stride)
{
    put_pixels16_mmx(dst, src, stride, 16);
}

void ff_avg_cavs_qpel16_mc00_mmx(uint8_t *dst, uint8_t *src, ptrdiff_t stride)
{
    avg_pixels16_mmx(dst, src, stride, 16);
}

/* VC-1-specific */
void ff_put_vc1_mspel_mc00_mmx(uint8_t *dst, const uint8_t *src,
                               ptrdiff_t stride, int rnd)
{
    put_pixels8_mmx(dst, src, stride, 8);
}

#if CONFIG_DIRAC_DECODER
#define DIRAC_PIXOP(OPNAME2, OPNAME, EXT)\
void ff_ ## OPNAME2 ## _dirac_pixels8_ ## EXT(uint8_t *dst, const uint8_t *src[5], int stride, int h)\
{\
    if (h&3)\
        ff_ ## OPNAME2 ## _dirac_pixels8_c(dst, src, stride, h);\
    else\
        OPNAME ## _pixels8_ ## EXT(dst, src[0], stride, h);\
}\
void ff_ ## OPNAME2 ## _dirac_pixels16_ ## EXT(uint8_t *dst, const uint8_t *src[5], int stride, int h)\
{\
    if (h&3)\
        ff_ ## OPNAME2 ## _dirac_pixels16_c(dst, src, stride, h);\
    else\
        OPNAME ## _pixels16_ ## EXT(dst, src[0], stride, h);\
}\
void ff_ ## OPNAME2 ## _dirac_pixels32_ ## EXT(uint8_t *dst, const uint8_t *src[5], int stride, int h)\
{\
    if (h&3) {\
        ff_ ## OPNAME2 ## _dirac_pixels32_c(dst, src, stride, h);\
    } else {\
        OPNAME ## _pixels16_ ## EXT(dst   , src[0]   , stride, h);\
        OPNAME ## _pixels16_ ## EXT(dst+16, src[0]+16, stride, h);\
    }\
}

#if HAVE_MMX_INLINE
DIRAC_PIXOP(put, put, mmx)
DIRAC_PIXOP(avg, avg, mmx)
#endif

#if HAVE_YASM
DIRAC_PIXOP(avg, ff_avg, mmxext)

void ff_put_dirac_pixels16_sse2(uint8_t *dst, const uint8_t *src[5], int stride, int h)
{
    if (h&3)
        ff_put_dirac_pixels16_c(dst, src, stride, h);
    else
    ff_put_pixels16_sse2(dst, src[0], stride, h);
}
void ff_avg_dirac_pixels16_sse2(uint8_t *dst, const uint8_t *src[5], int stride, int h)
{
    if (h&3)
        ff_avg_dirac_pixels16_c(dst, src, stride, h);
    else
    ff_avg_pixels16_sse2(dst, src[0], stride, h);
}
void ff_put_dirac_pixels32_sse2(uint8_t *dst, const uint8_t *src[5], int stride, int h)
{
    if (h&3) {
        ff_put_dirac_pixels32_c(dst, src, stride, h);
    } else {
    ff_put_pixels16_sse2(dst   , src[0]   , stride, h);
    ff_put_pixels16_sse2(dst+16, src[0]+16, stride, h);
    }
}
void ff_avg_dirac_pixels32_sse2(uint8_t *dst, const uint8_t *src[5], int stride, int h)
{
    if (h&3) {
        ff_avg_dirac_pixels32_c(dst, src, stride, h);
    } else {
    ff_avg_pixels16_sse2(dst   , src[0]   , stride, h);
    ff_avg_pixels16_sse2(dst+16, src[0]+16, stride, h);
    }
}
#endif
#endif

static void vector_clipf_sse(float *dst, const float *src,
                             float min, float max, int len)
{
    x86_reg i = (len - 16) * 4;
    __asm__ volatile (
        "movss          %3, %%xmm4      \n\t"
        "movss          %4, %%xmm5      \n\t"
        "shufps $0, %%xmm4, %%xmm4      \n\t"
        "shufps $0, %%xmm5, %%xmm5      \n\t"
        "1:                             \n\t"
        "movaps   (%2, %0), %%xmm0      \n\t" // 3/1 on intel
        "movaps 16(%2, %0), %%xmm1      \n\t"
        "movaps 32(%2, %0), %%xmm2      \n\t"
        "movaps 48(%2, %0), %%xmm3      \n\t"
        "maxps      %%xmm4, %%xmm0      \n\t"
        "maxps      %%xmm4, %%xmm1      \n\t"
        "maxps      %%xmm4, %%xmm2      \n\t"
        "maxps      %%xmm4, %%xmm3      \n\t"
        "minps      %%xmm5, %%xmm0      \n\t"
        "minps      %%xmm5, %%xmm1      \n\t"
        "minps      %%xmm5, %%xmm2      \n\t"
        "minps      %%xmm5, %%xmm3      \n\t"
        "movaps     %%xmm0,   (%1, %0)  \n\t"
        "movaps     %%xmm1, 16(%1, %0)  \n\t"
        "movaps     %%xmm2, 32(%1, %0)  \n\t"
        "movaps     %%xmm3, 48(%1, %0)  \n\t"
        "sub           $64, %0          \n\t"
        "jge            1b              \n\t"
        : "+&r"(i)
        : "r"(dst), "r"(src), "m"(min), "m"(max)
        : "memory"
    );
}

#endif /* HAVE_INLINE_ASM */

void ff_h263_v_loop_filter_mmx(uint8_t *src, int stride, int qscale);
void ff_h263_h_loop_filter_mmx(uint8_t *src, int stride, int qscale);

int32_t ff_scalarproduct_int16_mmxext(const int16_t *v1, const int16_t *v2,
                                      int order);
int32_t ff_scalarproduct_int16_sse2(const int16_t *v1, const int16_t *v2,
                                    int order);
int32_t ff_scalarproduct_and_madd_int16_mmxext(int16_t *v1, const int16_t *v2,
                                               const int16_t *v3,
                                               int order, int mul);
int32_t ff_scalarproduct_and_madd_int16_sse2(int16_t *v1, const int16_t *v2,
                                             const int16_t *v3,
                                             int order, int mul);
int32_t ff_scalarproduct_and_madd_int16_ssse3(int16_t *v1, const int16_t *v2,
                                              const int16_t *v3,
                                              int order, int mul);

void ff_apply_window_int16_round_mmxext(int16_t *output, const int16_t *input,
                                        const int16_t *window, unsigned int len);
void ff_apply_window_int16_round_sse2(int16_t *output, const int16_t *input,
                                      const int16_t *window, unsigned int len);
void ff_apply_window_int16_mmxext(int16_t *output, const int16_t *input,
                                  const int16_t *window, unsigned int len);
void ff_apply_window_int16_sse2(int16_t *output, const int16_t *input,
                                const int16_t *window, unsigned int len);
void ff_apply_window_int16_ssse3(int16_t *output, const int16_t *input,
                                 const int16_t *window, unsigned int len);
void ff_apply_window_int16_ssse3_atom(int16_t *output, const int16_t *input,
                                      const int16_t *window, unsigned int len);

void ff_bswap32_buf_ssse3(uint32_t *dst, const uint32_t *src, int w);
void ff_bswap32_buf_sse2(uint32_t *dst, const uint32_t *src, int w);

void ff_add_hfyu_median_prediction_mmxext(uint8_t *dst, const uint8_t *top,
                                          const uint8_t *diff, int w,
                                          int *left, int *left_top);
int  ff_add_hfyu_left_prediction_ssse3(uint8_t *dst, const uint8_t *src,
                                       int w, int left);
int  ff_add_hfyu_left_prediction_sse4(uint8_t *dst, const uint8_t *src,
                                      int w, int left);

void ff_vector_clip_int32_mmx     (int32_t *dst, const int32_t *src,
                                   int32_t min, int32_t max, unsigned int len);
void ff_vector_clip_int32_sse2    (int32_t *dst, const int32_t *src,
                                   int32_t min, int32_t max, unsigned int len);
void ff_vector_clip_int32_int_sse2(int32_t *dst, const int32_t *src,
                                   int32_t min, int32_t max, unsigned int len);
void ff_vector_clip_int32_sse4    (int32_t *dst, const int32_t *src,
                                   int32_t min, int32_t max, unsigned int len);

#define SET_QPEL_FUNCS(PFX, IDX, SIZE, CPU, PREFIX)                          \
    do {                                                                     \
    c->PFX ## _pixels_tab[IDX][ 0] = PREFIX ## PFX ## SIZE ## _mc00_ ## CPU; \
    c->PFX ## _pixels_tab[IDX][ 1] = PREFIX ## PFX ## SIZE ## _mc10_ ## CPU; \
    c->PFX ## _pixels_tab[IDX][ 2] = PREFIX ## PFX ## SIZE ## _mc20_ ## CPU; \
    c->PFX ## _pixels_tab[IDX][ 3] = PREFIX ## PFX ## SIZE ## _mc30_ ## CPU; \
    c->PFX ## _pixels_tab[IDX][ 4] = PREFIX ## PFX ## SIZE ## _mc01_ ## CPU; \
    c->PFX ## _pixels_tab[IDX][ 5] = PREFIX ## PFX ## SIZE ## _mc11_ ## CPU; \
    c->PFX ## _pixels_tab[IDX][ 6] = PREFIX ## PFX ## SIZE ## _mc21_ ## CPU; \
    c->PFX ## _pixels_tab[IDX][ 7] = PREFIX ## PFX ## SIZE ## _mc31_ ## CPU; \
    c->PFX ## _pixels_tab[IDX][ 8] = PREFIX ## PFX ## SIZE ## _mc02_ ## CPU; \
    c->PFX ## _pixels_tab[IDX][ 9] = PREFIX ## PFX ## SIZE ## _mc12_ ## CPU; \
    c->PFX ## _pixels_tab[IDX][10] = PREFIX ## PFX ## SIZE ## _mc22_ ## CPU; \
    c->PFX ## _pixels_tab[IDX][11] = PREFIX ## PFX ## SIZE ## _mc32_ ## CPU; \
    c->PFX ## _pixels_tab[IDX][12] = PREFIX ## PFX ## SIZE ## _mc03_ ## CPU; \
    c->PFX ## _pixels_tab[IDX][13] = PREFIX ## PFX ## SIZE ## _mc13_ ## CPU; \
    c->PFX ## _pixels_tab[IDX][14] = PREFIX ## PFX ## SIZE ## _mc23_ ## CPU; \
    c->PFX ## _pixels_tab[IDX][15] = PREFIX ## PFX ## SIZE ## _mc33_ ## CPU; \
    } while (0)

static av_cold void dsputil_init_mmx(DSPContext *c, AVCodecContext *avctx,
                                     int mm_flags)
{
#if HAVE_INLINE_ASM
    const int high_bit_depth = avctx->bits_per_raw_sample > 8;

    c->put_pixels_clamped        = ff_put_pixels_clamped_mmx;
    c->put_signed_pixels_clamped = ff_put_signed_pixels_clamped_mmx;
    c->add_pixels_clamped        = ff_add_pixels_clamped_mmx;

    if (!high_bit_depth) {
        c->clear_block  = clear_block_mmx;
        c->clear_blocks = clear_blocks_mmx;
        c->draw_edges   = draw_edges_mmx;
    }

#if CONFIG_VIDEODSP && (ARCH_X86_32 || !HAVE_YASM)
    c->gmc = gmc_mmx;
#endif

    c->add_bytes = add_bytes_mmx;
#endif /* HAVE_INLINE_ASM */

#if HAVE_YASM
    if (CONFIG_H263_DECODER || CONFIG_H263_ENCODER) {
        c->h263_v_loop_filter = ff_h263_v_loop_filter_mmx;
        c->h263_h_loop_filter = ff_h263_h_loop_filter_mmx;
    }

    c->vector_clip_int32 = ff_vector_clip_int32_mmx;
#endif /* HAVE_YASM */
}

static av_cold void dsputil_init_mmxext(DSPContext *c, AVCodecContext *avctx,
                                        int mm_flags)
{
<<<<<<< HEAD

#if HAVE_YASM
    SET_QPEL_FUNCS(avg_qpel,        0, 16, mmxext, );
    SET_QPEL_FUNCS(avg_qpel,        1,  8, mmxext, );

    SET_QPEL_FUNCS(put_qpel,        0, 16, mmxext, );
    SET_QPEL_FUNCS(put_qpel,        1,  8, mmxext, );
    SET_QPEL_FUNCS(put_no_rnd_qpel, 0, 16, mmxext, );
    SET_QPEL_FUNCS(put_no_rnd_qpel, 1,  8, mmxext, );
#endif /* HAVE_YASM */
=======
#if HAVE_INLINE_ASM
    const int high_bit_depth = avctx->bits_per_raw_sample > 8;

    if (!high_bit_depth && avctx->idct_algo == FF_IDCT_XVIDMMX) {
        c->idct_put = ff_idct_xvid_mmxext_put;
        c->idct_add = ff_idct_xvid_mmxext_add;
        c->idct     = ff_idct_xvid_mmxext;
    }
#endif /* HAVE_INLINE_ASM */
>>>>>>> c1ad70c3

#if HAVE_MMXEXT_EXTERNAL
    SET_QPEL_FUNCS(avg_qpel,        0, 16, mmxext, );
    SET_QPEL_FUNCS(avg_qpel,        1,  8, mmxext, );

    SET_QPEL_FUNCS(put_qpel,        0, 16, mmxext, );
    SET_QPEL_FUNCS(put_qpel,        1,  8, mmxext, );
    SET_QPEL_FUNCS(put_no_rnd_qpel, 0, 16, mmxext, );
    SET_QPEL_FUNCS(put_no_rnd_qpel, 1,  8, mmxext, );

    /* slower than cmov version on AMD */
    if (!(mm_flags & AV_CPU_FLAG_3DNOW))
        c->add_hfyu_median_prediction = ff_add_hfyu_median_prediction_mmxext;

    c->scalarproduct_int16          = ff_scalarproduct_int16_mmxext;
    c->scalarproduct_and_madd_int16 = ff_scalarproduct_and_madd_int16_mmxext;

    if (avctx->flags & CODEC_FLAG_BITEXACT) {
        c->apply_window_int16 = ff_apply_window_int16_mmxext;
    } else {
        c->apply_window_int16 = ff_apply_window_int16_round_mmxext;
    }
#endif /* HAVE_MMXEXT_EXTERNAL */
}

static av_cold void dsputil_init_sse(DSPContext *c, AVCodecContext *avctx,
                                     int mm_flags)
{
#if HAVE_INLINE_ASM
    const int high_bit_depth = avctx->bits_per_raw_sample > 8;

    if (!high_bit_depth) {
        if (!(CONFIG_MPEG_XVMC_DECODER && avctx->xvmc_acceleration > 1)) {
            /* XvMCCreateBlocks() may not allocate 16-byte aligned blocks */
            c->clear_block  = clear_block_sse;
            c->clear_blocks = clear_blocks_sse;
        }
    }

    c->vector_clipf = vector_clipf_sse;
#endif /* HAVE_INLINE_ASM */

#if HAVE_YASM
#if HAVE_INLINE_ASM && CONFIG_VIDEODSP
    c->gmc = gmc_sse;
#endif
#endif /* HAVE_YASM */
}

static av_cold void dsputil_init_sse2(DSPContext *c, AVCodecContext *avctx,
                                      int mm_flags)
{
#if HAVE_SSE2_INLINE
    const int high_bit_depth = avctx->bits_per_raw_sample > 8;

    if (!high_bit_depth && avctx->idct_algo == FF_IDCT_XVIDMMX) {
        c->idct_put              = ff_idct_xvid_sse2_put;
        c->idct_add              = ff_idct_xvid_sse2_add;
        c->idct                  = ff_idct_xvid_sse2;
        c->idct_permutation_type = FF_SSE2_IDCT_PERM;
    }
#endif /* HAVE_SSE2_INLINE */

#if HAVE_SSE2_EXTERNAL
    c->scalarproduct_int16          = ff_scalarproduct_int16_sse2;
    c->scalarproduct_and_madd_int16 = ff_scalarproduct_and_madd_int16_sse2;
    if (mm_flags & AV_CPU_FLAG_ATOM) {
        c->vector_clip_int32 = ff_vector_clip_int32_int_sse2;
    } else {
        c->vector_clip_int32 = ff_vector_clip_int32_sse2;
    }
    if (avctx->flags & CODEC_FLAG_BITEXACT) {
        c->apply_window_int16 = ff_apply_window_int16_sse2;
    } else if (!(mm_flags & AV_CPU_FLAG_SSE2SLOW)) {
        c->apply_window_int16 = ff_apply_window_int16_round_sse2;
    }
    c->bswap_buf = ff_bswap32_buf_sse2;
#endif /* HAVE_SSE2_EXTERNAL */
}

static av_cold void dsputil_init_ssse3(DSPContext *c, AVCodecContext *avctx,
                                       int mm_flags)
{
#if HAVE_SSSE3_EXTERNAL
    c->add_hfyu_left_prediction = ff_add_hfyu_left_prediction_ssse3;
    if (mm_flags & AV_CPU_FLAG_SSE4) // not really sse4, just slow on Conroe
        c->add_hfyu_left_prediction = ff_add_hfyu_left_prediction_sse4;

    if (mm_flags & AV_CPU_FLAG_ATOM)
        c->apply_window_int16 = ff_apply_window_int16_ssse3_atom;
    else
        c->apply_window_int16 = ff_apply_window_int16_ssse3;
    if (!(mm_flags & (AV_CPU_FLAG_SSE42|AV_CPU_FLAG_3DNOW))) // cachesplit
        c->scalarproduct_and_madd_int16 = ff_scalarproduct_and_madd_int16_ssse3;
    c->bswap_buf = ff_bswap32_buf_ssse3;
#endif /* HAVE_SSSE3_EXTERNAL */
}

static av_cold void dsputil_init_sse4(DSPContext *c, AVCodecContext *avctx,
                                      int mm_flags)
{
#if HAVE_SSE4_EXTERNAL
    c->vector_clip_int32 = ff_vector_clip_int32_sse4;
#endif /* HAVE_SSE4_EXTERNAL */
}

av_cold void ff_dsputil_init_mmx(DSPContext *c, AVCodecContext *avctx)
{
    int mm_flags = av_get_cpu_flags();

#if HAVE_7REGS && HAVE_INLINE_ASM
    if (mm_flags & AV_CPU_FLAG_CMOV)
        c->add_hfyu_median_prediction = add_hfyu_median_prediction_cmov;
#endif

    if (mm_flags & AV_CPU_FLAG_MMX) {
#if HAVE_INLINE_ASM
        const int idct_algo = avctx->idct_algo;

        if (avctx->lowres == 0 && avctx->bits_per_raw_sample <= 8) {
            if (idct_algo == FF_IDCT_AUTO || idct_algo == FF_IDCT_SIMPLEMMX) {
                c->idct_put              = ff_simple_idct_put_mmx;
                c->idct_add              = ff_simple_idct_add_mmx;
                c->idct                  = ff_simple_idct_mmx;
                c->idct_permutation_type = FF_SIMPLE_IDCT_PERM;
            } else if (idct_algo == FF_IDCT_XVIDMMX) {
                if (mm_flags & AV_CPU_FLAG_SSE2) {
                    c->idct_put              = ff_idct_xvid_sse2_put;
                    c->idct_add              = ff_idct_xvid_sse2_add;
                    c->idct                  = ff_idct_xvid_sse2;
                    c->idct_permutation_type = FF_SSE2_IDCT_PERM;
                } else if (mm_flags & AV_CPU_FLAG_MMXEXT) {
                    c->idct_put              = ff_idct_xvid_mmxext_put;
                    c->idct_add              = ff_idct_xvid_mmxext_add;
                    c->idct                  = ff_idct_xvid_mmxext;
                } else {
                    c->idct_put              = ff_idct_xvid_mmx_put;
                    c->idct_add              = ff_idct_xvid_mmx_add;
                    c->idct                  = ff_idct_xvid_mmx;
                }
            }
        }
#endif /* HAVE_INLINE_ASM */

        dsputil_init_mmx(c, avctx, mm_flags);
    }

    if (mm_flags & AV_CPU_FLAG_MMXEXT)
        dsputil_init_mmxext(c, avctx, mm_flags);

    if (mm_flags & AV_CPU_FLAG_SSE)
        dsputil_init_sse(c, avctx, mm_flags);

    if (mm_flags & AV_CPU_FLAG_SSE2)
        dsputil_init_sse2(c, avctx, mm_flags);

    if (mm_flags & AV_CPU_FLAG_SSSE3)
        dsputil_init_ssse3(c, avctx, mm_flags);

    if (mm_flags & AV_CPU_FLAG_SSE4)
        dsputil_init_sse4(c, avctx, mm_flags);

    if (CONFIG_ENCODERS)
        ff_dsputilenc_init_mmx(c, avctx);
}<|MERGE_RESOLUTION|>--- conflicted
+++ resolved
@@ -1449,29 +1449,6 @@
 static av_cold void dsputil_init_mmxext(DSPContext *c, AVCodecContext *avctx,
                                         int mm_flags)
 {
-<<<<<<< HEAD
-
-#if HAVE_YASM
-    SET_QPEL_FUNCS(avg_qpel,        0, 16, mmxext, );
-    SET_QPEL_FUNCS(avg_qpel,        1,  8, mmxext, );
-
-    SET_QPEL_FUNCS(put_qpel,        0, 16, mmxext, );
-    SET_QPEL_FUNCS(put_qpel,        1,  8, mmxext, );
-    SET_QPEL_FUNCS(put_no_rnd_qpel, 0, 16, mmxext, );
-    SET_QPEL_FUNCS(put_no_rnd_qpel, 1,  8, mmxext, );
-#endif /* HAVE_YASM */
-=======
-#if HAVE_INLINE_ASM
-    const int high_bit_depth = avctx->bits_per_raw_sample > 8;
-
-    if (!high_bit_depth && avctx->idct_algo == FF_IDCT_XVIDMMX) {
-        c->idct_put = ff_idct_xvid_mmxext_put;
-        c->idct_add = ff_idct_xvid_mmxext_add;
-        c->idct     = ff_idct_xvid_mmxext;
-    }
-#endif /* HAVE_INLINE_ASM */
->>>>>>> c1ad70c3
-
 #if HAVE_MMXEXT_EXTERNAL
     SET_QPEL_FUNCS(avg_qpel,        0, 16, mmxext, );
     SET_QPEL_FUNCS(avg_qpel,        1,  8, mmxext, );
