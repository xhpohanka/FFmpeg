--- conflicted
+++ resolved
@@ -407,16 +407,6 @@
     int zret = Z_OK; // Zlib return code
     int len = buf_size;
     int hi_ver, lo_ver, ret;
-
-<<<<<<< HEAD
-    if (c->pic.data[0])
-            avctx->release_buffer(avctx, &c->pic);
-=======
-    if ((ret = ff_get_buffer(avctx, frame, 0)) < 0) {
-        av_log(avctx, AV_LOG_ERROR, "get_buffer() failed\n");
-        return ret;
-    }
->>>>>>> 759001c5
 
     /* parse header */
     c->flags = buf[0];
@@ -518,9 +508,7 @@
         return AVERROR_INVALIDDATA;
     }
 
-    c->pic.reference = 3;
-    c->pic.buffer_hints = FF_BUFFER_HINTS_VALID;
-    if ((ret = ff_get_buffer(avctx, &c->pic)) < 0) {
+    if ((ret = ff_get_buffer(avctx, frame, 0)) < 0) {
         av_log(avctx, AV_LOG_ERROR, "get_buffer() failed\n");
         return ret;
     }
@@ -564,9 +552,8 @@
         src = c->cur;
         switch (c->fmt) {
         case ZMBV_FMT_8BPP:
-<<<<<<< HEAD
             for (j = 0; j < 256; j++)
-                AV_WN32(&c->pic.data[1][j * 4], 0xFFU << 24 | AV_RB24(&c->pal[j * 3]));
+                AV_WN32(&frame->data[1][j * 4], 0xFFU << 24 | AV_RB24(&c->pal[j * 3]));
         case ZMBV_FMT_15BPP:
         case ZMBV_FMT_16BPP:
 #ifdef ZMBV_ENABLE_24BPP
@@ -576,60 +563,7 @@
             for (j = 0; j < c->height; j++) {
                 memcpy(out, src, c->stride);
                 src += c->stride;
-                out += c->pic.linesize[0];
-=======
-            for (j = 0; j < c->height; j++) {
-                for (i = 0; i < c->width; i++) {
-                    out[i * 3 + 0] = c->pal[(*src) * 3 + 0];
-                    out[i * 3 + 1] = c->pal[(*src) * 3 + 1];
-                    out[i * 3 + 2] = c->pal[(*src) * 3 + 2];
-                    src++;
-                }
                 out += frame->linesize[0];
-            }
-            break;
-        case ZMBV_FMT_15BPP:
-            for (j = 0; j < c->height; j++) {
-                for (i = 0; i < c->width; i++) {
-                    uint16_t tmp = AV_RL16(src);
-                    src += 2;
-                    out[i * 3 + 0] = (tmp & 0x7C00) >> 7;
-                    out[i * 3 + 1] = (tmp & 0x03E0) >> 2;
-                    out[i * 3 + 2] = (tmp & 0x001F) << 3;
-                }
-                out += frame->linesize[0];
-            }
-            break;
-        case ZMBV_FMT_16BPP:
-            for (j = 0; j < c->height; j++) {
-                for (i = 0; i < c->width; i++) {
-                    uint16_t tmp = AV_RL16(src);
-                    src += 2;
-                    out[i * 3 + 0] = (tmp & 0xF800) >> 8;
-                    out[i * 3 + 1] = (tmp & 0x07E0) >> 3;
-                    out[i * 3 + 2] = (tmp & 0x001F) << 3;
-                }
-                out += frame->linesize[0];
-            }
-            break;
-#ifdef ZMBV_ENABLE_24BPP
-        case ZMBV_FMT_24BPP:
-            for (j = 0; j < c->height; j++) {
-                memcpy(out, src, c->width * 3);
-                src += c->width * 3;
-                out += frame->linesize[0];
-            }
-            break;
-#endif //ZMBV_ENABLE_24BPP
-        case ZMBV_FMT_32BPP:
-            for (j = 0; j < c->height; j++) {
-                for (i = 0; i < c->width; i++) {
-                    uint32_t tmp = AV_RL32(src);
-                    src += 4;
-                    AV_WB24(out+(i*3), tmp);
-                }
-                out += frame->linesize[0];
->>>>>>> 759001c5
             }
             break;
         default:
@@ -652,7 +586,6 @@
 
     c->width = avctx->width;
     c->height = avctx->height;
-    avcodec_get_frame_defaults(&c->pic);
 
     c->bpp = avctx->bits_per_coded_sample;
 
