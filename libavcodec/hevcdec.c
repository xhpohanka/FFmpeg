--- conflicted
+++ resolved
@@ -352,17 +352,12 @@
 
 static enum AVPixelFormat get_format(HEVCContext *s, const HEVCSPS *sps)
 {
-<<<<<<< HEAD
 #define HWACCEL_MAX (CONFIG_HEVC_DXVA2_HWACCEL + \
                      CONFIG_HEVC_D3D11VA_HWACCEL * 2 + \
+                     CONFIG_HEVC_NVDEC_HWACCEL + \
                      CONFIG_HEVC_VAAPI_HWACCEL + \
                      CONFIG_HEVC_VIDEOTOOLBOX_HWACCEL + \
                      CONFIG_HEVC_VDPAU_HWACCEL)
-=======
-    #define HWACCEL_MAX (CONFIG_HEVC_DXVA2_HWACCEL + CONFIG_HEVC_D3D11VA_HWACCEL * 2 + \
-                         CONFIG_HEVC_VAAPI_HWACCEL + CONFIG_HEVC_VDPAU_HWACCEL + \
-                         CONFIG_HEVC_CUVID_HWACCEL)
->>>>>>> b90fdb2c
     enum AVPixelFormat pix_fmts[HWACCEL_MAX + 2], *fmt = pix_fmts;
 
     switch (sps->pix_fmt) {
@@ -381,6 +376,9 @@
 #if CONFIG_HEVC_VDPAU_HWACCEL
         *fmt++ = AV_PIX_FMT_VDPAU;
 #endif
+#if CONFIG_HEVC_NVDEC_HWACCEL
+        *fmt++ = AV_PIX_FMT_CUDA;
+#endif
 #if CONFIG_HEVC_VIDEOTOOLBOX_HWACCEL
         *fmt++ = AV_PIX_FMT_VIDEOTOOLBOX;
 #endif
@@ -396,21 +394,11 @@
 #if CONFIG_HEVC_VAAPI_HWACCEL
         *fmt++ = AV_PIX_FMT_VAAPI;
 #endif
-<<<<<<< HEAD
 #if CONFIG_HEVC_VIDEOTOOLBOX_HWACCEL
         *fmt++ = AV_PIX_FMT_VIDEOTOOLBOX;
-=======
-#if CONFIG_HEVC_CUVID_HWACCEL && HAVE_CUVIDDECODECREATEINFO_BITDEPTHMINUS8
+#endif
+#if CONFIG_HEVC_NVDEC_HWACCEL
         *fmt++ = AV_PIX_FMT_CUDA;
-#endif
-    }
-    if (sps->pix_fmt == AV_PIX_FMT_YUV420P || sps->pix_fmt == AV_PIX_FMT_YUVJ420P) {
-#if CONFIG_HEVC_CUVID_HWACCEL && !HAVE_CUVIDDECODECREATEINFO_BITDEPTHMINUS8
-        *fmt++ = AV_PIX_FMT_CUDA;
-#endif
-#if CONFIG_HEVC_VDPAU_HWACCEL
-        *fmt++ = AV_PIX_FMT_VDPAU;
->>>>>>> b90fdb2c
 #endif
         break;
     }
