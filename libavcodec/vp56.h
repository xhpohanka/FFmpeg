--- conflicted
+++ resolved
@@ -181,13 +181,9 @@
 };
 
 
-<<<<<<< HEAD
-void ff_vp56_init(AVCodecContext *avctx, int flip, int has_alpha);
-void ff_vp56_init_context(AVCodecContext *avctx, VP56Context *s,
+int ff_vp56_init(AVCodecContext *avctx, int flip, int has_alpha);
+int ff_vp56_init_context(AVCodecContext *avctx, VP56Context *s,
                           int flip, int has_alpha);
-=======
-int ff_vp56_init(AVCodecContext *avctx, int flip, int has_alpha);
->>>>>>> 759001c5
 int ff_vp56_free(AVCodecContext *avctx);
 int ff_vp56_free_context(VP56Context *s);
 void ff_vp56_init_dequant(VP56Context *s, int quantizer);
