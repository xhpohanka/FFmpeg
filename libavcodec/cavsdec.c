--- conflicted
+++ resolved
@@ -166,13 +166,8 @@
 
     /* get coded block pattern */
     int cbp= get_ue_golomb(&h->s.gb);
-<<<<<<< HEAD
-    if(cbp > 63U){
-        av_log(h->s.avctx, AV_LOG_ERROR, "illegal inter cbp\n");
-=======
     if(cbp > 63 || cbp < 0){
         av_log(h->s.avctx, AV_LOG_ERROR, "illegal inter cbp %d\n", cbp);
->>>>>>> 979f77b0
         return -1;
     }
     h->cbp = cbp_tab[cbp][1];
@@ -231,11 +226,7 @@
     /* get coded block pattern */
     if(h->pic_type == AV_PICTURE_TYPE_I)
         cbp_code = get_ue_golomb(gb);
-<<<<<<< HEAD
-    if(cbp_code > 63U){
-=======
     if(cbp_code > 63 || cbp_code < 0 ){
->>>>>>> 979f77b0
         av_log(h->s.avctx, AV_LOG_ERROR, "illegal intra cbp\n");
         return -1;
     }
