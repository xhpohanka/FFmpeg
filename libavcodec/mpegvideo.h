/*
 * Generic DCT based hybrid video encoder
 * Copyright (c) 2000, 2001, 2002 Fabrice Bellard
 * Copyright (c) 2002-2004 Michael Niedermayer
 *
 * This file is part of FFmpeg.
 *
 * FFmpeg is free software; you can redistribute it and/or
 * modify it under the terms of the GNU Lesser General Public
 * License as published by the Free Software Foundation; either
 * version 2.1 of the License, or (at your option) any later version.
 *
 * FFmpeg is distributed in the hope that it will be useful,
 * but WITHOUT ANY WARRANTY; without even the implied warranty of
 * MERCHANTABILITY or FITNESS FOR A PARTICULAR PURPOSE.  See the GNU
 * Lesser General Public License for more details.
 *
 * You should have received a copy of the GNU Lesser General Public
 * License along with FFmpeg; if not, write to the Free Software
 * Foundation, Inc., 51 Franklin Street, Fifth Floor, Boston, MA 02110-1301 USA
 */

/**
 * @file
 * mpegvideo header.
 */

#ifndef AVCODEC_MPEGVIDEO_H
#define AVCODEC_MPEGVIDEO_H

#include "avcodec.h"
#include "blockdsp.h"
#include "dsputil.h"
#include "error_resilience.h"
#include "fdctdsp.h"
#include "get_bits.h"
#include "h264chroma.h"
#include "h263dsp.h"
#include "hpeldsp.h"
#include "idctdsp.h"
#include "mpegvideodsp.h"
#include "mpegvideoencdsp.h"
#include "put_bits.h"
#include "ratecontrol.h"
#include "parser.h"
#include "mpeg12data.h"
#include "qpeldsp.h"
#include "rl.h"
#include "thread.h"
#include "videodsp.h"

#include "libavutil/opt.h"
#include "libavutil/timecode.h"

#define FRAME_SKIPPED 100 ///< return value for header parsers if frame is not coded

enum OutputFormat {
    FMT_MPEG1,
    FMT_H261,
    FMT_H263,
    FMT_MJPEG,
};

#define MPEG_BUF_SIZE (16 * 1024)

#define QMAT_SHIFT_MMX 16
#define QMAT_SHIFT 21

#define MAX_FCODE 7
#define MAX_MV 4096

#define MAX_THREADS 32
#define MAX_PICTURE_COUNT 36

#define MAX_B_FRAMES 16

#define ME_MAP_SIZE 64
#define ME_MAP_SHIFT 3
#define ME_MAP_MV_BITS 11

#define MAX_MB_BYTES (30*16*16*3/8 + 120)

#define INPLACE_OFFSET 16

#define EDGE_WIDTH 16

/* Start codes. */
#define SEQ_END_CODE            0x000001b7
#define SEQ_START_CODE          0x000001b3
#define GOP_START_CODE          0x000001b8
#define PICTURE_START_CODE      0x00000100
#define SLICE_MIN_START_CODE    0x00000101
#define SLICE_MAX_START_CODE    0x000001af
#define EXT_START_CODE          0x000001b5
#define USER_START_CODE         0x000001b2

/* encoding scans */
extern const uint8_t ff_alternate_horizontal_scan[64];
extern const uint8_t ff_alternate_vertical_scan[64];

struct MpegEncContext;

/**
 * Picture.
 */
typedef struct Picture{
    struct AVFrame *f;
    ThreadFrame tf;

    AVBufferRef *qscale_table_buf;
    int8_t *qscale_table;

    AVBufferRef *motion_val_buf[2];
    int16_t (*motion_val[2])[2];

    AVBufferRef *mb_type_buf;
    uint32_t *mb_type;          ///< types and macros are defined in mpegutils.h

    AVBufferRef *mbskip_table_buf;
    uint8_t *mbskip_table;

    AVBufferRef *ref_index_buf[2];
    int8_t *ref_index[2];

    AVBufferRef *mb_var_buf;
    uint16_t *mb_var;           ///< Table for MB variances

    AVBufferRef *mc_mb_var_buf;
    uint16_t *mc_mb_var;        ///< Table for motion compensated MB variances

    int alloc_mb_width;         ///< mb_width used to allocate tables
    int alloc_mb_height;        ///< mb_height used to allocate tables

    AVBufferRef *mb_mean_buf;
    uint8_t *mb_mean;           ///< Table for MB luminance

    AVBufferRef *hwaccel_priv_buf;
    /**
     * hardware accelerator private data
     */
    void *hwaccel_picture_private;

    int field_picture;          ///< whether or not the picture was encoded in separate fields

    int64_t mb_var_sum;         ///< sum of MB variance for current frame
    int64_t mc_mb_var_sum;      ///< motion compensated MB variance for current frame

    int b_frame_score;
    int needs_realloc;          ///< Picture needs to be reallocated (eg due to a frame size change)

    int reference;
    int shared;

    uint64_t error[AV_NUM_DATA_POINTERS];
} Picture;

/**
 * Motion estimation context.
 */
typedef struct MotionEstContext{
    AVCodecContext *avctx;
    int skip;                          ///< set if ME is skipped for the current MB
    int co_located_mv[4][2];           ///< mv from last P-frame for direct mode ME
    int direct_basis_mv[4][2];
    uint8_t *scratchpad;               ///< data area for the ME algo, so that the ME does not need to malloc/free
    uint8_t *best_mb;
    uint8_t *temp_mb[2];
    uint8_t *temp;
    int best_bits;
    uint32_t *map;                     ///< map to avoid duplicate evaluations
    uint32_t *score_map;               ///< map to store the scores
    unsigned map_generation;
    int pre_penalty_factor;
    int penalty_factor;                /**< an estimate of the bits required to
                                        code a given mv value, e.g. (1,0) takes
                                        more bits than (0,0). We have to
                                        estimate whether any reduction in
                                        residual is worth the extra bits. */
    int sub_penalty_factor;
    int mb_penalty_factor;
    int flags;
    int sub_flags;
    int mb_flags;
    int pre_pass;                      ///< = 1 for the pre pass
    int dia_size;
    int xmin;
    int xmax;
    int ymin;
    int ymax;
    int pred_x;
    int pred_y;
    uint8_t *src[4][4];
    uint8_t *ref[4][4];
    int stride;
    int uvstride;
    /* temp variables for picture complexity calculation */
    int64_t mc_mb_var_sum_temp;
    int64_t mb_var_sum_temp;
    int scene_change_score;
/*    cmp, chroma_cmp;*/
    op_pixels_func (*hpel_put)[4];
    op_pixels_func (*hpel_avg)[4];
    qpel_mc_func (*qpel_put)[16];
    qpel_mc_func (*qpel_avg)[16];
    uint8_t (*mv_penalty)[MAX_MV*2+1];  ///< amount of bits needed to encode a MV
    uint8_t *current_mv_penalty;
    int (*sub_motion_search)(struct MpegEncContext * s,
                                  int *mx_ptr, int *my_ptr, int dmin,
                                  int src_index, int ref_index,
                                  int size, int h);
}MotionEstContext;

/**
 * MpegEncContext.
 */
typedef struct MpegEncContext {
    AVClass *class;

    int y_dc_scale, c_dc_scale;
    int ac_pred;
    int block_last_index[12];  ///< last non zero coefficient in block
    int h263_aic;              ///< Advanded INTRA Coding (AIC)

    /* scantables */
    ScanTable inter_scantable; ///< if inter == intra then intra should be used to reduce tha cache usage
    ScanTable intra_scantable;
    ScanTable intra_h_scantable;
    ScanTable intra_v_scantable;

    /* WARNING: changes above this line require updates to hardcoded
     *          offsets used in asm. */

    struct AVCodecContext *avctx;
    /* the following parameters must be initialized before encoding */
    int width, height;///< picture size. must be a multiple of 16
    int gop_size;
    int intra_only;   ///< if true, only intra pictures are generated
    int bit_rate;     ///< wanted bit rate
    enum OutputFormat out_format; ///< output format
    int h263_pred;    ///< use mpeg4/h263 ac/dc predictions
    int pb_frame;     ///< PB frame mode (0 = none, 1 = base, 2 = improved)

/* the following codec id fields are deprecated in favor of codec_id */
    int h263_plus;    ///< h263 plus headers
    int h263_flv;     ///< use flv h263 header

    enum AVCodecID codec_id;     /* see AV_CODEC_ID_xxx */
    int fixed_qscale; ///< fixed qscale if non zero
    int encoding;     ///< true if we are encoding (vs decoding)
    int flags;        ///< AVCodecContext.flags (HQ, MV4, ...)
    int flags2;       ///< AVCodecContext.flags2
    int max_b_frames; ///< max number of b-frames for encoding
    int luma_elim_threshold;
    int chroma_elim_threshold;
    int strict_std_compliance; ///< strictly follow the std (MPEG4, ...)
    int workaround_bugs;       ///< workaround bugs in encoders which cannot be detected automatically
    int codec_tag;             ///< internal codec_tag upper case converted from avctx codec_tag
    int stream_codec_tag;      ///< internal stream_codec_tag upper case converted from avctx stream_codec_tag
    /* the following fields are managed internally by the encoder */

    /* sequence parameters */
    int context_initialized;
    int input_picture_number;  ///< used to set pic->display_picture_number, should not be used for/by anything else
    int coded_picture_number;  ///< used to set pic->coded_picture_number, should not be used for/by anything else
    int picture_number;       //FIXME remove, unclear definition
    int picture_in_gop_number; ///< 0-> first pic in gop, ...
    int mb_width, mb_height;   ///< number of MBs horizontally & vertically
    int mb_stride;             ///< mb_width+1 used for some arrays to allow simple addressing of left & top MBs without sig11
    int b8_stride;             ///< 2*mb_width+1 used for some 8x8 block arrays to allow simple addressing
    int h_edge_pos, v_edge_pos;///< horizontal / vertical position of the right/bottom edge (pixel replication)
    int mb_num;                ///< number of MBs of a picture
    ptrdiff_t linesize;        ///< line size, in bytes, may be different from width
    ptrdiff_t uvlinesize;      ///< line size, for chroma in bytes, may be different from width
    Picture *picture;          ///< main picture buffer
    Picture **input_picture;   ///< next pictures on display order for encoding
    Picture **reordered_input_picture; ///< pointer to the next pictures in codedorder for encoding

    int64_t user_specified_pts; ///< last non-zero pts from AVFrame which was passed into avcodec_encode_video2()
    /**
     * pts difference between the first and second input frame, used for
     * calculating dts of the first frame when there's a delay */
    int64_t dts_delta;
    /**
     * reordered pts to be used as dts for the next output frame when there's
     * a delay */
    int64_t reordered_pts;

    /** bit output */
    PutBitContext pb;

    int start_mb_y;            ///< start mb_y of this thread (so current thread should process start_mb_y <= row < end_mb_y)
    int end_mb_y;              ///< end   mb_y of this thread (so current thread should process start_mb_y <= row < end_mb_y)
    struct MpegEncContext *thread_context[MAX_THREADS];
    int slice_context_count;   ///< number of used thread_contexts

    /**
     * copy of the previous picture structure.
     * note, linesize & data, might not match the previous picture (for field pictures)
     */
    Picture last_picture;

    /**
     * copy of the next picture structure.
     * note, linesize & data, might not match the next picture (for field pictures)
     */
    Picture next_picture;

    /**
     * copy of the source picture structure for encoding.
     * note, linesize & data, might not match the source picture (for field pictures)
     */
    Picture new_picture;

    /**
     * copy of the current picture structure.
     * note, linesize & data, might not match the current picture (for field pictures)
     */
    Picture current_picture;    ///< buffer to store the decompressed current picture

    Picture *last_picture_ptr;     ///< pointer to the previous picture.
    Picture *next_picture_ptr;     ///< pointer to the next picture (for bidir pred)
    Picture *current_picture_ptr;  ///< pointer to the current picture
    int last_dc[3];                ///< last DC values for MPEG1
    int16_t *dc_val_base;
    int16_t *dc_val[3];            ///< used for mpeg4 DC prediction, all 3 arrays must be continuous
    const uint8_t *y_dc_scale_table;     ///< qscale -> y_dc_scale table
    const uint8_t *c_dc_scale_table;     ///< qscale -> c_dc_scale table
    const uint8_t *chroma_qscale_table;  ///< qscale -> chroma_qscale (h263)
    uint8_t *coded_block_base;
    uint8_t *coded_block;          ///< used for coded block pattern prediction (msmpeg4v3, wmv1)
    int16_t (*ac_val_base)[16];
    int16_t (*ac_val[3])[16];      ///< used for mpeg4 AC prediction, all 3 arrays must be continuous
    int mb_skipped;                ///< MUST BE SET only during DECODING
    uint8_t *mbskip_table;        /**< used to avoid copy if macroblock skipped (for black regions for example)
                                   and used for b-frame encoding & decoding (contains skip table of next P Frame) */
    uint8_t *mbintra_table;       ///< used to avoid setting {ac, dc, cbp}-pred stuff to zero on inter MB decoding
    uint8_t *cbp_table;           ///< used to store cbp, ac_pred for partitioned decoding
    uint8_t *pred_dir_table;      ///< used to store pred_dir for partitioned decoding
    uint8_t *edge_emu_buffer;     ///< temporary buffer for if MVs point to out-of-frame data
    uint8_t *rd_scratchpad;       ///< scratchpad for rate distortion mb decision
    uint8_t *obmc_scratchpad;
    uint8_t *b_scratchpad;        ///< scratchpad used for writing into write only buffers

    int qscale;                 ///< QP
    int chroma_qscale;          ///< chroma QP
    unsigned int lambda;        ///< lagrange multipler used in rate distortion
    unsigned int lambda2;       ///< (lambda*lambda) >> FF_LAMBDA_SHIFT
    int *lambda_table;
    int adaptive_quant;         ///< use adaptive quantization
    int dquant;                 ///< qscale difference to prev qscale
    int closed_gop;             ///< MPEG1/2 GOP is closed
    int pict_type;              ///< AV_PICTURE_TYPE_I, AV_PICTURE_TYPE_P, AV_PICTURE_TYPE_B, ...
    int vbv_delay;
    int last_pict_type; //FIXME removes
    int last_non_b_pict_type;   ///< used for mpeg4 gmc b-frames & ratecontrol
    int droppable;
    int frame_rate_index;
    AVRational mpeg2_frame_rate_ext;
    int last_lambda_for[5];     ///< last lambda for a specific pict type
    int skipdct;                ///< skip dct and code zero residual

    /* motion compensation */
    int unrestricted_mv;        ///< mv can point outside of the coded picture
    int h263_long_vectors;      ///< use horrible h263v1 long vector mode

    BlockDSPContext bdsp;
    DSPContext dsp;             ///< pointers for accelerated dsp functions
<<<<<<< HEAD
    H264ChromaContext h264chroma;
=======
    FDCTDSPContext fdsp;
>>>>>>> a9aee08d
    HpelDSPContext hdsp;
    IDCTDSPContext idsp;
    MpegVideoDSPContext mdsp;
    MpegvideoEncDSPContext mpvencdsp;
    QpelDSPContext qdsp;
    VideoDSPContext vdsp;
    H263DSPContext h263dsp;
    int f_code;                 ///< forward MV resolution
    int b_code;                 ///< backward MV resolution for B Frames (mpeg4)
    int16_t (*p_mv_table_base)[2];
    int16_t (*b_forw_mv_table_base)[2];
    int16_t (*b_back_mv_table_base)[2];
    int16_t (*b_bidir_forw_mv_table_base)[2];
    int16_t (*b_bidir_back_mv_table_base)[2];
    int16_t (*b_direct_mv_table_base)[2];
    int16_t (*p_field_mv_table_base[2][2])[2];
    int16_t (*b_field_mv_table_base[2][2][2])[2];
    int16_t (*p_mv_table)[2];            ///< MV table (1MV per MB) p-frame encoding
    int16_t (*b_forw_mv_table)[2];       ///< MV table (1MV per MB) forward mode b-frame encoding
    int16_t (*b_back_mv_table)[2];       ///< MV table (1MV per MB) backward mode b-frame encoding
    int16_t (*b_bidir_forw_mv_table)[2]; ///< MV table (1MV per MB) bidir mode b-frame encoding
    int16_t (*b_bidir_back_mv_table)[2]; ///< MV table (1MV per MB) bidir mode b-frame encoding
    int16_t (*b_direct_mv_table)[2];     ///< MV table (1MV per MB) direct mode b-frame encoding
    int16_t (*p_field_mv_table[2][2])[2];   ///< MV table (2MV per MB) interlaced p-frame encoding
    int16_t (*b_field_mv_table[2][2][2])[2];///< MV table (4MV per MB) interlaced b-frame encoding
    uint8_t (*p_field_select_table[2]);
    uint8_t (*b_field_select_table[2][2]);
    int me_method;                       ///< ME algorithm
    int mv_dir;
#define MV_DIR_FORWARD   1
#define MV_DIR_BACKWARD  2
#define MV_DIRECT        4 ///< bidirectional mode where the difference equals the MV of the last P/S/I-Frame (mpeg4)
    int mv_type;
#define MV_TYPE_16X16       0   ///< 1 vector for the whole mb
#define MV_TYPE_8X8         1   ///< 4 vectors (h263, mpeg4 4MV)
#define MV_TYPE_16X8        2   ///< 2 vectors, one per 16x8 block
#define MV_TYPE_FIELD       3   ///< 2 vectors, one per field
#define MV_TYPE_DMV         4   ///< 2 vectors, special mpeg2 Dual Prime Vectors
    /**motion vectors for a macroblock
       first coordinate : 0 = forward 1 = backward
       second "         : depend on type
       third  "         : 0 = x, 1 = y
    */
    int mv[2][4][2];
    int field_select[2][2];
    int last_mv[2][2][2];             ///< last MV, used for MV prediction in MPEG1 & B-frame MPEG4
    uint8_t *fcode_tab;               ///< smallest fcode needed for each MV
    int16_t direct_scale_mv[2][64];   ///< precomputed to avoid divisions in ff_mpeg4_set_direct_mv

    MotionEstContext me;

    int no_rounding;  /**< apply no rounding to motion compensation (MPEG4, msmpeg4, ...)
                        for b-frames rounding mode is always 0 */

    /* macroblock layer */
    int mb_x, mb_y;
    int mb_skip_run;
    int mb_intra;
    uint16_t *mb_type;  ///< Table for candidate MB types for encoding (defines in mpegutils.h)

    int block_index[6]; ///< index to current MB in block based arrays with edges
    int block_wrap[6];
    uint8_t *dest[3];

    int *mb_index2xy;        ///< mb_index -> mb_x + mb_y*mb_stride

    /** matrix transmitted in the bitstream */
    uint16_t intra_matrix[64];
    uint16_t chroma_intra_matrix[64];
    uint16_t inter_matrix[64];
    uint16_t chroma_inter_matrix[64];
#define QUANT_BIAS_SHIFT 8
    int intra_quant_bias;    ///< bias for the quantizer
    int inter_quant_bias;    ///< bias for the quantizer
    int min_qcoeff;          ///< minimum encodable coefficient
    int max_qcoeff;          ///< maximum encodable coefficient
    int ac_esc_length;       ///< num of bits needed to encode the longest esc
    uint8_t *intra_ac_vlc_length;
    uint8_t *intra_ac_vlc_last_length;
    uint8_t *inter_ac_vlc_length;
    uint8_t *inter_ac_vlc_last_length;
    uint8_t *luma_dc_vlc_length;
#define UNI_AC_ENC_INDEX(run,level) ((run)*128 + (level))

    int coded_score[12];

    /** precomputed matrix (combine qscale and DCT renorm) */
    int (*q_intra_matrix)[64];
    int (*q_chroma_intra_matrix)[64];
    int (*q_inter_matrix)[64];
    /** identical to the above but for MMX & these are not permutated, second 64 entries are bias*/
    uint16_t (*q_intra_matrix16)[2][64];
    uint16_t (*q_chroma_intra_matrix16)[2][64];
    uint16_t (*q_inter_matrix16)[2][64];

    /* noise reduction */
    int (*dct_error_sum)[64];
    int dct_count[2];
    uint16_t (*dct_offset)[64];

    void *opaque;              ///< private data for the user

    /* bit rate control */
    int64_t total_bits;
    int frame_bits;                ///< bits used for the current frame
    int stuffing_bits;             ///< bits used for stuffing
    int next_lambda;               ///< next lambda used for retrying to encode a frame
    RateControlContext rc_context; ///< contains stuff only accessed in ratecontrol.c

    /* statistics, used for 2-pass encoding */
    int mv_bits;
    int header_bits;
    int i_tex_bits;
    int p_tex_bits;
    int i_count;
    int f_count;
    int b_count;
    int skip_count;
    int misc_bits; ///< cbp, mb_type
    int last_bits; ///< temp var used for calculating the above vars

    /* error concealment / resync */
    int resync_mb_x;                 ///< x position of last resync marker
    int resync_mb_y;                 ///< y position of last resync marker
    GetBitContext last_resync_gb;    ///< used to search for the next resync marker
    int mb_num_left;                 ///< number of MBs left in this video packet (for partitioned Slices only)
    int next_p_frame_damaged;        ///< set if the next p frame is damaged, to avoid showing trashed b frames
    int err_recognition;

    ParseContext parse_context;

    /* H.263 specific */
    int gob_index;
    int obmc;                       ///< overlapped block motion compensation
    int mb_info;                    ///< interval for outputting info about mb offsets as side data
    int prev_mb_info, last_mb_info;
    uint8_t *mb_info_ptr;
    int mb_info_size;
    int ehc_mode;

    /* H.263+ specific */
    int umvplus;                    ///< == H263+ && unrestricted_mv
    int h263_aic_dir;               ///< AIC direction: 0 = left, 1 = top
    int h263_slice_structured;
    int alt_inter_vlc;              ///< alternative inter vlc
    int modified_quant;
    int loop_filter;
    int custom_pcf;

    /* mpeg4 specific */
    ///< number of bits to represent the fractional part of time (encoder only)
    int time_increment_bits;
    int last_time_base;
    int time_base;                  ///< time in seconds of last I,P,S Frame
    int64_t time;                   ///< time of current frame
    int64_t last_non_b_time;
    uint16_t pp_time;               ///< time distance between the last 2 p,s,i frames
    uint16_t pb_time;               ///< time distance between the last b and p,s,i frame
    uint16_t pp_field_time;
    uint16_t pb_field_time;         ///< like above, just for interlaced
    int real_sprite_warping_points;
    int sprite_offset[2][2];         ///< sprite offset[isChroma][isMVY]
    int sprite_delta[2][2];          ///< sprite_delta [isY][isMVY]
    int mcsel;
    int quant_precision;
    int quarter_sample;              ///< 1->qpel, 0->half pel ME/MC
    int aspect_ratio_info; //FIXME remove
    int sprite_warping_accuracy;
    int data_partitioning;           ///< data partitioning flag from header
    int partitioned_frame;           ///< is current frame partitioned
    int low_delay;                   ///< no reordering needed / has no b-frames
    int vo_type;
    int vol_control_parameters;      ///< does the stream contain the low_delay flag, used to workaround buggy encoders
    PutBitContext tex_pb;            ///< used for data partitioned VOPs
    PutBitContext pb2;               ///< used for data partitioned VOPs
    int mpeg_quant;
    int padding_bug_score;             ///< used to detect the VERY common padding bug in MPEG4

    /* divx specific, used to workaround (many) bugs in divx5 */
    int divx_packed;
    uint8_t *bitstream_buffer; //Divx 5.01 puts several frames in a single one, this is used to reorder them
    int bitstream_buffer_size;
    unsigned int allocated_bitstream_buffer_size;

    /* RV10 specific */
    int rv10_version; ///< RV10 version: 0 or 3
    int rv10_first_dc_coded[3];
    int orig_width, orig_height;

    /* MJPEG specific */
    struct MJpegContext *mjpeg_ctx;
    int esc_pos;

    /* MSMPEG4 specific */
    int mv_table_index;
    int rl_table_index;
    int rl_chroma_table_index;
    int dc_table_index;
    int use_skip_mb_code;
    int slice_height;      ///< in macroblocks
    int first_slice_line;  ///< used in mpeg4 too to handle resync markers
    int flipflop_rounding;
    int msmpeg4_version;   ///< 0=not msmpeg4, 1=mp41, 2=mp42, 3=mp43/divx3 4=wmv1/7 5=wmv2/8
    int per_mb_rl_table;
    int esc3_level_length;
    int esc3_run_length;
    /** [mb_intra][isChroma][level][run][last] */
    int (*ac_stats)[2][MAX_LEVEL+1][MAX_RUN+1][2];
    int inter_intra_pred;
    int mspel;

    /* decompression specific */
    GetBitContext gb;

    /* Mpeg1 specific */
    int gop_picture_number;  ///< index of the first picture of a GOP based on fake_pic_num & mpeg1 specific
    int last_mv_dir;         ///< last mv_dir, used for b frame encoding
    uint8_t *vbv_delay_ptr;  ///< pointer to vbv_delay in the bitstream

    /* MPEG-2-specific - I wished not to have to support this mess. */
    int progressive_sequence;
    int mpeg_f_code[2][2];

    // picture structure defines are loaded from mpegutils.h
    int picture_structure;

    int intra_dc_precision;
    int frame_pred_frame_dct;
    int top_field_first;
    int concealment_motion_vectors;
    int q_scale_type;
    int intra_vlc_format;
    int alternate_scan;
    int seq_disp_ext;
    int repeat_first_field;
    int chroma_420_type;
    int chroma_format;
#define CHROMA_420 1
#define CHROMA_422 2
#define CHROMA_444 3
    int chroma_x_shift;//depend on pix_format, that depend on chroma_format
    int chroma_y_shift;

    int progressive_frame;
    int full_pel[2];
    int interlaced_dct;
    int first_field;         ///< is 1 for the first field of a field picture 0 otherwise
    int drop_frame_timecode; ///< timecode is in drop frame format.
    int scan_offset;         ///< reserve space for SVCD scan offset user data.

    /* RTP specific */
    int rtp_mode;

    char *tc_opt_str;        ///< timecode option string
    AVTimecode tc;           ///< timecode context

    uint8_t *ptr_lastgob;
    int swap_uv;             //vcr2 codec is an MPEG-2 variant with U and V swapped
    int pack_pblocks;        //xvmc needs to keep blocks without gaps.
    int16_t (*pblocks[12])[64];

    int16_t (*block)[64]; ///< points to one of the following blocks
    int16_t (*blocks)[12][64]; // for HQ mode we need to keep the best block
    int (*decode_mb)(struct MpegEncContext *s, int16_t block[6][64]); // used by some codecs to avoid a switch()
#define SLICE_OK         0
#define SLICE_ERROR     -1
#define SLICE_END       -2 ///<end marker found
#define SLICE_NOEND     -3 ///<no end marker or error found but mb count exceeded

    void (*dct_unquantize_mpeg1_intra)(struct MpegEncContext *s,
                           int16_t *block/*align 16*/, int n, int qscale);
    void (*dct_unquantize_mpeg1_inter)(struct MpegEncContext *s,
                           int16_t *block/*align 16*/, int n, int qscale);
    void (*dct_unquantize_mpeg2_intra)(struct MpegEncContext *s,
                           int16_t *block/*align 16*/, int n, int qscale);
    void (*dct_unquantize_mpeg2_inter)(struct MpegEncContext *s,
                           int16_t *block/*align 16*/, int n, int qscale);
    void (*dct_unquantize_h263_intra)(struct MpegEncContext *s,
                           int16_t *block/*align 16*/, int n, int qscale);
    void (*dct_unquantize_h263_inter)(struct MpegEncContext *s,
                           int16_t *block/*align 16*/, int n, int qscale);
    void (*dct_unquantize_h261_intra)(struct MpegEncContext *s,
                           int16_t *block/*align 16*/, int n, int qscale);
    void (*dct_unquantize_h261_inter)(struct MpegEncContext *s,
                           int16_t *block/*align 16*/, int n, int qscale);
    void (*dct_unquantize_intra)(struct MpegEncContext *s, // unquantizer to use (mpeg4 can use both)
                           int16_t *block/*align 16*/, int n, int qscale);
    void (*dct_unquantize_inter)(struct MpegEncContext *s, // unquantizer to use (mpeg4 can use both)
                           int16_t *block/*align 16*/, int n, int qscale);
    int (*dct_quantize)(struct MpegEncContext *s, int16_t *block/*align 16*/, int n, int qscale, int *overflow);
    int (*fast_dct_quantize)(struct MpegEncContext *s, int16_t *block/*align 16*/, int n, int qscale, int *overflow);
    void (*denoise_dct)(struct MpegEncContext *s, int16_t *block);

    int mpv_flags;      ///< flags set by private options
    int quantizer_noise_shaping;

    /* temp buffers for rate control */
    float *cplx_tab, *bits_tab;

    /* flag to indicate a reinitialization is required, e.g. after
     * a frame size change */
    int context_reinit;

    ERContext er;

    int error_rate;

    /* temporary frames used by b_frame_strategy = 2 */
    AVFrame *tmp_frames[MAX_B_FRAMES + 2];
} MpegEncContext;

#define REBASE_PICTURE(pic, new_ctx, old_ctx)             \
    ((pic && pic >= old_ctx->picture &&                   \
      pic < old_ctx->picture + MAX_PICTURE_COUNT) ?  \
        &new_ctx->picture[pic - old_ctx->picture] : NULL)

/* mpegvideo_enc common options */
#define FF_MPV_FLAG_SKIP_RD      0x0001
#define FF_MPV_FLAG_STRICT_GOP   0x0002
#define FF_MPV_FLAG_QP_RD        0x0004
#define FF_MPV_FLAG_CBP_RD       0x0008
#define FF_MPV_FLAG_NAQ          0x0010
#define FF_MPV_FLAG_MV0          0x0020

#define FF_MPV_OFFSET(x) offsetof(MpegEncContext, x)
#define FF_MPV_OPT_FLAGS (AV_OPT_FLAG_VIDEO_PARAM | AV_OPT_FLAG_ENCODING_PARAM)
#define FF_MPV_COMMON_OPTS \
{ "mpv_flags",      "Flags common for all mpegvideo-based encoders.", FF_MPV_OFFSET(mpv_flags), AV_OPT_TYPE_FLAGS, { .i64 = 0 }, INT_MIN, INT_MAX, FF_MPV_OPT_FLAGS, "mpv_flags" },\
{ "skip_rd",        "RD optimal MB level residual skipping", 0, AV_OPT_TYPE_CONST, { .i64 = FF_MPV_FLAG_SKIP_RD },    0, 0, FF_MPV_OPT_FLAGS, "mpv_flags" },\
{ "strict_gop",     "Strictly enforce gop size",             0, AV_OPT_TYPE_CONST, { .i64 = FF_MPV_FLAG_STRICT_GOP }, 0, 0, FF_MPV_OPT_FLAGS, "mpv_flags" },\
{ "qp_rd",          "Use rate distortion optimization for qp selection", 0, AV_OPT_TYPE_CONST, { .i64 = FF_MPV_FLAG_QP_RD },  0, 0, FF_MPV_OPT_FLAGS, "mpv_flags" },\
{ "cbp_rd",         "use rate distortion optimization for CBP",          0, AV_OPT_TYPE_CONST, { .i64 = FF_MPV_FLAG_CBP_RD }, 0, 0, FF_MPV_OPT_FLAGS, "mpv_flags" },\
{ "naq",            "normalize adaptive quantization",                   0, AV_OPT_TYPE_CONST, { .i64 = FF_MPV_FLAG_NAQ },    0, 0, FF_MPV_OPT_FLAGS, "mpv_flags" },\
{ "mv0",            "always try a mb with mv=<0,0>",                     0, AV_OPT_TYPE_CONST, { .i64 = FF_MPV_FLAG_MV0 },    0, 0, FF_MPV_OPT_FLAGS, "mpv_flags" },\
{ "luma_elim_threshold",   "single coefficient elimination threshold for luminance (negative values also consider dc coefficient)",\
                                                                      FF_MPV_OFFSET(luma_elim_threshold), AV_OPT_TYPE_INT, { .i64 = 0 }, INT_MIN, INT_MAX, FF_MPV_OPT_FLAGS },\
{ "chroma_elim_threshold", "single coefficient elimination threshold for chrominance (negative values also consider dc coefficient)",\
                                                                      FF_MPV_OFFSET(chroma_elim_threshold), AV_OPT_TYPE_INT, { .i64 = 0 }, INT_MIN, INT_MAX, FF_MPV_OPT_FLAGS },\
{ "quantizer_noise_shaping", NULL,                                  FF_MPV_OFFSET(quantizer_noise_shaping), AV_OPT_TYPE_INT, { .i64 = 0 },       0, INT_MAX, FF_MPV_OPT_FLAGS },\
{ "error_rate", "Simulate errors in the bitstream to test error concealment.",                                                                                                  \
                                                                    FF_MPV_OFFSET(error_rate),              AV_OPT_TYPE_INT, { .i64 = 0 },       0, INT_MAX, FF_MPV_OPT_FLAGS },

extern const AVOption ff_mpv_generic_options[];

#define FF_MPV_GENERIC_CLASS(name) \
static const AVClass name ## _class = {\
    .class_name = #name " encoder",\
    .item_name  = av_default_item_name,\
    .option     = ff_mpv_generic_options,\
    .version    = LIBAVUTIL_VERSION_INT,\
};

/**
 * Set the given MpegEncContext to common defaults (same for encoding
 * and decoding).  The changed fields will not depend upon the prior
 * state of the MpegEncContext.
 */
void ff_MPV_common_defaults(MpegEncContext *s);

void ff_MPV_decode_defaults(MpegEncContext *s);
int ff_MPV_common_init(MpegEncContext *s);
int ff_MPV_common_frame_size_change(MpegEncContext *s);
void ff_MPV_common_end(MpegEncContext *s);
void ff_MPV_decode_mb(MpegEncContext *s, int16_t block[12][64]);
int ff_MPV_frame_start(MpegEncContext *s, AVCodecContext *avctx);
void ff_MPV_frame_end(MpegEncContext *s);
int ff_MPV_encode_init(AVCodecContext *avctx);
int ff_MPV_encode_end(AVCodecContext *avctx);
int ff_MPV_encode_picture(AVCodecContext *avctx, AVPacket *pkt,
                          const AVFrame *frame, int *got_packet);
void ff_dct_encode_init_x86(MpegEncContext *s);
void ff_MPV_common_init_x86(MpegEncContext *s);
void ff_MPV_common_init_axp(MpegEncContext *s);
void ff_MPV_common_init_arm(MpegEncContext *s);
void ff_MPV_common_init_ppc(MpegEncContext *s);
void ff_clean_intra_table_entries(MpegEncContext *s);
void ff_mpeg_draw_horiz_band(MpegEncContext *s, int y, int h);
void ff_mpeg_flush(AVCodecContext *avctx);

void ff_print_debug_info(MpegEncContext *s, Picture *p, AVFrame *pict);
void ff_print_debug_info2(AVCodecContext *avctx, AVFrame *pict, uint8_t *mbskip_table,
                         uint32_t *mbtype_table, int8_t *qscale_table, int16_t (*motion_val[2])[2],
                         int *low_delay,
                         int mb_width, int mb_height, int mb_stride, int quarter_sample);

int ff_mpv_export_qp_table(MpegEncContext *s, AVFrame *f, Picture *p, int qp_type);

void ff_write_quant_matrix(PutBitContext *pb, uint16_t *matrix);
int ff_find_unused_picture(MpegEncContext *s, int shared);
void ff_denoise_dct(MpegEncContext *s, int16_t *block);
int ff_update_duplicate_context(MpegEncContext *dst, MpegEncContext *src);
int ff_MPV_lowest_referenced_row(MpegEncContext *s, int dir);
void ff_MPV_report_decode_progress(MpegEncContext *s);
int ff_mpeg_update_thread_context(AVCodecContext *dst, const AVCodecContext *src);
void ff_set_qscale(MpegEncContext * s, int qscale);

int ff_dct_common_init(MpegEncContext *s);
int ff_dct_encode_init(MpegEncContext *s);
void ff_convert_matrix(MpegEncContext *s, int (*qmat)[64], uint16_t (*qmat16)[2][64],
                       const uint16_t *quant_matrix, int bias, int qmin, int qmax, int intra);
int ff_dct_quantize_c(MpegEncContext *s, int16_t *block, int n, int qscale, int *overflow);

void ff_init_block_index(MpegEncContext *s);

void ff_MPV_motion(MpegEncContext *s,
                   uint8_t *dest_y, uint8_t *dest_cb,
                   uint8_t *dest_cr, int dir,
                   uint8_t **ref_picture,
                   op_pixels_func (*pix_op)[4],
                   qpel_mc_func (*qpix_op)[16]);

/**
 * Allocate a Picture.
 * The pixels are allocated/set by calling get_buffer() if shared = 0.
 */
int ff_alloc_picture(MpegEncContext *s, Picture *pic, int shared);

/**
 * permute block according to permuatation.
 * @param last last non zero element in scantable order
 */
void ff_block_permute(int16_t *block, uint8_t *permutation, const uint8_t *scantable, int last);

static inline void ff_update_block_index(MpegEncContext *s){
    const int block_size= 8 >> s->avctx->lowres;

    s->block_index[0]+=2;
    s->block_index[1]+=2;
    s->block_index[2]+=2;
    s->block_index[3]+=2;
    s->block_index[4]++;
    s->block_index[5]++;
    s->dest[0]+= 2*block_size;
    s->dest[1]+= block_size;
    s->dest[2]+= block_size;
}

static inline int get_bits_diff(MpegEncContext *s){
    const int bits= put_bits_count(&s->pb);
    const int last= s->last_bits;

    s->last_bits = bits;

    return bits - last;
}

static inline int ff_h263_round_chroma(int x){
    static const uint8_t h263_chroma_roundtab[16] = {
    //  0  1  2  3  4  5  6  7  8  9 10 11 12 13 14 15
        0, 0, 0, 1, 1, 1, 1, 1, 0, 0, 0, 0, 0, 0, 1, 1,
    };
    return h263_chroma_roundtab[x & 0xf] + (x >> 3);
}

/* motion_est.c */
void ff_estimate_p_frame_motion(MpegEncContext * s,
                             int mb_x, int mb_y);
void ff_estimate_b_frame_motion(MpegEncContext * s,
                             int mb_x, int mb_y);
int ff_get_best_fcode(MpegEncContext * s, int16_t (*mv_table)[2], int type);
void ff_fix_long_p_mvs(MpegEncContext * s);
void ff_fix_long_mvs(MpegEncContext * s, uint8_t *field_select_table, int field_select,
                     int16_t (*mv_table)[2], int f_code, int type, int truncate);
int ff_init_me(MpegEncContext *s);
int ff_pre_estimate_p_frame_motion(MpegEncContext * s, int mb_x, int mb_y);
int ff_epzs_motion_search(MpegEncContext * s, int *mx_ptr, int *my_ptr,
                             int P[10][2], int src_index, int ref_index, int16_t (*last_mv)[2],
                             int ref_mv_scale, int size, int h);
int ff_get_mb_score(MpegEncContext * s, int mx, int my, int src_index,
                               int ref_index, int size, int h, int add_rate);

/* mpeg12.c */
extern const uint8_t ff_mpeg1_dc_scale_table[128];
extern const uint8_t * const ff_mpeg2_dc_scale_table[4];

void ff_mpeg1_encode_picture_header(MpegEncContext *s, int picture_number);
void ff_mpeg1_encode_mb(MpegEncContext *s,
                        int16_t block[6][64],
                        int motion_x, int motion_y);
void ff_mpeg1_encode_init(MpegEncContext *s);
void ff_mpeg1_encode_slice_header(MpegEncContext *s);

extern const uint8_t ff_aic_dc_scale_table[32];
extern const uint8_t ff_h263_chroma_qscale_table[32];

/* rv10.c */
void ff_rv10_encode_picture_header(MpegEncContext *s, int picture_number);
int ff_rv_decode_dc(MpegEncContext *s, int n);
void ff_rv20_encode_picture_header(MpegEncContext *s, int picture_number);


/* msmpeg4.c */
void ff_msmpeg4_encode_picture_header(MpegEncContext * s, int picture_number);
void ff_msmpeg4_encode_ext_header(MpegEncContext * s);
void ff_msmpeg4_encode_mb(MpegEncContext * s,
                          int16_t block[6][64],
                          int motion_x, int motion_y);
int ff_msmpeg4_decode_picture_header(MpegEncContext * s);
int ff_msmpeg4_decode_ext_header(MpegEncContext * s, int buf_size);
int ff_msmpeg4_decode_init(AVCodecContext *avctx);
void ff_msmpeg4_encode_init(MpegEncContext *s);
int ff_wmv2_decode_picture_header(MpegEncContext * s);
int ff_wmv2_decode_secondary_picture_header(MpegEncContext * s);
void ff_wmv2_add_mb(MpegEncContext *s, int16_t block[6][64], uint8_t *dest_y, uint8_t *dest_cb, uint8_t *dest_cr);
void ff_mspel_motion(MpegEncContext *s,
                               uint8_t *dest_y, uint8_t *dest_cb, uint8_t *dest_cr,
                               uint8_t **ref_picture, op_pixels_func (*pix_op)[4],
                               int motion_x, int motion_y, int h);
int ff_wmv2_encode_picture_header(MpegEncContext * s, int picture_number);
void ff_wmv2_encode_mb(MpegEncContext * s,
                       int16_t block[6][64],
                       int motion_x, int motion_y);

int ff_mpeg_ref_picture(MpegEncContext *s, Picture *dst, Picture *src);
void ff_mpeg_unref_picture(MpegEncContext *s, Picture *picture);
void ff_free_picture_tables(Picture *pic);


#endif /* AVCODEC_MPEGVIDEO_H */<|MERGE_RESOLUTION|>--- conflicted
+++ resolved
@@ -365,11 +365,8 @@
 
     BlockDSPContext bdsp;
     DSPContext dsp;             ///< pointers for accelerated dsp functions
-<<<<<<< HEAD
+    FDCTDSPContext fdsp;
     H264ChromaContext h264chroma;
-=======
-    FDCTDSPContext fdsp;
->>>>>>> a9aee08d
     HpelDSPContext hdsp;
     IDCTDSPContext idsp;
     MpegVideoDSPContext mdsp;
