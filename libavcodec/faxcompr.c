--- conflicted
+++ resolved
@@ -285,11 +285,7 @@
     int *runs, *ref = NULL, *runend;
     int ret;
     int runsize = avctx->width + 2;
-<<<<<<< HEAD
-    int err     = 0;
     int has_eol;
-=======
->>>>>>> a3b2b83f
 
     runs = av_malloc(runsize * sizeof(runs[0]));
     ref  = av_malloc(runsize * sizeof(ref[0]));
