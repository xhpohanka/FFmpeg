--- conflicted
+++ resolved
@@ -991,13 +991,6 @@
                 }
 
                 if (joined_stereo) {
-<<<<<<< HEAD
-                    float tmp[10][MPA_MAX_CHANNELS];
-                    for (k = 0; k < run; k++) {
-                        tmp[k][0] = samples[k];
-                        if ((j + k) < 128)
-                            tmp[k][1] = (sign_bits[(j + k) / 8]) ? -samples[k] : samples[k];
-=======
                     for (k = 0; k < run && j + k < 128; k++) {
                         q->sb_samples[0][j + k][sb] =
                             q->tone_level[0][sb][(j + k) / 2] * samples[k];
@@ -1009,7 +1002,6 @@
                                 q->sb_samples[1][j + k][sb] =
                                     q->tone_level[1][sb][(j + k) / 2] * samples[k];
                         }
->>>>>>> adadc3f2
                     }
                 } else {
                     for (k = 0; k < run; k++)
