--- conflicted
+++ resolved
@@ -37,11 +37,7 @@
 #define ftello(x)       _ftelli64(x)
 #endif
 
-<<<<<<< HEAD
-#define FFMIN(a,b) ((a) > (b) ? (b) : (a))
-=======
 #define MIN(a,b) ((a) > (b) ? (b) : (a))
->>>>>>> ea15a9a5
 
 #define BE_16(x) ((((uint8_t*)(x))[0] <<  8) | ((uint8_t*)(x))[1])
 
@@ -320,7 +316,7 @@
     }
 
     /* copy the remainder of the infile, from offset 0 -> last_offset - 1 */
-    bytes_to_copy = FFMIN(COPY_BUFFER_SIZE, last_offset);
+    bytes_to_copy = MIN(COPY_BUFFER_SIZE, last_offset);
     copy_buffer = malloc(bytes_to_copy);
     if (!copy_buffer) {
         printf("could not allocate %d bytes for copy_buffer\n", bytes_to_copy);
@@ -328,11 +324,7 @@
     }
     printf(" copying rest of file...\n");
     while (last_offset) {
-<<<<<<< HEAD
-        bytes_to_copy = FFMIN(bytes_to_copy, last_offset);
-=======
-        bytes_to_copy = MIN(COPY_BUFFER_SIZE, last_offset);
->>>>>>> ea15a9a5
+        bytes_to_copy = MIN(bytes_to_copy, last_offset);
 
         if (fread(copy_buffer, bytes_to_copy, 1, infile) != 1) {
             perror(argv[1]);
