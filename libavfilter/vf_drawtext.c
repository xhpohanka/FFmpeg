--- conflicted
+++ resolved
@@ -815,13 +815,12 @@
         .name             = "default",
         .type             = AVMEDIA_TYPE_VIDEO,
         .get_video_buffer = ff_null_get_video_buffer,
-        .start_frame      = start_frame,
+        .start_frame      = ff_null_start_frame,
         .draw_slice       = null_draw_slice,
         .end_frame        = end_frame,
         .config_props     = config_input,
         .min_perms        = AV_PERM_WRITE |
                             AV_PERM_READ,
-        .rej_perms = AV_PERM_PRESERVE
     },
     { NULL }
 };
@@ -842,24 +841,8 @@
     .uninit        = uninit,
     .query_formats = query_formats,
 
-<<<<<<< HEAD
-    .inputs    = (const AVFilterPad[]) {{ .name             = "default",
-                                          .type             = AVMEDIA_TYPE_VIDEO,
-                                          .get_video_buffer = ff_null_get_video_buffer,
-                                          .start_frame      = ff_null_start_frame,
-                                          .draw_slice       = null_draw_slice,
-                                          .end_frame        = end_frame,
-                                          .config_props     = config_input,
-                                          .min_perms        = AV_PERM_WRITE |
-                                                              AV_PERM_READ },
-                                        { .name = NULL}},
-    .outputs   = (const AVFilterPad[]) {{ .name             = "default",
-                                          .type             = AVMEDIA_TYPE_VIDEO, },
-                                        { .name = NULL}},
+    .inputs    = avfilter_vf_drawtext_inputs,
+    .outputs   = avfilter_vf_drawtext_outputs,
     .process_command = command,
     .priv_class = &drawtext_class,
-=======
-    .inputs    = avfilter_vf_drawtext_inputs,
-    .outputs   = avfilter_vf_drawtext_outputs,
->>>>>>> 4436f25a
 };