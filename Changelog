Entries are sorted chronologically from oldest to youngest within each release,
releases are sorted from youngest to oldest.


version next:

- openal input device added
- boxblur filter added
- BWF muxer
- Flash Screen Video 2 decoder
- lavfi input device added
- added avconv, which is almost the same for now, except
for a few incompatible changes in the options, which will hopefully make them
easier to use. The changes are:
    * The options placement is now strictly enforced! While in theory the
      options for ffmpeg should be given in [input options] -i INPUT [output
      options] OUTPUT order, in practice it was possible to give output options
      before the -i and it mostly worked. Except when it didn't - the behavior was
      a bit inconsistent. In avconv, it is not possible to mix input and output
      options. All non-global options are reset after an input or output filename.
    * All per-file options are now truly per-file - they apply only to the next
      input or output file and specifying different values for different files
      will now work properly (notably -ss and -t options).
    * All per-stream options are now truly per-stream - it is possible to
      specify which stream(s) should a given option apply to. See the Stream
      specifiers section in the avconv manual for details.
    * In ffmpeg some options (like -newvideo/-newaudio/...) are irregular in the
      sense that they're specified after the output filename instead of before,
      like all other options. In avconv this irregularity is removed, all options
      apply to the next input or output file.
    * -newvideo/-newaudio/-newsubtitle options were removed. Not only were they
      irregular and highly confusing, they were also redundant. In avconv the -map
      option will create new streams in the output file and map input streams to
      them. E.g. avconv -i INPUT -map 0 OUTPUT will create an output stream for
      each stream in the first input file.
    * The -map option now has slightly different and more powerful syntax:
        + Colons (':') are used to separate file index/stream type/stream index
          instead of dots. Comma (',') is used to separate the sync stream instead
          of colon.. This is done for consistency with other options.
        + It's possible to specify stream type. E.g. -map 0:a:2 creates an
          output stream from the third input audio stream.
        + Omitting the stream index now maps all the streams of the given type,
          not just the first. E.g. -map 0:s creates output streams for all the
          subtitle streams in the first input file.
        + Since -map can now match multiple streams, negative mappings were
          introduced. Negative mappings disable some streams from an already
          defined map. E.g. '-map 0 -map -0:a:1' means 'create output streams for
          all the stream in the first input file, except for the second audio
          stream'.
    * There is a new option -c (or -codec) for choosing the decoder/encoder to
      use, which allows to precisely specify target stream(s) consistently with
      other options. E.g. -c:v lib264 sets the codec for all video streams, -c:a:0
      libvorbis sets the codec for the first audio stream and -c copy copies all
      the streams without reencoding. Old -vcodec/-acodec/-scodec options are now
      aliases to -c:v/a/s
    * It is now possible to precisely specify which stream should an AVOption
      apply to. E.g. -b:v:0 2M sets the bitrate for the first video stream, while
      -b:a 128k sets the bitrate for all audio streams. Note that the old -ab 128k
      syntax is deprecated and will stop working soon.
    * -map_chapters now takes only an input file index and applies to the next
      output file. This is consistent with how all the other options work.
    * -map_metadata now takes only an input metadata specifier and applies to
      the next output file. Output metadata specifier is now part of the option
      name, similarly to the AVOptions/map/codec feature above.
    * -metadata can now be used to set metadata on streams and chapters, e.g.
      -metadata:s:1 language=eng sets the language of the first stream to 'eng'.
      This made -vlang/-alang/-slang options redundant, so they were removed.
    * -qscale option now uses stream specifiers and applies to all streams, not
      just video. I.e. plain -qscale number would now apply to all streams. To get
      the old behavior, use -qscale:v. Also there is now a shortcut -q for -qscale
      and -aq is now an alias for -q:a.
    * -vbsf/-absf/-sbsf options were removed and replaced by a -bsf option which
      uses stream specifiers. Use -bsf:v/a/s instead of the old options.
    * -itsscale option now uses stream specifiers, so its argument is only the
      scale parameter.
    * -intra option was removed, use -g 0 for the same effect.
    * -psnr option was removed, use -flags +psnr for the same effect.
    * -vf option is now an alias to the new -filter option, which uses stream specifiers.
    * -vframes/-aframes/-dframes options are now aliases to the new -frames option.
    * -vtag/-atag/-stag options are now aliases to the new -tag option.
- XMV demuxer
- LOAS demuxer
- ashowinfo filter added
- Windows Media Image decoder
- amovie source added
- LATM muxer/demuxer
- Speex encoder via libspeex
- JSON output in ffprobe
- WTV muxer
- Optional C++ Support (needed for libstagefright)
- H.264 Decoding on Android via Stagefright
- Prores decoder
- BIN/XBIN/ADF/IDF text file decoder
- aconvert audio filter added
- audio support to lavfi input device added
- libcdio-paranoia input device for audio CD grabbing
- Apple ProRes decoder
- CELT in Ogg demuxing
- G.723.1 demuxer and decoder
- libmodplug support (--enable-libmodplug)
- VC-1 interlaced decoding
- libutvideo wrapper (--enable-libutvideo)
- aevalsrc audio source added
- Ut Video decoder
- Speex encoding via libspeex
- 4:2:2 H.264 decoding support
- 4:2:2 and 4:4:4 H.264 encoding with libx264
- Pulseaudio input device
- Prores encoder
- Video Decoder Acceleration (VDA) HWAccel module.
- replacement Indeo 3 decoder
- new ffmpeg option: -map_channel
- volume audio filter added
- earwax audio filter added
- libv4l2 support (--enable-libv4l2)
- TLS/SSL and HTTPS protocol support
- AVOptions API rewritten and documented
- most of CODEC_FLAG2_*, some CODEC_FLAG_* and many codec-specific fields in
  AVCodecContext deprecated. Codec private options should be used instead.
- Properly working defaults in libx264 wrapper, support for native presets.
- Encrypted OMA files support
- Discworld II BMV decoding support
- VBLE Decoder
- OS X Video Decoder Acceleration (VDA) support
- compact and csv output in ffprobe
- pan audio filter
- IFF Amiga Continuous Bitmap (ACBM) decoder
- ass filter
- CRI ADX audio format demuxer
- Playstation Portable PMP format demuxer
- Microsoft Windows ICO demuxer
- life source
- PCM format support in OMA demuxer
- CLJR encoder
- new option: -report
- Dxtory capture format decoder
<<<<<<< HEAD
- cellauto source
- v410 Quicktime Uncompressed 4:4:4 10-bit encoder and decoder
- SBaGen (SBG) binaural beats script demuxer
=======
- v410 QuickTime uncompressed 4:4:4 10-bit encoder and decoder
- OpenMG Audio muxer


version 0.7:

- E-AC-3 audio encoder
- ac3enc: add channel coupling support
- floating-point sample format support for (E-)AC-3, DCA, AAC, Vorbis decoders
- H.264/MPEG frame-level multithreading
- av_metadata_* functions renamed to av_dict_* and moved to libavutil
- 4:4:4 H.264 decoding support
- 10-bit H.264 optimizations for x86
- bump libswscale for recently reported ABI break
>>>>>>> 2a216ca2


version 0.8:

- many many things we forgot because we rather write code than changelogs
- WebM support in Matroska de/muxer
- low overhead Ogg muxing
- MMS-TCP support
- VP8 de/encoding via libvpx
- Demuxer for On2's IVF format
- Pictor/PC Paint decoder
- HE-AAC v2 decoder
- HE-AAC v2 encoding with libaacplus
- libfaad2 wrapper removed
- DTS-ES extension (XCh) decoding support
- native VP8 decoder
- RTSP tunneling over HTTP
- RTP depacketization of SVQ3
- -strict inofficial replaced by -strict unofficial
- ffplay -exitonkeydown and -exitonmousedown options added
- native GSM / GSM MS decoder
- RTP depacketization of QDM2
- ANSI/ASCII art playback system
- Lego Mindstorms RSO de/muxer
- libavcore added (and subsequently removed)
- SubRip subtitle file muxer and demuxer
- Chinese AVS encoding via libxavs
- ffprobe -show_packets option added
- RTP packetization of Theora and Vorbis
- RTP depacketization of MP4A-LATM
- RTP packetization and depacketization of VP8
- hflip filter
- Apple HTTP Live Streaming demuxer
- a64 codec
- MMS-HTTP support
- G.722 ADPCM audio encoder/decoder
- R10k video decoder
- ocv_smooth filter
- frei0r wrapper filter
- change crop filter syntax to width:height:x:y
- make the crop filter accept parametric expressions
- make ffprobe accept AVFormatContext options
- yadif filter
- blackframe filter
- Demuxer for Leitch/Harris' VR native stream format (LXF)
- RTP depacketization of the X-QT QuickTime format
- SAP (Session Announcement Protocol, RFC 2974) muxer and demuxer
- cropdetect filter
- ffmpeg -crop* options removed
- transpose filter added
- ffmpeg -force_key_frames option added
- demuxer for receiving raw rtp:// URLs without an SDP description
- single stream LATM/LOAS decoder
- setpts filter added
- Win64 support for optimized x86 assembly functions
- MJPEG/AVI1 to JPEG/JFIF bitstream filter
- ASS subtitle encoder and decoder
- IEC 61937 encapsulation for E-AC-3, TrueHD, DTS-HD (for HDMI passthrough)
- overlay filter added
- rename aspect filter to setdar, and pixelaspect to setsar
- IEC 61937 demuxer
- Mobotix .mxg demuxer
- frei0r source added
- hqdn3d filter added
- RTP depacketization of QCELP
- FLAC parser added
- gradfun filter added
- AMR-WB decoder
- replace the ocv_smooth filter with a more generic ocv filter
- Windows Televison (WTV) demuxer
- FFmpeg metadata format muxer and demuxer
- SubRip (srt) subtitle encoder and decoder
- floating-point AC-3 encoder added
- Lagarith decoder
- ffmpeg -copytb option added
- IVF muxer added
- Wing Commander IV movies decoder added
- movie source added
- Bink version 'b' audio and video decoder
- Bitmap Brothers JV playback system
- Apple HTTP Live Streaming protocol handler
- sndio support for playback and record
- Linux framebuffer input device added
- Chronomaster DFA decoder
- DPX image encoder
- MicroDVD subtitle file muxer and demuxer
- Playstation Portable PMP format demuxer
- fieldorder video filter added
- AAC encoding via libvo-aacenc
- AMR-WB encoding via libvo-amrwbenc
- xWMA demuxer
- Mobotix MxPEG decoder
- VP8 frame-multithreading
- NEON optimizations for VP8
- Lots of deprecated API cruft removed
- fft and imdct optimizations for AVX (Sandy Bridge) processors
- showinfo filter added
- SMPTE 302M AES3 audio decoder
- Apple Core Audio Format muxer
- 9bit and 10bit per sample support in the H.264 decoder
- 9bit and 10bit FFV1 encoding / decoding
- split filter added
- select filter added
- sdl output device added
- libmpcodecs video filter support (3 times as many filters than before)
- mpeg2 aspect ratio dection fixed
- libxvid aspect pickiness fixed
- Frame multithreaded decoding
- E-AC-3 audio encoder
- ac3enc: add channel coupling support
- floating-point sample format support to the ac3, eac3, dca, aac, and vorbis decoders.
- H264/MPEG frame-level multi-threading
- All av_metadata_* functions renamed to av_dict_* and moved to libavutil
- 4:4:4 H.264 decoding support
- 10-bit H.264 optimizations for x86
- lut, lutrgb, and lutyuv filters added
- buffersink libavfilter sink added
- Bump libswscale for recently reported ABI break
- New J2K encoder (via OpenJPEG)


version 0.7:

- all the changes for 0.8, but keeping API/ABI compatibility with the 0.6 release


version 0.6:

- PB-frame decoding for H.263
- deprecated vhook subsystem removed
- deprecated old scaler removed
- VQF demuxer
- Alpha channel scaler
- PCX encoder
- RTP packetization of H.263
- RTP packetization of AMR
- RTP depacketization of Vorbis
- CorePNG decoding support
- Cook multichannel decoding support
- introduced avlanguage helpers in libavformat
- 8088flex TMV demuxer and decoder
- per-stream language-tags extraction in asfdec
- V210 decoder and encoder
- remaining GPL parts in AC-3 decoder converted to LGPL
- QCP demuxer
- SoX native format muxer and demuxer
- AMR-NB decoding/encoding, AMR-WB decoding via OpenCORE libraries
- DPX image decoder
- Electronic Arts Madcow decoder
- DivX (XSUB) subtitle encoder
- nonfree libamr support for AMR-NB/WB decoding/encoding removed
- experimental AAC encoder
- RTP depacketization of ASF and RTSP from WMS servers
- RTMP support in libavformat
- noX handling for OPT_BOOL X options
- Wave64 demuxer
- IEC-61937 compatible Muxer
- TwinVQ decoder
- Bluray (PGS) subtitle decoder
- LPCM support in MPEG-TS (HDMV RID as found on Blu-ray disks)
- WMA Pro decoder
- Core Audio Format demuxer
- Atrac1 decoder
- MD STUDIO audio demuxer
- RF64 support in WAV demuxer
- MPEG-4 Audio Lossless Coding (ALS) decoder
- -formats option split into -formats, -codecs, -bsfs, and -protocols
- IV8 demuxer
- CDG demuxer and decoder
- R210 decoder
- Auravision Aura 1 and 2 decoders
- Deluxe Paint Animation playback system
- SIPR decoder
- Adobe Filmstrip muxer and demuxer
- RTP depacketization of H.263
- Bink demuxer and audio/video decoders
- enable symbol versioning by default for linkers that support it
- IFF PBM/ILBM bitmap decoder
- concat protocol
- Indeo 5 decoder
- RTP depacketization of AMR
- WMA Voice decoder
- ffprobe tool
- AMR-NB decoder
- RTSP muxer
- HE-AAC v1 decoder
- Kega Game Video (KGV1) decoder
- VorbisComment writing for FLAC, Ogg FLAC and Ogg Speex files
- RTP depacketization of Theora
- HTTP Digest authentication
- RTMP/RTMPT/RTMPS/RTMPE/RTMPTE protocol support via librtmp
- Psygnosis YOP demuxer and video decoder
- spectral extension support in the E-AC-3 decoder
- unsharp video filter
- RTP hinting in the mov/3gp/mp4 muxer
- Dirac in Ogg demuxing
- seek to keyframes in Ogg
- 4:2:2 and 4:4:4 Theora decoding
- 35% faster VP3/Theora decoding
- faster AAC decoding
- faster H.264 decoding
- RealAudio 1.0 (14.4K) encoder


version 0.5:

- DV50 AKA DVCPRO50 encoder, decoder, muxer and demuxer
- TechSmith Camtasia (TSCC) video decoder
- IBM Ultimotion (ULTI) video decoder
- Sierra Online audio file demuxer and decoder
- Apple QuickDraw (qdrw) video decoder
- Creative ADPCM audio decoder (16 bits as well as 8 bits schemes)
- Electronic Arts Multimedia (WVE/UV2/etc.) file demuxer
- Miro VideoXL (VIXL) video decoder
- H.261 video encoder
- QPEG video decoder
- Nullsoft Video (NSV) file demuxer
- Shorten audio decoder
- LOCO video decoder
- Apple Lossless Audio Codec (ALAC) decoder
- Winnov WNV1 video decoder
- Autodesk Animator Studio Codec (AASC) decoder
- Indeo 2 video decoder
- Fraps FPS1 video decoder
- Snow video encoder/decoder
- Sonic audio encoder/decoder
- Vorbis audio decoder
- Macromedia ADPCM decoder
- Duck TrueMotion 2 video decoder
- support for decoding FLX and DTA extensions in FLIC files
- H.264 custom quantization matrices support
- ffserver fixed, it should now be usable again
- QDM2 audio decoder
- Real Cooker audio decoder
- TrueSpeech audio decoder
- WMA2 audio decoder fixed, now all files should play correctly
- RealAudio 14.4 and 28.8 decoders fixed
- JPEG-LS decoder
- build system improvements
- tabs and trailing whitespace removed from the codebase
- CamStudio video decoder
- AIFF/AIFF-C audio format, encoding and decoding
- ADTS AAC file reading and writing
- Creative VOC file reading and writing
- American Laser Games multimedia (*.mm) playback system
- Zip Motion Blocks Video decoder
- improved Theora/VP3 decoder
- True Audio (TTA) decoder
- AVS demuxer and video decoder
- JPEG-LS encoder
- Smacker demuxer and decoder
- NuppelVideo/MythTV demuxer and RTjpeg decoder
- KMVC decoder
- MPEG-2 intra VLC support
- MPEG-2 4:2:2 encoder
- Flash Screen Video decoder
- GXF demuxer
- Chinese AVS decoder
- GXF muxer
- MXF demuxer
- VC-1/WMV3/WMV9 video decoder
- MacIntel support
- AVISynth support
- VMware video decoder
- VP5 video decoder
- VP6 video decoder
- WavPack lossless audio decoder
- Targa (.TGA) picture decoder
- Vorbis audio encoder
- Delphine Software .cin demuxer/audio and video decoder
- Tiertex .seq demuxer/video decoder
- MTV demuxer
- TIFF picture encoder and decoder
- GIF picture decoder
- Intel Music Coder decoder
- Zip Motion Blocks Video encoder
- Musepack decoder
- Flash Screen Video encoder
- Theora encoding via libtheora
- BMP encoder
- WMA encoder
- GSM-MS encoder and decoder
- DCA decoder
- DXA demuxer and decoder
- DNxHD decoder
- Gamecube movie (.THP) playback system
- Blackfin optimizations
- Interplay C93 demuxer and video decoder
- Bethsoft VID demuxer and video decoder
- CRYO APC demuxer
- Atrac3 decoder
- V.Flash PTX decoder
- RoQ muxer, RoQ audio encoder
- Renderware TXD demuxer and decoder
- extern C declarations for C++ removed from headers
- sws_flags command line option
- codebook generator
- RoQ video encoder
- QTRLE encoder
- OS/2 support removed and restored again
- AC-3 decoder
- NUT muxer
- additional SPARC (VIS) optimizations
- Matroska muxer
- slice-based parallel H.264 decoding
- Monkey's Audio demuxer and decoder
- AMV audio and video decoder
- DNxHD encoder
- H.264 PAFF decoding
- Nellymoser ASAO decoder
- Beam Software SIFF demuxer and decoder
- libvorbis Vorbis decoding removed in favor of native decoder
- IntraX8 (J-Frame) subdecoder for WMV2 and VC-1
- Ogg (Theora, Vorbis and FLAC) muxer
- The "device" muxers and demuxers are now in a new libavdevice library
- PC Paintbrush PCX decoder
- Sun Rasterfile decoder
- TechnoTrend PVA demuxer
- Linux Media Labs MPEG-4 (LMLM4) demuxer
- AVM2 (Flash 9) SWF muxer
- QT variant of IMA ADPCM encoder
- VFW grabber
- iPod/iPhone compatible mp4 muxer
- Mimic decoder
- MSN TCP Webcam stream demuxer
- RL2 demuxer / decoder
- IFF demuxer
- 8SVX audio decoder
- non-recursive Makefiles
- BFI demuxer
- MAXIS EA XA (.xa) demuxer / decoder
- BFI video decoder
- OMA demuxer
- MLP/TrueHD decoder
- Electronic Arts CMV decoder
- Motion Pixels Video decoder
- Motion Pixels MVI demuxer
- removed animated GIF decoder/demuxer
- D-Cinema audio muxer
- Electronic Arts TGV decoder
- Apple Lossless Audio Codec (ALAC) encoder
- AAC decoder
- floating point PCM encoder/decoder
- MXF muxer
- DV100 AKA DVCPRO HD decoder and demuxer
- E-AC-3 support added to AC-3 decoder
- Nellymoser ASAO encoder
- ASS and SSA demuxer and muxer
- liba52 wrapper removed
- SVQ3 watermark decoding support
- Speex decoding via libspeex
- Electronic Arts TGQ decoder
- RV40 decoder
- QCELP / PureVoice decoder
- RV30 decoder
- hybrid WavPack support
- R3D REDCODE demuxer
- ALSA support for playback and record
- Electronic Arts TQI decoder
- OpenJPEG based JPEG 2000 decoder
- NC (NC4600) camera file demuxer
- Gopher client support
- MXF D-10 muxer
- generic metadata API
- flash ScreenVideo2 encoder


version 0.4.9-pre1:

- DV encoder, DV muxer
- Microsoft RLE video decoder
- Microsoft Video-1 decoder
- Apple Animation (RLE) decoder
- Apple Graphics (SMC) decoder
- Apple Video (RPZA) decoder
- Cinepak decoder
- Sega FILM (CPK) file demuxer
- Westwood multimedia support (VQA & AUD files)
- Id Quake II CIN playback support
- 8BPS video decoder
- FLIC playback support
- RealVideo 2.0 (RV20) decoder
- Duck TrueMotion v1 (DUCK) video decoder
- Sierra VMD demuxer and video decoder
- MSZH and ZLIB decoder support
- SVQ1 video encoder
- AMR-WB support
- PPC optimizations
- rate distortion optimal cbp support
- rate distorted optimal ac prediction for MPEG-4
- rate distorted optimal lambda->qp support
- AAC encoding with libfaac
- Sunplus JPEG codec (SP5X) support
- use Lagrange multipler instead of QP for ratecontrol
- Theora/VP3 decoding support
- XA and ADX ADPCM codecs
- export MPEG-2 active display area / pan scan
- Add support for configuring with IBM XLC
- floating point AAN DCT
- initial support for zygo video (not complete)
- RGB ffv1 support
- new audio/video parser API
- av_log() system
- av_read_frame() and av_seek_frame() support
- missing last frame fixes
- seek by mouse in ffplay
- noise reduction of DCT coefficients
- H.263 OBMC & 4MV support
- H.263 alternative inter vlc support
- H.263 loop filter
- H.263 slice structured mode
- interlaced DCT support for MPEG-2 encoding
- stuffing to stay above min_bitrate
- MB type & QP visualization
- frame stepping for ffplay
- interlaced motion estimation
- alternate scantable support
- SVCD scan offset support
- closed GOP support
- SSE2 FDCT
- quantizer noise shaping
- G.726 ADPCM audio codec
- MS ADPCM encoding
- multithreaded/SMP motion estimation
- multithreaded/SMP encoding for MPEG-1/MPEG-2/MPEG-4/H.263
- multithreaded/SMP decoding for MPEG-2
- FLAC decoder
- Metrowerks CodeWarrior suppport
- H.263+ custom pcf support
- nicer output for 'ffmpeg -formats'
- Matroska demuxer
- SGI image format, encoding and decoding
- H.264 loop filter support
- H.264 CABAC support
- nicer looking arrows for the motion vector visualization
- improved VCD support
- audio timestamp drift compensation
- MPEG-2 YUV 422/444 support
- polyphase kaiser windowed sinc and blackman nuttall windowed sinc audio resample
- better image scaling
- H.261 support
- correctly interleave packets during encoding
- VIS optimized motion compensation
- intra_dc_precision>0 encoding support
- support reuse of motion vectors/MB types/field select values of the source video
- more accurate deblock filter
- padding support
- many optimizations and bugfixes
- FunCom ISS audio file demuxer and according ADPCM decoding


version 0.4.8:

- MPEG-2 video encoding (Michael)
- Id RoQ playback subsystem (Mike Melanson and Tim Ferguson)
- Wing Commander III Movie (.mve) file playback subsystem (Mike Melanson
  and Mario Brito)
- Xan DPCM audio decoder (Mario Brito)
- Interplay MVE playback subsystem (Mike Melanson)
- Duck DK3 and DK4 ADPCM audio decoders (Mike Melanson)


version 0.4.7:

- RealAudio 1.0 (14_4) and 2.0 (28_8) native decoders. Author unknown, code from mplayerhq
  (originally from public domain player for Amiga at http://www.honeypot.net/audio)
- current version now also compiles with older GCC (Fabrice)
- 4X multimedia playback system including 4xm file demuxer (Mike
  Melanson), and 4X video and audio codecs (Michael)
- Creative YUV (CYUV) decoder (Mike Melanson)
- FFV1 codec (our very simple lossless intra only codec, compresses much better
  than HuffYUV) (Michael)
- ASV1 (Asus), H.264, Intel indeo3 codecs have been added (various)
- tiny PNG encoder and decoder, tiny GIF decoder, PAM decoder (PPM with
  alpha support), JPEG YUV colorspace support. (Fabrice Bellard)
- ffplay has been replaced with a newer version which uses SDL (optionally)
  for multiplatform support (Fabrice)
- Sorenson Version 3 codec (SVQ3) support has been added (decoding only) - donated
  by anonymous
- AMR format has been added (Johannes Carlsson)
- 3GP support has been added (Johannes Carlsson)
- VP3 codec has been added (Mike Melanson)
- more MPEG-1/2 fixes
- better multiplatform support, MS Visual Studio fixes (various)
- AltiVec optimizations (Magnus Damn and others)
- SH4 processor support has been added (BERO)
- new public interfaces (avcodec_get_pix_fmt) (Roman Shaposhnick)
- VOB streaming support (Brian Foley)
- better MP3 autodetection (Andriy Rysin)
- qpel encoding (Michael)
- 4mv+b frames encoding finally fixed (Michael)
- chroma ME (Michael)
- 5 comparison functions for ME (Michael)
- B-frame encoding speedup (Michael)
- WMV2 codec (unfinished - Michael)
- user specified diamond size for EPZS (Michael)
- Playstation STR playback subsystem, still experimental (Mike and Michael)
- ASV2 codec (Michael)
- CLJR decoder (Alex)

.. And lots more new enhancements and fixes.


version 0.4.6:

- completely new integer only MPEG audio layer 1/2/3 decoder rewritten
  from scratch
- Recoded DCT and motion vector search with gcc (no longer depends on nasm)
- fix quantization bug in AC3 encoder
- added PCM codecs and format. Corrected WAV/AVI/ASF PCM issues
- added prototype ffplay program
- added GOB header parsing on H.263/H.263+ decoder (Juanjo)
- bug fix on MCBPC tables of H.263 (Juanjo)
- bug fix on DC coefficients of H.263 (Juanjo)
- added Advanced Prediction Mode on H.263/H.263+ decoder (Juanjo)
- now we can decode H.263 streams found in QuickTime files (Juanjo)
- now we can decode H.263 streams found in VIVO v1 files(Juanjo)
- preliminary RTP "friendly" mode for H.263/H.263+ coding. (Juanjo)
- added GOB header for H.263/H.263+ coding on RTP mode (Juanjo)
- now H.263 picture size is returned on the first decoded frame (Juanjo)
- added first regression tests
- added MPEG-2 TS demuxer
- new demux API for libav
- more accurate and faster IDCT (Michael)
- faster and entropy-controlled motion search (Michael)
- two pass video encoding (Michael)
- new video rate control (Michael)
- added MSMPEG4V1, MSMPEGV2 and WMV1 support (Michael)
- great performance improvement of video encoders and decoders (Michael)
- new and faster bit readers and vlc parsers (Michael)
- high quality encoding mode: tries all macroblock/VLC types (Michael)
- added DV video decoder
- preliminary RTP/RTSP support in ffserver and libavformat
- H.263+ AIC decoding/encoding support (Juanjo)
- VCD MPEG-PS mode (Juanjo)
- PSNR stuff (Juanjo)
- simple stats output (Juanjo)
- 16-bit and 15-bit RGB/BGR/GBR support (Bisqwit)


version 0.4.5:

- some header fixes (Zdenek Kabelac <kabi at informatics.muni.cz>)
- many MMX optimizations (Nick Kurshev <nickols_k at mail.ru>)
- added configure system (actually a small shell script)
- added MPEG audio layer 1/2/3 decoding using LGPL'ed mpglib by
  Michael Hipp (temporary solution - waiting for integer only
  decoder)
- fixed VIDIOCSYNC interrupt
- added Intel H.263 decoding support ('I263' AVI fourCC)
- added Real Video 1.0 decoding (needs further testing)
- simplified image formats again. Added PGM format (=grey
  pgm). Renamed old PGM to PGMYUV.
- fixed msmpeg4 slice issues (tell me if you still find problems)
- fixed OpenDivX bugs with newer versions (added VOL header decoding)
- added support for MPlayer interface
- added macroblock skip optimization
- added MJPEG decoder
- added mmx/mmxext IDCT from libmpeg2
- added pgmyuvpipe, ppm, and ppm_pipe formats (original patch by Celer
  <celer at shell.scrypt.net>)
- added pixel format conversion layer (e.g. for MJPEG or PPM)
- added deinterlacing option
- MPEG-1/2 fixes
- MPEG-4 vol header fixes (Jonathan Marsden <snmjbm at pacbell.net>)
- ARM optimizations (Lionel Ulmer <lionel.ulmer at free.fr>).
- Windows porting of file converter
- added MJPEG raw format (input/ouput)
- added JPEG image format support (input/output)


version 0.4.4:

- fixed some std header definitions (Bjorn Lindgren
  <bjorn.e.lindgren at telia.com>).
- added MPEG demuxer (MPEG-1 and 2 compatible).
- added ASF demuxer
- added prototype RM demuxer
- added AC3 decoding (done with libac3 by Aaron Holtzman)
- added decoding codec parameter guessing (.e.g. for MPEG, because the
  header does not include them)
- fixed header generation in MPEG-1, AVI and ASF muxer: wmplayer can now
  play them (only tested video)
- fixed H.263 white bug
- fixed phase rounding in img resample filter
- add MMX code for polyphase img resample filter
- added CPU autodetection
- added generic title/author/copyright/comment string handling (ASF and RM
  use them)
- added SWF demux to extract MP3 track (not usable yet because no MP3
  decoder)
- added fractional frame rate support
- codecs are no longer searched by read_header() (should fix ffserver
  segfault)


version 0.4.3:

- BGR24 patch (initial patch by Jeroen Vreeken <pe1rxq at amsat.org>)
- fixed raw yuv output
- added motion rounding support in MPEG-4
- fixed motion bug rounding in MSMPEG4
- added B-frame handling in video core
- added full MPEG-1 decoding support
- added partial (frame only) MPEG-2 support
- changed the FOURCC code for H.263 to "U263" to be able to see the
  +AVI/H.263 file with the UB Video H.263+ decoder. MPlayer works with
  this +codec ;) (JuanJo).
- Halfpel motion estimation after MB type selection (JuanJo)
- added pgm and .Y.U.V output format
- suppressed 'img:' protocol. Simply use: /tmp/test%d.[pgm|Y] as input or
  output.
- added pgmpipe I/O format (original patch from Martin Aumueller
  <lists at reserv.at>, but changed completely since we use a format
  instead of a protocol)


version 0.4.2:

- added H.263/MPEG-4/MSMPEG4 decoding support. MPEG-4 decoding support
  (for OpenDivX) is almost complete: 8x8 MVs and rounding are
  missing. MSMPEG4 support is complete.
- added prototype MPEG-1 decoder. Only I- and P-frames handled yet (it
  can decode ffmpeg MPEGs :-)).
- added libavcodec API documentation (see apiexample.c).
- fixed image polyphase bug (the bottom of some images could be
  greenish)
- added support for non clipped motion vectors (decoding only)
  and image sizes non-multiple of 16
- added support for AC prediction (decoding only)
- added file overwrite confirmation (can be disabled with -y)
- added custom size picture to H.263 using H.263+ (Juanjo)


version 0.4.1:

- added MSMPEG4 (aka DivX) compatible encoder. Changed default codec
  of AVI and ASF to DIV3.
- added -me option to set motion estimation method
  (default=log). suppressed redundant -hq option.
- added options -acodec and -vcodec to force a given codec (useful for
  AVI for example)
- fixed -an option
- improved dct_quantize speed
- factorized some motion estimation code


version 0.4.0:

- removing grab code from ffserver and moved it to ffmpeg. Added
  multistream support to ffmpeg.
- added timeshifting support for live feeds (option ?date=xxx in the
  URL)
- added high quality image resize code with polyphase filter (need
  mmx/see optimization). Enable multiple image size support in ffserver.
- added multi live feed support in ffserver
- suppressed master feature from ffserver (it should be done with an
  external program which opens the .ffm url and writes it to another
  ffserver)
- added preliminary support for video stream parsing (WAV and AVI half
  done). Added proper support for audio/video file conversion in
  ffmpeg.
- added preliminary support for video file sending from ffserver
- redesigning I/O subsystem: now using URL based input and output
  (see avio.h)
- added WAV format support
- added "tty user interface" to ffmpeg to stop grabbing gracefully
- added MMX/SSE optimizations to SAD (Sums of Absolutes Differences)
  (Juan J. Sierralta P. a.k.a. "Juanjo" <juanjo at atmlab.utfsm.cl>)
- added MMX DCT from mpeg2_movie 1.5 (Juanjo)
- added new motion estimation algorithms, log and phods (Juanjo)
- changed directories: libav for format handling, libavcodec for
  codecs


version 0.3.4:

- added stereo in MPEG audio encoder


version 0.3.3:

- added 'high quality' mode which use motion vectors. It can be used in
  real time at low resolution.
- fixed rounding problems which caused quality problems at high
  bitrates and large GOP size


version 0.3.2: small fixes

- ASF fixes
- put_seek bug fix


version 0.3.1: added avi/divx support

- added AVI support
- added MPEG-4 codec compatible with OpenDivX. It is based on the H.263 codec
- added sound for flash format (not tested)


version 0.3: initial public release<|MERGE_RESOLUTION|>--- conflicted
+++ resolved
@@ -134,26 +134,10 @@
 - CLJR encoder
 - new option: -report
 - Dxtory capture format decoder
-<<<<<<< HEAD
 - cellauto source
 - v410 Quicktime Uncompressed 4:4:4 10-bit encoder and decoder
 - SBaGen (SBG) binaural beats script demuxer
-=======
-- v410 QuickTime uncompressed 4:4:4 10-bit encoder and decoder
 - OpenMG Audio muxer
-
-
-version 0.7:
-
-- E-AC-3 audio encoder
-- ac3enc: add channel coupling support
-- floating-point sample format support for (E-)AC-3, DCA, AAC, Vorbis decoders
-- H.264/MPEG frame-level multithreading
-- av_metadata_* functions renamed to av_dict_* and moved to libavutil
-- 4:4:4 H.264 decoding support
-- 10-bit H.264 optimizations for x86
-- bump libswscale for recently reported ABI break
->>>>>>> 2a216ca2
 
 
 version 0.8:
