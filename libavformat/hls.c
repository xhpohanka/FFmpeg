/*
 * Apple HTTP Live Streaming demuxer
 * Copyright (c) 2010 Martin Storsjo
 *
 * This file is part of FFmpeg.
 *
 * FFmpeg is free software; you can redistribute it and/or
 * modify it under the terms of the GNU Lesser General Public
 * License as published by the Free Software Foundation; either
 * version 2.1 of the License, or (at your option) any later version.
 *
 * FFmpeg is distributed in the hope that it will be useful,
 * but WITHOUT ANY WARRANTY; without even the implied warranty of
 * MERCHANTABILITY or FITNESS FOR A PARTICULAR PURPOSE.  See the GNU
 * Lesser General Public License for more details.
 *
 * You should have received a copy of the GNU Lesser General Public
 * License along with FFmpeg; if not, write to the Free Software
 * Foundation, Inc., 51 Franklin Street, Fifth Floor, Boston, MA 02110-1301 USA
 */

/**
 * @file
 * Apple HTTP Live Streaming demuxer
 * http://tools.ietf.org/html/draft-pantos-http-live-streaming
 */

#include "libavutil/avstring.h"
#include "libavutil/intreadwrite.h"
#include "libavutil/mathematics.h"
#include "libavutil/opt.h"
#include "libavutil/dict.h"
#include "libavutil/time.h"
#include "avformat.h"
#include "internal.h"
#include "avio_internal.h"
#include "url.h"

#define INITIAL_BUFFER_SIZE 32768

/*
 * An apple http stream consists of a playlist with media segment files,
 * played sequentially. There may be several playlists with the same
 * video content, in different bandwidth variants, that are played in
 * parallel (preferably only one bandwidth variant at a time). In this case,
 * the user supplied the url to a main playlist that only lists the variant
 * playlists.
 *
 * If the main playlist doesn't point at any variants, we still create
 * one anonymous toplevel variant for this, to maintain the structure.
 */

enum KeyType {
    KEY_NONE,
    KEY_AES_128,
};

struct segment {
    double duration;
    char url[MAX_URL_SIZE];
    char key[MAX_URL_SIZE];
    enum KeyType key_type;
    uint8_t iv[16];
};

/*
 * Each variant has its own demuxer. If it currently is active,
 * it has an open AVIOContext too, and potentially an AVPacket
 * containing the next packet from this stream.
 */
struct variant {
    int bandwidth;
    char url[MAX_URL_SIZE];
    AVIOContext pb;
    uint8_t* read_buffer;
    URLContext *input;
    AVFormatContext *parent;
    int index;
    AVFormatContext *ctx;
    AVPacket pkt;
    int stream_offset;

    int finished;
    int target_duration;
    int start_seq_no;
    int n_segments;
    struct segment **segments;
    int needed, cur_needed;
    int cur_seq_no;
    int64_t last_load_time;

    char key_url[MAX_URL_SIZE];
    uint8_t key[16];
};

typedef struct HLSContext {
    int n_variants;
    struct variant **variants;
    int cur_seq_no;
    int end_of_segment;
    int first_packet;
    int64_t first_timestamp;
    int64_t seek_timestamp;
    int seek_flags;
    AVIOInterruptCB *interrupt_callback;
    char *user_agent;                    ///< holds HTTP user agent set as an AVOption to the HTTP protocol context
    char *cookies;                       ///< holds HTTP cookie values set in either the initial response or as an AVOption to the HTTP protocol context
} HLSContext;

static int read_chomp_line(AVIOContext *s, char *buf, int maxlen)
{
    int len = ff_get_line(s, buf, maxlen);
    while (len > 0 && av_isspace(buf[len - 1]))
        buf[--len] = '\0';
    return len;
}

static void free_segment_list(struct variant *var)
{
    int i;
    for (i = 0; i < var->n_segments; i++)
        av_free(var->segments[i]);
    av_freep(&var->segments);
    var->n_segments = 0;
}

static void free_variant_list(HLSContext *c)
{
    int i;
    for (i = 0; i < c->n_variants; i++) {
        struct variant *var = c->variants[i];
        free_segment_list(var);
        av_free_packet(&var->pkt);
        av_free(var->pb.buffer);
        if (var->input)
            ffurl_close(var->input);
        if (var->ctx) {
            var->ctx->pb = NULL;
            avformat_close_input(&var->ctx);
        }
        av_free(var);
    }
    av_freep(&c->variants);
    av_freep(&c->cookies);
    av_freep(&c->user_agent);
    c->n_variants = 0;
}

/*
 * Used to reset a statically allocated AVPacket to a clean slate,
 * containing no data.
 */
static void reset_packet(AVPacket *pkt)
{
    av_init_packet(pkt);
    pkt->data = NULL;
}

static struct variant *new_variant(HLSContext *c, int bandwidth,
                                   const char *url, const char *base)
{
    struct variant *var = av_mallocz(sizeof(struct variant));
    if (!var)
        return NULL;
    reset_packet(&var->pkt);
    var->bandwidth = bandwidth;
    ff_make_absolute_url(var->url, sizeof(var->url), base, url);
    dynarray_add(&c->variants, &c->n_variants, var);
    return var;
}

struct variant_info {
    char bandwidth[20];
};

static void handle_variant_args(struct variant_info *info, const char *key,
                                int key_len, char **dest, int *dest_len)
{
    if (!strncmp(key, "BANDWIDTH=", key_len)) {
        *dest     =        info->bandwidth;
        *dest_len = sizeof(info->bandwidth);
    }
}

struct key_info {
     char uri[MAX_URL_SIZE];
     char method[10];
     char iv[35];
};

static void handle_key_args(struct key_info *info, const char *key,
                            int key_len, char **dest, int *dest_len)
{
    if (!strncmp(key, "METHOD=", key_len)) {
        *dest     =        info->method;
        *dest_len = sizeof(info->method);
    } else if (!strncmp(key, "URI=", key_len)) {
        *dest     =        info->uri;
        *dest_len = sizeof(info->uri);
    } else if (!strncmp(key, "IV=", key_len)) {
        *dest     =        info->iv;
        *dest_len = sizeof(info->iv);
    }
}

static int parse_playlist(HLSContext *c, const char *url,
                          struct variant *var, AVIOContext *in)
{
    int ret = 0, is_segment = 0, is_variant = 0, bandwidth = 0;
    double duration = 0.0;
    enum KeyType key_type = KEY_NONE;
    uint8_t iv[16] = "";
    int has_iv = 0;
    char key[MAX_URL_SIZE] = "";
    char line[1024];
    const char *ptr;
    int close_in = 0;

    if (!in) {
        AVDictionary *opts = NULL;
        close_in = 1;
        /* Some HLS servers don't like being sent the range header */
        av_dict_set(&opts, "seekable", "0", 0);

        // broker prior HTTP options that should be consistent across requests
        av_dict_set(&opts, "user-agent", c->user_agent, 0);
        av_dict_set(&opts, "cookies", c->cookies, 0);

        ret = avio_open2(&in, url, AVIO_FLAG_READ,
                         c->interrupt_callback, &opts);
        av_dict_free(&opts);
        if (ret < 0)
            return ret;
    }

    read_chomp_line(in, line, sizeof(line));
    if (strcmp(line, "#EXTM3U")) {
        ret = AVERROR_INVALIDDATA;
        goto fail;
    }

    if (var) {
        free_segment_list(var);
        var->finished = 0;
    }
    while (!url_feof(in)) {
        read_chomp_line(in, line, sizeof(line));
        if (av_strstart(line, "#EXT-X-STREAM-INF:", &ptr)) {
            struct variant_info info = {{0}};
            is_variant = 1;
            ff_parse_key_value(ptr, (ff_parse_key_val_cb) handle_variant_args,
                               &info);
            bandwidth = atoi(info.bandwidth);
        } else if (av_strstart(line, "#EXT-X-KEY:", &ptr)) {
            struct key_info info = {{0}};
            ff_parse_key_value(ptr, (ff_parse_key_val_cb) handle_key_args,
                               &info);
            key_type = KEY_NONE;
            has_iv = 0;
            if (!strcmp(info.method, "AES-128"))
                key_type = KEY_AES_128;
            if (!strncmp(info.iv, "0x", 2) || !strncmp(info.iv, "0X", 2)) {
                ff_hex_to_data(iv, info.iv + 2);
                has_iv = 1;
            }
            av_strlcpy(key, info.uri, sizeof(key));
        } else if (av_strstart(line, "#EXT-X-TARGETDURATION:", &ptr)) {
            if (!var) {
                var = new_variant(c, 0, url, NULL);
                if (!var) {
                    ret = AVERROR(ENOMEM);
                    goto fail;
                }
            }
            var->target_duration = atoi(ptr);
        } else if (av_strstart(line, "#EXT-X-MEDIA-SEQUENCE:", &ptr)) {
            if (!var) {
                var = new_variant(c, 0, url, NULL);
                if (!var) {
                    ret = AVERROR(ENOMEM);
                    goto fail;
                }
            }
            var->start_seq_no = atoi(ptr);
        } else if (av_strstart(line, "#EXT-X-ENDLIST", &ptr)) {
            if (var)
                var->finished = 1;
        } else if (av_strstart(line, "#EXTINF:", &ptr)) {
            is_segment = 1;
            duration   = atof(ptr);
        } else if (av_strstart(line, "#", NULL)) {
            continue;
        } else if (line[0]) {
            if (is_variant) {
                if (!new_variant(c, bandwidth, line, url)) {
                    ret = AVERROR(ENOMEM);
                    goto fail;
                }
                is_variant = 0;
                bandwidth  = 0;
            }
            if (is_segment) {
                struct segment *seg;
                if (!var) {
                    var = new_variant(c, 0, url, NULL);
                    if (!var) {
                        ret = AVERROR(ENOMEM);
                        goto fail;
                    }
                }
                seg = av_malloc(sizeof(struct segment));
                if (!seg) {
                    ret = AVERROR(ENOMEM);
                    goto fail;
                }
                seg->duration = duration;
                seg->key_type = key_type;
                if (has_iv) {
                    memcpy(seg->iv, iv, sizeof(iv));
                } else {
                    int seq = var->start_seq_no + var->n_segments;
                    memset(seg->iv, 0, sizeof(seg->iv));
                    AV_WB32(seg->iv + 12, seq);
                }
                ff_make_absolute_url(seg->key, sizeof(seg->key), url, key);
                ff_make_absolute_url(seg->url, sizeof(seg->url), url, line);
                dynarray_add(&var->segments, &var->n_segments, seg);
                is_segment = 0;
            }
        }
    }
    if (var)
        var->last_load_time = av_gettime();

fail:
    if (close_in)
        avio_close(in);
    return ret;
}

static int open_input(HLSContext *c, struct variant *var)
{
    AVDictionary *opts = NULL;
    int ret;
    struct segment *seg = var->segments[var->cur_seq_no - var->start_seq_no];

    // broker prior HTTP options that should be consistent across requests
    av_dict_set(&opts, "user-agent", c->user_agent, 0);
    av_dict_set(&opts, "cookies", c->cookies, 0);
    av_dict_set(&opts, "seekable", "0", 0);

    if (seg->key_type == KEY_NONE) {
        ret = ffurl_open(&var->input, seg->url, AVIO_FLAG_READ,
                          &var->parent->interrupt_callback, &opts);
        goto cleanup;
    } else if (seg->key_type == KEY_AES_128) {
        char iv[33], key[33], url[MAX_URL_SIZE];
        if (strcmp(seg->key, var->key_url)) {
            URLContext *uc;
            if (ffurl_open(&uc, seg->key, AVIO_FLAG_READ,
                           &var->parent->interrupt_callback, &opts) == 0) {
                if (ffurl_read_complete(uc, var->key, sizeof(var->key))
                    != sizeof(var->key)) {
                    av_log(NULL, AV_LOG_ERROR, "Unable to read key file %s\n",
                           seg->key);
                }
                ffurl_close(uc);
            } else {
                av_log(NULL, AV_LOG_ERROR, "Unable to open key file %s\n",
                       seg->key);
            }
            av_strlcpy(var->key_url, seg->key, sizeof(var->key_url));
        }
        ff_data_to_hex(iv, seg->iv, sizeof(seg->iv), 0);
        ff_data_to_hex(key, var->key, sizeof(var->key), 0);
        iv[32] = key[32] = '\0';
        if (strstr(seg->url, "://"))
            snprintf(url, sizeof(url), "crypto+%s", seg->url);
        else
            snprintf(url, sizeof(url), "crypto:%s", seg->url);
        if ((ret = ffurl_alloc(&var->input, url, AVIO_FLAG_READ,
                               &var->parent->interrupt_callback)) < 0)
            goto cleanup;
        av_opt_set(var->input->priv_data, "key", key, 0);
        av_opt_set(var->input->priv_data, "iv", iv, 0);
        /* Need to repopulate options */
        av_dict_free(&opts);
        av_dict_set(&opts, "seekable", "0", 0);
        if ((ret = ffurl_connect(var->input, &opts)) < 0) {
            ffurl_close(var->input);
            var->input = NULL;
            goto cleanup;
        }
        ret = 0;
    }
    else
      ret = AVERROR(ENOSYS);

cleanup:
    av_dict_free(&opts);
    return ret;
}

static int read_data(void *opaque, uint8_t *buf, int buf_size)
{
    struct variant *v = opaque;
    HLSContext *c = v->parent->priv_data;
    int ret, i;

restart:
    if (!v->input) {
        /* If this is a live stream and the reload interval has elapsed since
         * the last playlist reload, reload the variant playlists now. */
        int64_t reload_interval = v->n_segments > 0 ?
                                  v->segments[v->n_segments - 1]->duration :
                                  v->target_duration;
        reload_interval *= 1000000;

reload:
        if (!v->finished &&
            av_gettime() - v->last_load_time >= reload_interval) {
            if ((ret = parse_playlist(c, v->url, v, NULL)) < 0)
                return ret;
            /* If we need to reload the playlist again below (if
             * there's still no more segments), switch to a reload
             * interval of half the target duration. */
            reload_interval = v->target_duration * 500000LL;
        }
        if (v->cur_seq_no < v->start_seq_no) {
            av_log(NULL, AV_LOG_WARNING,
                   "skipping %d segments ahead, expired from playlists\n",
                   v->start_seq_no - v->cur_seq_no);
            v->cur_seq_no = v->start_seq_no;
        }
        if (v->cur_seq_no >= v->start_seq_no + v->n_segments) {
            if (v->finished)
                return AVERROR_EOF;
            while (av_gettime() - v->last_load_time < reload_interval) {
                if (ff_check_interrupt(c->interrupt_callback))
                    return AVERROR_EXIT;
                av_usleep(100*1000);
            }
            /* Enough time has elapsed since the last reload */
            goto reload;
        }

        ret = open_input(c, v);
        if (ret < 0)
            return ret;
    }
    ret = ffurl_read(v->input, buf, buf_size);
    if (ret > 0)
        return ret;
    ffurl_close(v->input);
    v->input = NULL;
    v->cur_seq_no++;

    c->end_of_segment = 1;
    c->cur_seq_no = v->cur_seq_no;

    if (v->ctx && v->ctx->nb_streams &&
        v->parent->nb_streams >= v->stream_offset + v->ctx->nb_streams) {
        v->needed = 0;
        for (i = v->stream_offset; i < v->stream_offset + v->ctx->nb_streams;
             i++) {
            if (v->parent->streams[i]->discard < AVDISCARD_ALL)
                v->needed = 1;
        }
    }
    if (!v->needed) {
        av_log(v->parent, AV_LOG_INFO, "No longer receiving variant %d\n",
               v->index);
        return AVERROR_EOF;
    }
    goto restart;
}

static int hls_read_header(AVFormatContext *s)
{
    URLContext *u = (s->flags & AVFMT_FLAG_CUSTOM_IO) ? NULL : s->pb->opaque;
    HLSContext *c = s->priv_data;
    int ret = 0, i, j, stream_offset = 0;

    c->interrupt_callback = &s->interrupt_callback;

    // if the URL context is good, read important options we must broker later
    if (u && u->prot->priv_data_class) {
        // get the previous user agent & set back to null if string size is zero
        av_freep(&c->user_agent);
        av_opt_get(u->priv_data, "user-agent", 0, (uint8_t**)&(c->user_agent));
        if (c->user_agent && !strlen(c->user_agent))
            av_freep(&c->user_agent);

        // get the previous cookies & set back to null if string size is zero
        av_freep(&c->cookies);
        av_opt_get(u->priv_data, "cookies", 0, (uint8_t**)&(c->cookies));
        if (c->cookies && !strlen(c->cookies))
            av_freep(&c->cookies);
    }

    if ((ret = parse_playlist(c, s->filename, NULL, s->pb)) < 0)
        goto fail;

    if (c->n_variants == 0) {
        av_log(NULL, AV_LOG_WARNING, "Empty playlist\n");
        ret = AVERROR_EOF;
        goto fail;
    }
    /* If the playlist only contained variants, parse each individual
     * variant playlist. */
    if (c->n_variants > 1 || c->variants[0]->n_segments == 0) {
        for (i = 0; i < c->n_variants; i++) {
            struct variant *v = c->variants[i];
            if ((ret = parse_playlist(c, v->url, v, NULL)) < 0)
                goto fail;
        }
    }

    if (c->variants[0]->n_segments == 0) {
        av_log(NULL, AV_LOG_WARNING, "Empty playlist\n");
        ret = AVERROR_EOF;
        goto fail;
    }

    /* If this isn't a live stream, calculate the total duration of the
     * stream. */
    if (c->variants[0]->finished) {
        int64_t duration = 0;
        for (i = 0; i < c->variants[0]->n_segments; i++)
            duration += round(c->variants[0]->segments[i]->duration * AV_TIME_BASE);
        s->duration = duration;
    }

    /* Open the demuxer for each variant */
    for (i = 0; i < c->n_variants; i++) {
        struct variant *v = c->variants[i];
        AVInputFormat *in_fmt = NULL;
        char bitrate_str[20];
<<<<<<< HEAD
        AVProgram *program = NULL;
=======
        AVProgram *program;

>>>>>>> c110cbf6
        if (v->n_segments == 0)
            continue;

        if (!(v->ctx = avformat_alloc_context())) {
            ret = AVERROR(ENOMEM);
            goto fail;
        }

        v->index  = i;
        v->needed = 1;
        v->parent = s;

        /* If this is a live stream with more than 3 segments, start at the
         * third last segment. */
        v->cur_seq_no = v->start_seq_no;
        if (!v->finished && v->n_segments > 3)
            v->cur_seq_no = v->start_seq_no + v->n_segments - 3;

        v->read_buffer = av_malloc(INITIAL_BUFFER_SIZE);
        ffio_init_context(&v->pb, v->read_buffer, INITIAL_BUFFER_SIZE, 0, v,
                          read_data, NULL, NULL);
        v->pb.seekable = 0;
        ret = av_probe_input_buffer(&v->pb, &in_fmt, v->segments[0]->url,
                                    NULL, 0, 0);
        if (ret < 0) {
            /* Free the ctx - it isn't initialized properly at this point,
             * so avformat_close_input shouldn't be called. If
             * avformat_open_input fails below, it frees and zeros the
             * context, so it doesn't need any special treatment like this. */
            av_log(s, AV_LOG_ERROR, "Error when loading first segment '%s'\n", v->segments[0]->url);
            avformat_free_context(v->ctx);
            v->ctx = NULL;
            goto fail;
        }
        v->ctx->pb       = &v->pb;
        v->stream_offset = stream_offset;
        ret = avformat_open_input(&v->ctx, v->segments[0]->url, in_fmt, NULL);
        if (ret < 0)
            goto fail;
        v->ctx->ctx_flags &= ~AVFMTCTX_NOHEADER;
        ret = avformat_find_stream_info(v->ctx, NULL);
        if (ret < 0)
            goto fail;
        snprintf(bitrate_str, sizeof(bitrate_str), "%d", v->bandwidth);

<<<<<<< HEAD
        /* Create new AVprogram for variant i */
=======
>>>>>>> c110cbf6
        program = av_new_program(s, i);
        if (!program)
            goto fail;
        av_dict_set(&program->metadata, "variant_bitrate", bitrate_str, 0);

        /* Create new AVStreams for each stream in this variant */
        for (j = 0; j < v->ctx->nb_streams; j++) {
            AVStream *st = avformat_new_stream(s, NULL);
            AVStream *ist = v->ctx->streams[j];
            if (!st) {
                ret = AVERROR(ENOMEM);
                goto fail;
            }
            ff_program_add_stream_index(s, i, stream_offset + j);
            st->id = i;
            avpriv_set_pts_info(st, ist->pts_wrap_bits, ist->time_base.num, ist->time_base.den);
            avcodec_copy_context(st->codec, v->ctx->streams[j]->codec);
            if (v->bandwidth)
                av_dict_set(&st->metadata, "variant_bitrate", bitrate_str,
                                 0);
        }
        stream_offset += v->ctx->nb_streams;
    }

    c->first_packet = 1;
    c->first_timestamp = AV_NOPTS_VALUE;
    c->seek_timestamp  = AV_NOPTS_VALUE;

    return 0;
fail:
    free_variant_list(c);
    return ret;
}

static int recheck_discard_flags(AVFormatContext *s, int first)
{
    HLSContext *c = s->priv_data;
    int i, changed = 0;

    /* Check if any new streams are needed */
    for (i = 0; i < c->n_variants; i++)
        c->variants[i]->cur_needed = 0;

    for (i = 0; i < s->nb_streams; i++) {
        AVStream *st = s->streams[i];
        struct variant *var = c->variants[s->streams[i]->id];
        if (st->discard < AVDISCARD_ALL)
            var->cur_needed = 1;
    }
    for (i = 0; i < c->n_variants; i++) {
        struct variant *v = c->variants[i];
        if (v->cur_needed && !v->needed) {
            v->needed = 1;
            changed = 1;
            v->cur_seq_no = c->cur_seq_no;
            v->pb.eof_reached = 0;
            av_log(s, AV_LOG_INFO, "Now receiving variant %d\n", i);
        } else if (first && !v->cur_needed && v->needed) {
            if (v->input)
                ffurl_close(v->input);
            v->input = NULL;
            v->needed = 0;
            changed = 1;
            av_log(s, AV_LOG_INFO, "No longer receiving variant %d\n", i);
        }
    }
    return changed;
}

static int hls_read_packet(AVFormatContext *s, AVPacket *pkt)
{
    HLSContext *c = s->priv_data;
    int ret, i, minvariant = -1;

    if (c->first_packet) {
        recheck_discard_flags(s, 1);
        c->first_packet = 0;
    }

start:
    c->end_of_segment = 0;
    for (i = 0; i < c->n_variants; i++) {
        struct variant *var = c->variants[i];
        /* Make sure we've got one buffered packet from each open variant
         * stream */
        if (var->needed && !var->pkt.data) {
            while (1) {
                int64_t ts_diff;
                AVStream *st;
                ret = av_read_frame(var->ctx, &var->pkt);
                if (ret < 0) {
                    if (!url_feof(&var->pb) && ret != AVERROR_EOF)
                        return ret;
                    reset_packet(&var->pkt);
                    break;
                } else {
                    if (c->first_timestamp == AV_NOPTS_VALUE)
                        c->first_timestamp = var->pkt.dts;
                }

                if (c->seek_timestamp == AV_NOPTS_VALUE)
                    break;

                if (var->pkt.dts == AV_NOPTS_VALUE) {
                    c->seek_timestamp = AV_NOPTS_VALUE;
                    break;
                }

                st = var->ctx->streams[var->pkt.stream_index];
                ts_diff = av_rescale_rnd(var->pkt.dts, AV_TIME_BASE,
                                         st->time_base.den, AV_ROUND_DOWN) -
                          c->seek_timestamp;
                if (ts_diff >= 0 && (c->seek_flags  & AVSEEK_FLAG_ANY ||
                                     var->pkt.flags & AV_PKT_FLAG_KEY)) {
                    c->seek_timestamp = AV_NOPTS_VALUE;
                    break;
                }
            }
        }
        /* Check if this stream still is on an earlier segment number, or
         * has the packet with the lowest dts */
        if (var->pkt.data) {
            struct variant *minvar = c->variants[minvariant];
            if (minvariant < 0 || var->cur_seq_no < minvar->cur_seq_no) {
                minvariant = i;
            } else if (var->cur_seq_no == minvar->cur_seq_no) {
                int64_t dts     =    var->pkt.dts;
                int64_t mindts  = minvar->pkt.dts;
                AVStream *st    =    var->ctx->streams[var->pkt.stream_index];
                AVStream *minst = minvar->ctx->streams[minvar->pkt.stream_index];

                if (dts == AV_NOPTS_VALUE) {
                    minvariant = i;
                } else if (mindts != AV_NOPTS_VALUE) {
                    if (st->start_time    != AV_NOPTS_VALUE)
                        dts    -= st->start_time;
                    if (minst->start_time != AV_NOPTS_VALUE)
                        mindts -= minst->start_time;

                    if (av_compare_ts(dts, st->time_base,
                                      mindts, minst->time_base) < 0)
                        minvariant = i;
                }
            }
        }
    }
    if (c->end_of_segment) {
        if (recheck_discard_flags(s, 0))
            goto start;
    }
    /* If we got a packet, return it */
    if (minvariant >= 0) {
        *pkt = c->variants[minvariant]->pkt;
        pkt->stream_index += c->variants[minvariant]->stream_offset;
        reset_packet(&c->variants[minvariant]->pkt);
        return 0;
    }
    return AVERROR_EOF;
}

static int hls_close(AVFormatContext *s)
{
    HLSContext *c = s->priv_data;

    free_variant_list(c);
    return 0;
}

static int hls_read_seek(AVFormatContext *s, int stream_index,
                               int64_t timestamp, int flags)
{
    HLSContext *c = s->priv_data;
    int i, j, ret;

    if ((flags & AVSEEK_FLAG_BYTE) || !c->variants[0]->finished)
        return AVERROR(ENOSYS);

    c->seek_flags     = flags;
    c->seek_timestamp = stream_index < 0 ? timestamp :
                        av_rescale_rnd(timestamp, AV_TIME_BASE,
                                       s->streams[stream_index]->time_base.den,
                                       flags & AVSEEK_FLAG_BACKWARD ?
                                       AV_ROUND_DOWN : AV_ROUND_UP);
    timestamp = av_rescale_rnd(timestamp, 1, stream_index >= 0 ?
                               s->streams[stream_index]->time_base.den :
                               AV_TIME_BASE, flags & AVSEEK_FLAG_BACKWARD ?
                               AV_ROUND_DOWN : AV_ROUND_UP);
    if (s->duration < c->seek_timestamp) {
        c->seek_timestamp = AV_NOPTS_VALUE;
        return AVERROR(EIO);
    }

    ret = AVERROR(EIO);
    for (i = 0; i < c->n_variants; i++) {
        /* Reset reading */
        struct variant *var = c->variants[i];
        int64_t pos = c->first_timestamp == AV_NOPTS_VALUE ? 0 :
                      av_rescale_rnd(c->first_timestamp, 1, stream_index >= 0 ?
                               s->streams[stream_index]->time_base.den :
                               AV_TIME_BASE, flags & AVSEEK_FLAG_BACKWARD ?
                               AV_ROUND_DOWN : AV_ROUND_UP);
         if (var->input) {
            ffurl_close(var->input);
            var->input = NULL;
        }
        av_free_packet(&var->pkt);
        reset_packet(&var->pkt);
        var->pb.eof_reached = 0;
        /* Clear any buffered data */
        var->pb.buf_end = var->pb.buf_ptr = var->pb.buffer;
        /* Reset the pos, to let the mpegts demuxer know we've seeked. */
        var->pb.pos = 0;

        /* Locate the segment that contains the target timestamp */
        for (j = 0; j < var->n_segments; j++) {
            if (timestamp >= pos &&
                timestamp < pos + var->segments[j]->duration) {
                var->cur_seq_no = var->start_seq_no + j;
                ret = 0;
                break;
            }
            pos += var->segments[j]->duration;
        }
        if (ret)
            c->seek_timestamp = AV_NOPTS_VALUE;
    }
    return ret;
}

static int hls_probe(AVProbeData *p)
{
    /* Require #EXTM3U at the start, and either one of the ones below
     * somewhere for a proper match. */
    if (strncmp(p->buf, "#EXTM3U", 7))
        return 0;
    if (strstr(p->buf, "#EXT-X-STREAM-INF:")     ||
        strstr(p->buf, "#EXT-X-TARGETDURATION:") ||
        strstr(p->buf, "#EXT-X-MEDIA-SEQUENCE:"))
        return AVPROBE_SCORE_MAX;
    return 0;
}

AVInputFormat ff_hls_demuxer = {
    .name           = "hls,applehttp",
    .long_name      = NULL_IF_CONFIG_SMALL("Apple HTTP Live Streaming"),
    .priv_data_size = sizeof(HLSContext),
    .read_probe     = hls_probe,
    .read_header    = hls_read_header,
    .read_packet    = hls_read_packet,
    .read_close     = hls_close,
    .read_seek      = hls_read_seek,
};<|MERGE_RESOLUTION|>--- conflicted
+++ resolved
@@ -536,12 +536,8 @@
         struct variant *v = c->variants[i];
         AVInputFormat *in_fmt = NULL;
         char bitrate_str[20];
-<<<<<<< HEAD
-        AVProgram *program = NULL;
-=======
         AVProgram *program;
 
->>>>>>> c110cbf6
         if (v->n_segments == 0)
             continue;
 
@@ -587,10 +583,6 @@
             goto fail;
         snprintf(bitrate_str, sizeof(bitrate_str), "%d", v->bandwidth);
 
-<<<<<<< HEAD
-        /* Create new AVprogram for variant i */
-=======
->>>>>>> c110cbf6
         program = av_new_program(s, i);
         if (!program)
             goto fail;
