/*
 * Sony OpenMG (OMA) muxer
 *
 * Copyright (c) 2011 Michael Karcher
 *
 * This file is part of FFmpeg.
 *
 * FFmpeg is free software; you can redistribute it and/or
 * modify it under the terms of the GNU Lesser General Public
 * License as published by the Free Software Foundation; either
 * version 2.1 of the License, or (at your option) any later version.
 *
 * FFmpeg is distributed in the hope that it will be useful,
 * but WITHOUT ANY WARRANTY; without even the implied warranty of
 * MERCHANTABILITY or FITNESS FOR A PARTICULAR PURPOSE.  See the GNU
 * Lesser General Public License for more details.
 *
 * You should have received a copy of the GNU Lesser General Public
 * License along with FFmpeg; if not, write to the Free Software
 * Foundation, Inc., 51 Franklin Street, Fifth Floor, Boston, MA 02110-1301 USA
 */

#include "avformat.h"
#include "avio_internal.h"
#include "id3v2.h"
#include "internal.h"
#include "oma.h"
#include "rawenc.h"

static av_cold int oma_write_header(AVFormatContext *s)
{
    int i;
    AVCodecParameters *par;
    int srate_index;
    int isjointstereo;

    par = s->streams[0]->codecpar;
    /* check for support of the format first */

    for (srate_index = 0; ; srate_index++) {
        if (ff_oma_srate_tab[srate_index] == 0) {
            av_log(s, AV_LOG_ERROR, "Sample rate %d not supported in OpenMG audio\n",
                   par->sample_rate);
            return AVERROR(EINVAL);
        }

        if (ff_oma_srate_tab[srate_index] * 100 == par->sample_rate)
            break;
    }

    /* Metadata; OpenMG does not support ID3v2.4 */
    ff_id3v2_write_simple(s, 3, ID3v2_EA3_MAGIC);

    ffio_wfourcc(s->pb, "EA3\0");
    avio_w8(s->pb, EA3_HEADER_SIZE >> 7);
    avio_w8(s->pb, EA3_HEADER_SIZE & 0x7F);
    avio_wl16(s->pb, 0xFFFF);       /* not encrypted */
    for (i = 0; i < 6; i++)
        avio_wl32(s->pb, 0);        /* Padding + DRM id */

    switch (par->codec_tag) {
    case OMA_CODECID_ATRAC3:
<<<<<<< HEAD
        if (format->channels != 2) {
            av_log(s, AV_LOG_ERROR, "ATRAC3 in OMA is only supported with 2 channels\n");
=======
        if (par->channels != 2) {
            av_log(s, AV_LOG_ERROR, "ATRAC3 in OMA is only supported with 2 channels");
>>>>>>> 9200514a
            return AVERROR(EINVAL);
        }
        if (par->extradata_size == 14) /* WAV format extradata */
            isjointstereo = par->extradata[6] != 0;
        else if(par->extradata_size == 10) /* RM format extradata */
            isjointstereo = par->extradata[8] == 0x12;
        else {
            av_log(s, AV_LOG_ERROR, "ATRAC3: Unsupported extradata size\n");
            return AVERROR(EINVAL);
        }
        avio_wb32(s->pb, (OMA_CODECID_ATRAC3 << 24) |
                         (isjointstereo << 17) |
                         (srate_index << 13) |
                         (par->block_align/8));
        break;
    case OMA_CODECID_ATRAC3P:
        avio_wb32(s->pb, (OMA_CODECID_ATRAC3P << 24) |
                         (srate_index << 13) |
                         (par->channels << 10) |
                         (par->block_align/8 - 1));
        break;
    default:
<<<<<<< HEAD
        av_log(s, AV_LOG_ERROR, "unsupported codec tag %d for write\n",
               format->codec_tag);
        return AVERROR(EINVAL);
=======
        av_log(s, AV_LOG_ERROR, "OMA: unsupported codec tag %d for write\n",
               par->codec_tag);
>>>>>>> 9200514a
    }
    for (i = 0; i < (EA3_HEADER_SIZE - 36)/4; i++)
        avio_wl32(s->pb, 0);        /* Padding */

    return 0;
}

AVOutputFormat ff_oma_muxer = {
    .name              = "oma",
    .long_name         = NULL_IF_CONFIG_SMALL("Sony OpenMG audio"),
    .mime_type         = "audio/x-oma",
    .extensions        = "oma",
    .audio_codec       = AV_CODEC_ID_ATRAC3,
    .write_header      = oma_write_header,
    .write_packet      = ff_raw_write_packet,
    .codec_tag         = (const AVCodecTag* const []){ff_oma_codec_tags, 0},
    .flags             = AVFMT_NOTIMESTAMPS,
};<|MERGE_RESOLUTION|>--- conflicted
+++ resolved
@@ -60,13 +60,8 @@
 
     switch (par->codec_tag) {
     case OMA_CODECID_ATRAC3:
-<<<<<<< HEAD
-        if (format->channels != 2) {
+        if (par->channels != 2) {
             av_log(s, AV_LOG_ERROR, "ATRAC3 in OMA is only supported with 2 channels\n");
-=======
-        if (par->channels != 2) {
-            av_log(s, AV_LOG_ERROR, "ATRAC3 in OMA is only supported with 2 channels");
->>>>>>> 9200514a
             return AVERROR(EINVAL);
         }
         if (par->extradata_size == 14) /* WAV format extradata */
@@ -89,14 +84,9 @@
                          (par->block_align/8 - 1));
         break;
     default:
-<<<<<<< HEAD
         av_log(s, AV_LOG_ERROR, "unsupported codec tag %d for write\n",
-               format->codec_tag);
+               par->codec_tag);
         return AVERROR(EINVAL);
-=======
-        av_log(s, AV_LOG_ERROR, "OMA: unsupported codec tag %d for write\n",
-               par->codec_tag);
->>>>>>> 9200514a
     }
     for (i = 0; i < (EA3_HEADER_SIZE - 36)/4; i++)
         avio_wl32(s->pb, 0);        /* Padding */
