--- conflicted
+++ resolved
@@ -54,7 +54,7 @@
 
 static av_always_inline void
 rgb64ToY_c_template(uint16_t *dst, const uint16_t *src, int width,
-                    enum PixelFormat origin)
+                    enum AVPixelFormat origin)
 {
     int i;
     for (i = 0; i < width; i++) {
@@ -69,7 +69,7 @@
 static av_always_inline void
 rgb64ToUV_c_template(uint16_t *dstU, uint16_t *dstV,
                     const uint16_t *src1, const uint16_t *src2,
-                    int width, enum PixelFormat origin)
+                    int width, enum AVPixelFormat origin)
 {
     int i;
     av_assert1(src1==src2);
@@ -86,7 +86,7 @@
 static av_always_inline void
 rgb64ToUV_half_c_template(uint16_t *dstU, uint16_t *dstV,
                           const uint16_t *src1, const uint16_t *src2,
-                          int width, enum PixelFormat origin)
+                          int width, enum AVPixelFormat origin)
 {
     int i;
     av_assert1(src1==src2);
@@ -129,8 +129,8 @@
     rgb64ToUV_half_c_template(dstU, dstV, src1, src2, width, origin); \
 }
 
-rgb64funcs(rgb, LE, PIX_FMT_RGBA64LE)
-rgb64funcs(rgb, BE, PIX_FMT_RGBA64BE)
+rgb64funcs(rgb, LE, AV_PIX_FMT_RGBA64LE)
+rgb64funcs(rgb, BE, AV_PIX_FMT_RGBA64BE)
 
 static av_always_inline void rgb48ToY_c_template(uint16_t *dst,
                                                  const uint16_t *src, int width,
@@ -893,17 +893,13 @@
     case AV_PIX_FMT_GBRP10LE:
         c->readChrPlanar = planar_rgb10le_to_uv;
         break;
-<<<<<<< HEAD
-    case PIX_FMT_GBRP12LE:
+    case AV_PIX_FMT_GBRP12LE:
         c->readChrPlanar = planar_rgb12le_to_uv;
         break;
-    case PIX_FMT_GBRP14LE:
+    case AV_PIX_FMT_GBRP14LE:
         c->readChrPlanar = planar_rgb14le_to_uv;
         break;
-    case PIX_FMT_GBRP16LE:
-=======
     case AV_PIX_FMT_GBRP16LE:
->>>>>>> 716d413c
         c->readChrPlanar = planar_rgb16le_to_uv;
         break;
     case AV_PIX_FMT_GBRP9BE:
@@ -912,64 +908,31 @@
     case AV_PIX_FMT_GBRP10BE:
         c->readChrPlanar = planar_rgb10be_to_uv;
         break;
-<<<<<<< HEAD
-    case PIX_FMT_GBRP12BE:
+    case AV_PIX_FMT_GBRP12BE:
         c->readChrPlanar = planar_rgb12be_to_uv;
         break;
-    case PIX_FMT_GBRP14BE:
+    case AV_PIX_FMT_GBRP14BE:
         c->readChrPlanar = planar_rgb14be_to_uv;
         break;
-    case PIX_FMT_GBRP16BE:
-=======
     case AV_PIX_FMT_GBRP16BE:
->>>>>>> 716d413c
         c->readChrPlanar = planar_rgb16be_to_uv;
         break;
     case AV_PIX_FMT_GBRP:
         c->readChrPlanar = planar_rgb_to_uv;
         break;
 #if HAVE_BIGENDIAN
-<<<<<<< HEAD
-    case PIX_FMT_YUV444P9LE:
-    case PIX_FMT_YUV422P9LE:
-    case PIX_FMT_YUV420P9LE:
-    case PIX_FMT_YUV422P10LE:
-    case PIX_FMT_YUV444P10LE:
-    case PIX_FMT_YUV420P10LE:
-    case PIX_FMT_YUV422P12LE:
-    case PIX_FMT_YUV444P12LE:
-    case PIX_FMT_YUV420P12LE:
-    case PIX_FMT_YUV422P14LE:
-    case PIX_FMT_YUV444P14LE:
-    case PIX_FMT_YUV420P14LE:
-    case PIX_FMT_YUV420P16LE:
-    case PIX_FMT_YUV422P16LE:
-    case PIX_FMT_YUV444P16LE:
-        c->chrToYV12 = bswap16UV_c;
-        break;
-#else
-    case PIX_FMT_YUV444P9BE:
-    case PIX_FMT_YUV422P9BE:
-    case PIX_FMT_YUV420P9BE:
-    case PIX_FMT_YUV444P10BE:
-    case PIX_FMT_YUV422P10BE:
-    case PIX_FMT_YUV420P10BE:
-    case PIX_FMT_YUV444P12BE:
-    case PIX_FMT_YUV422P12BE:
-    case PIX_FMT_YUV420P12BE:
-    case PIX_FMT_YUV444P14BE:
-    case PIX_FMT_YUV422P14BE:
-    case PIX_FMT_YUV420P14BE:
-    case PIX_FMT_YUV420P16BE:
-    case PIX_FMT_YUV422P16BE:
-    case PIX_FMT_YUV444P16BE:
-=======
     case AV_PIX_FMT_YUV444P9LE:
     case AV_PIX_FMT_YUV422P9LE:
     case AV_PIX_FMT_YUV420P9LE:
     case AV_PIX_FMT_YUV422P10LE:
     case AV_PIX_FMT_YUV444P10LE:
     case AV_PIX_FMT_YUV420P10LE:
+    case AV_PIX_FMT_YUV422P12LE:
+    case AV_PIX_FMT_YUV444P12LE:
+    case AV_PIX_FMT_YUV420P12LE:
+    case AV_PIX_FMT_YUV422P14LE:
+    case AV_PIX_FMT_YUV444P14LE:
+    case AV_PIX_FMT_YUV420P14LE:
     case AV_PIX_FMT_YUV420P16LE:
     case AV_PIX_FMT_YUV422P16LE:
     case AV_PIX_FMT_YUV444P16LE:
@@ -982,27 +945,28 @@
     case AV_PIX_FMT_YUV444P10BE:
     case AV_PIX_FMT_YUV422P10BE:
     case AV_PIX_FMT_YUV420P10BE:
+    case AV_PIX_FMT_YUV444P12BE:
+    case AV_PIX_FMT_YUV422P12BE:
+    case AV_PIX_FMT_YUV420P12BE:
+    case AV_PIX_FMT_YUV444P14BE:
+    case AV_PIX_FMT_YUV422P14BE:
+    case AV_PIX_FMT_YUV420P14BE:
     case AV_PIX_FMT_YUV420P16BE:
     case AV_PIX_FMT_YUV422P16BE:
     case AV_PIX_FMT_YUV444P16BE:
->>>>>>> 716d413c
         c->chrToYV12 = bswap16UV_c;
         break;
 #endif
     }
     if (c->chrSrcHSubSample) {
         switch (srcFormat) {
-<<<<<<< HEAD
-        case PIX_FMT_RGBA64BE:
+        case AV_PIX_FMT_RGBA64BE:
             c->chrToYV12 = rgb64BEToUV_half_c;
             break;
-        case PIX_FMT_RGBA64LE:
+        case AV_PIX_FMT_RGBA64LE:
             c->chrToYV12 = rgb64LEToUV_half_c;
             break;
-        case PIX_FMT_RGB48BE:
-=======
         case AV_PIX_FMT_RGB48BE:
->>>>>>> 716d413c
             c->chrToYV12 = rgb48BEToUV_half_c;
             break;
         case AV_PIX_FMT_RGB48LE:
@@ -1035,14 +999,10 @@
         case AV_PIX_FMT_BGR555BE:
             c->chrToYV12 = bgr15beToUV_half_c;
             break;
-<<<<<<< HEAD
-        case PIX_FMT_GBR24P  :
+        case AV_PIX_FMT_GBR24P  :
             c->chrToYV12 = gbr24pToUV_half_c;
             break;
-        case PIX_FMT_BGR444LE:
-=======
         case AV_PIX_FMT_BGR444LE:
->>>>>>> 716d413c
             c->chrToYV12 = bgr12leToUV_half_c;
             break;
         case AV_PIX_FMT_BGR444BE:
@@ -1078,17 +1038,13 @@
         }
     } else {
         switch (srcFormat) {
-<<<<<<< HEAD
-        case PIX_FMT_RGBA64BE:
+        case AV_PIX_FMT_RGBA64BE:
             c->chrToYV12 = rgb64BEToUV_c;
             break;
-        case PIX_FMT_RGBA64LE:
+        case AV_PIX_FMT_RGBA64LE:
             c->chrToYV12 = rgb64LEToUV_c;
             break;
-        case PIX_FMT_RGB48BE:
-=======
         case AV_PIX_FMT_RGB48BE:
->>>>>>> 716d413c
             c->chrToYV12 = rgb48BEToUV_c;
             break;
         case AV_PIX_FMT_RGB48LE:
@@ -1166,17 +1122,13 @@
     case AV_PIX_FMT_GBRP10LE:
         c->readLumPlanar = planar_rgb10le_to_y;
         break;
-<<<<<<< HEAD
-    case PIX_FMT_GBRP12LE:
+    case AV_PIX_FMT_GBRP12LE:
         c->readLumPlanar = planar_rgb12le_to_y;
         break;
-    case PIX_FMT_GBRP14LE:
+    case AV_PIX_FMT_GBRP14LE:
         c->readLumPlanar = planar_rgb14le_to_y;
         break;
-    case PIX_FMT_GBRP16LE:
-=======
     case AV_PIX_FMT_GBRP16LE:
->>>>>>> 716d413c
         c->readLumPlanar = planar_rgb16le_to_y;
         break;
     case AV_PIX_FMT_GBRP9BE:
@@ -1185,66 +1137,31 @@
     case AV_PIX_FMT_GBRP10BE:
         c->readLumPlanar = planar_rgb10be_to_y;
         break;
-<<<<<<< HEAD
-    case PIX_FMT_GBRP12BE:
+    case AV_PIX_FMT_GBRP12BE:
         c->readLumPlanar = planar_rgb12be_to_y;
         break;
-    case PIX_FMT_GBRP14BE:
+    case AV_PIX_FMT_GBRP14BE:
         c->readLumPlanar = planar_rgb14be_to_y;
         break;
-    case PIX_FMT_GBRP16BE:
-=======
     case AV_PIX_FMT_GBRP16BE:
->>>>>>> 716d413c
         c->readLumPlanar = planar_rgb16be_to_y;
         break;
     case AV_PIX_FMT_GBRP:
         c->readLumPlanar = planar_rgb_to_y;
         break;
 #if HAVE_BIGENDIAN
-<<<<<<< HEAD
-    case PIX_FMT_YUV444P9LE:
-    case PIX_FMT_YUV422P9LE:
-    case PIX_FMT_YUV420P9LE:
-    case PIX_FMT_YUV444P10LE:
-    case PIX_FMT_YUV422P10LE:
-    case PIX_FMT_YUV420P10LE:
-    case PIX_FMT_YUV444P12LE:
-    case PIX_FMT_YUV422P12LE:
-    case PIX_FMT_YUV420P12LE:
-    case PIX_FMT_YUV444P14LE:
-    case PIX_FMT_YUV422P14LE:
-    case PIX_FMT_YUV420P14LE:
-    case PIX_FMT_YUV420P16LE:
-    case PIX_FMT_YUV422P16LE:
-    case PIX_FMT_YUV444P16LE:
-    case PIX_FMT_GRAY16LE:
-        c->lumToYV12 = bswap16Y_c;
-        break;
-#else
-    case PIX_FMT_YUV444P9BE:
-    case PIX_FMT_YUV422P9BE:
-    case PIX_FMT_YUV420P9BE:
-    case PIX_FMT_YUV444P10BE:
-    case PIX_FMT_YUV422P10BE:
-    case PIX_FMT_YUV420P10BE:
-    case PIX_FMT_YUV444P12BE:
-    case PIX_FMT_YUV422P12BE:
-    case PIX_FMT_YUV420P12BE:
-    case PIX_FMT_YUV444P14BE:
-    case PIX_FMT_YUV422P14BE:
-    case PIX_FMT_YUV420P14BE:
-    case PIX_FMT_YUV420P16BE:
-    case PIX_FMT_YUV422P16BE:
-    case PIX_FMT_YUV444P16BE:
-    case PIX_FMT_GRAY16BE:
-=======
     case AV_PIX_FMT_YUV444P9LE:
     case AV_PIX_FMT_YUV422P9LE:
     case AV_PIX_FMT_YUV420P9LE:
     case AV_PIX_FMT_YUV444P10LE:
     case AV_PIX_FMT_YUV422P10LE:
     case AV_PIX_FMT_YUV420P10LE:
+    case AV_PIX_FMT_YUV444P12LE:
+    case AV_PIX_FMT_YUV422P12LE:
+    case AV_PIX_FMT_YUV420P12LE:
+    case AV_PIX_FMT_YUV444P14LE:
+    case AV_PIX_FMT_YUV422P14LE:
+    case AV_PIX_FMT_YUV420P14LE:
     case AV_PIX_FMT_YUV420P16LE:
     case AV_PIX_FMT_YUV422P16LE:
     case AV_PIX_FMT_YUV444P16LE:
@@ -1258,11 +1175,16 @@
     case AV_PIX_FMT_YUV444P10BE:
     case AV_PIX_FMT_YUV422P10BE:
     case AV_PIX_FMT_YUV420P10BE:
+    case AV_PIX_FMT_YUV444P12BE:
+    case AV_PIX_FMT_YUV422P12BE:
+    case AV_PIX_FMT_YUV420P12BE:
+    case AV_PIX_FMT_YUV444P14BE:
+    case AV_PIX_FMT_YUV422P14BE:
+    case AV_PIX_FMT_YUV420P14BE:
     case AV_PIX_FMT_YUV420P16BE:
     case AV_PIX_FMT_YUV422P16BE:
     case AV_PIX_FMT_YUV444P16BE:
     case AV_PIX_FMT_GRAY16BE:
->>>>>>> 716d413c
         c->lumToYV12 = bswap16Y_c;
         break;
 #endif
@@ -1352,24 +1274,19 @@
     case AV_PIX_FMT_BGR48LE:
         c->lumToYV12 = bgr48LEToY_c;
         break;
-    case PIX_FMT_RGBA64BE:
+    case AV_PIX_FMT_RGBA64BE:
         c->lumToYV12 = rgb64BEToY_c;
         break;
-    case PIX_FMT_RGBA64LE:
+    case AV_PIX_FMT_RGBA64LE:
         c->lumToYV12 = rgb64LEToY_c;
         break;
     }
     if (c->alpPixBuf) {
         switch (srcFormat) {
-<<<<<<< HEAD
-        case PIX_FMT_RGBA64LE:
-        case PIX_FMT_RGBA64BE:  c->alpToYV12 = rgba64ToA_c; break;
-        case PIX_FMT_BGRA:
-        case PIX_FMT_RGBA:
-=======
+        case AV_PIX_FMT_RGBA64LE:
+        case AV_PIX_FMT_RGBA64BE:  c->alpToYV12 = rgba64ToA_c; break;
         case AV_PIX_FMT_BGRA:
         case AV_PIX_FMT_RGBA:
->>>>>>> 716d413c
             c->alpToYV12 = rgbaToA_c;
             break;
         case AV_PIX_FMT_ABGR:
@@ -1379,7 +1296,7 @@
         case AV_PIX_FMT_Y400A:
             c->alpToYV12 = uyvyToY_c;
             break;
-        case PIX_FMT_PAL8 :
+        case AV_PIX_FMT_PAL8 :
             c->alpToYV12 = palToA_c;
             break;
         }
